--- conflicted
+++ resolved
@@ -462,13 +462,9 @@
                 pass
             pass
         pass
-<<<<<<< HEAD
-=======
 
     return bytes(bc)
->>>>>>> 11485f88
-
-    return bytes(bc)
+
 
 # if __name__ == '__main__':
 #     import xdis.opcodes.opcode_27  as opcode_27
