#  Copyright (c) 2018-2025 by Rocky Bernstein
#
#  This program is free software; you can redistribute it and/or
#  modify it under the terms of the GNU General Public License
#  as published by the Free Software Foundation; either version 2
#  of the License, or (at your option) any later version.
#
#  This program is distributed in the hope that it will be useful,
#  but WITHOUT ANY WARRANTY; without even the implied warranty of
#  MERCHANTABILITY or FITNESS FOR A PARTICULAR PURPOSE.  See the
#  GNU General Public License for more details.
#
#  You should have received a copy of the GNU General Public License
#  along with this program; if not, write to the Free Software
#  Foundation, Inc., 51 Franklin Street, Fifth Floor, Boston, MA  02110-1301, USA.

"""
Python bytecode and instruction classes Extracted from Python 3
"dis" module but generalized to allow running on multiple code types
including those from Python 1.x and 2.x.

"""

import inspect
import sys
from linecache import getline

from StringIO import StringIO

from xdis.cross_dis import (
    format_code_info,
    get_code_object,
    instruction_size,
    op_has_argument,
)
from xdis.cross_types import UnicodeForPython3
from xdis.instruction import Instruction
from xdis.namedtuple24 import namedtuple
from xdis.op_imports import get_opcode_module
from xdis.opcodes.opcode_36 import format_CALL_FUNCTION, format_CALL_FUNCTION_EX
from xdis.util import code2num, num2code
from xdis.version_info import PYTHON_IMPLEMENTATION, PythonImplementation


def get_docstring(filename, line_number, doc_str):
    while len(doc_str) < 80:
        next_line = getline(filename, line_number).strip()
        doc_str += "\\n" + next_line
        if next_line.endswith('"""'):
            break
        line_number += 1
    if len(doc_str) > 80:
        doc_str = doc_str[:-7] + '... """'
    return doc_str + "\n"


def get_jump_val(jump_arg, version):
    if version[:2] >= (3, 10):
        return jump_arg * 2
    else:
        return jump_arg


def get_const_info(const_index, const_list):
    """Helper to get optional details about const references

    Returns the dereferenced constant and its repr if the constant
    list is defined.
    Otherwise, returns the constant index and its repr().
    """
    arg_val = const_index
    if const_list is not None:
        arg_val = const_list[const_index]

    if isinstance(arg_val, str):
        arg_repr = prefer_double_quote(repr(arg_val))
    else:
        arg_repr = repr(arg_val)

    # Float values "nan" and "inf" are not directly representable in Python at least
    # before 3.5 and even there it is via a library constant.
    # So we will canonicalize their representation as float('nan') and float('inf')
    if isinstance(arg_val, float) and str(arg_val) in frozenset(
        ["nan", "-nan", "inf", "-inf"]
    ):
        return arg_val, "float('%s')" % arg_val
    return arg_val, arg_repr


# For compatibility
_get_const_info = get_const_info


def get_name_info(name_index, name_list):
    """Helper to get optional details about named references

    Returns the dereferenced name as both value and repr if the name
    list is defined.
    Otherwise, returns the name index and its repr().
    """
    argval = name_index
    if (
        name_list is not None
        # PyPY seems to "optimize" out constant names,
        # so we need the following condition to handle this situation:
        and name_index < len(name_list)
    ):
        argval = name_list[name_index]
        argrepr = argval
    else:
        argrepr = repr(argval)
    return argval, argrepr


def get_optype(opcode, opc):
    """Helper to determine what class of instructions ``opcode`` is in.
    Return is a string in:
       compare, const, free, jabs, jrel, local, name, nargs, or ??
    """
    if opcode in opc.COMPARE_OPS:
        return "compare"
    elif opcode in opc.CONST_OPS:
        return "const"
    elif opcode in opc.FREE_OPS:
        return "free"
    elif opcode in opc.JABS_OPS:
        return "jabs"
    elif opcode in opc.JREL_OPS:
        return "jrel"
    elif opcode in opc.LOCAL_OPS:
        return "local"
    elif opcode in opc.NAME_OPS:
        return "name"
    elif opcode in opc.NARGS_OPS:
        return "nargs"
    # This has to come after NARGS_OPS. Some are in both?
    elif opcode in opc.VARGS_OPS:
        return "vargs"
    elif opcode in opc.ENCODED_ARG_OPS:
        return "encoded_arg"

    return "??"

def offset2line(offset, linestarts):
    """linestarts is expected to be a *list of (offset, line number)
    where both offset and line number are in increasing order.
    Return the closest line number at or below the offset.
    If offset is less than the first line number given in `linestarts`,
    return line number 0.
    """
    if len(linestarts) == 0 or offset < linestarts[0][0]:
        return 0
    low = 0
    high = len(linestarts) - 1
    mid = (low + high + 1) // 2
    while low <= high:
        if linestarts[mid][0] > offset:
            high = mid - 1
        elif linestarts[mid][0] < offset:
            low = mid + 1
        else:
            return linestarts[mid][1]
        mid = (low + high + 1) // 2
        pass
    # Not found. Return the closest position below.
    if mid >= len(linestarts):
        return linestarts[len(linestarts) - 1][1]
    return linestarts[high][1]


def _parse_varint(iterator):
    b = ord(iterator.next())
    val = b & 63
    while b & 64:
        val <<= 6
        b = ord(iterator.next())
        val |= b & 63
    return val


_ExceptionTableEntry = namedtuple(
    "_ExceptionTableEntry", "start end target depth lasti"
)


def parse_exception_table(exception_table):
    iterator = iter(exception_table)
    entries = []
    try:
        while True:
            start = _parse_varint(iterator) * 2
            length = _parse_varint(iterator) * 2
            end = start + length
            target = _parse_varint(iterator) * 2
            dl = _parse_varint(iterator)
            depth = dl >> 1
            lasti = bool(dl & 1)
            entries.append(_ExceptionTableEntry(start, end, target, depth, lasti))
    except StopIteration:
        return entries


def prefer_double_quote(string):
    """
    Prefer a double-quoted string over a single-quoted string when
    possible. ``string`` is expected to already be a repr()-like
    representation with quoting already in it.

    Python formatting seems now to prefer double-quotes, even though
    it's repr() function typically prefers single quotes.

    Using the form that Python typically uses in its source can
    make things easier on users of this, like decompilers.
    """
    if string[1:-1].find('"') == -1:
        return '"%s"' % string[1:-1]
    return string

def is_fixed_wordsize_bytecode(opc):
    """
    Returns True if intructions in opc are fixed length (2 bytes)
    Python byte code instructions before to 3.6 was one or three bytes.
    3.6 and after, instructions were fixed at 2 bytes.
    """
    # FIXME: We really need to distinguish 3.6.0a1 from 3.6.a3.
<<<<<<< HEAD
    if opc.python_version >= (3, 6):
        return True
    else:
        return False
=======
    # See below FIXME.
    return True if opc.version_tuple >= (3, 6) else False
>>>>>>> 61a8e44d

def get_logical_instruction_at_offset(
    bytecode,
    offset,
    opc,
    varnames=None,
    names=None,
    constants=None,
    cells=None,
    linestarts=None,
    line_offset=0,
    exception_entries=None,
    labels=None
):
    """
    Return a single logical instruction for `bytecode` at offset `offset`.
    if the opcode at offset is EXTENDED_ARG, then instructions are returned
    until we no longer have an EXTENDED_ARG instruction. Note that the
    last non-EXTENDED_ARG instruction will have its argument value adjusted
    to note the increased size of the argument.
    """
    if labels is None:
        labels = opc.findlabels(bytecode, opc)
        # PERFORMANCE FIX: Only add exception labels if we're building labels ourselves
        # When called from get_instructions_bytes, labels already includes exception targets
        if exception_entries is not None:
            for _start, _end, target, _, _ in exception_entries:
                if target not in labels:
                    labels.append(target)

    # label_maps = get_jump_target_maps(bytecode, opc)

    fixed_length_instructions = is_fixed_wordsize_bytecode(opc)

    starts_line = None
    fixed_length_instructions = is_fixed_wordsize_bytecode(opc)

    n = len(bytecode)

    extended_arg_count = 0
    extended_arg = 0

    if hasattr(opc, "EXTENDED_ARG"):
        extended_arg_size = instruction_size(opc.EXTENDED_ARG, opc)
    else:
        extended_arg_size = 0

    # This is not necessarily true initially, but it gets us through the
    # loop below.

    last_op_was_extended_arg = True
    i = offset

    while i < n and last_op_was_extended_arg:
        op = code2num(bytecode, i)
        opname = opc.opname[op]
        optype = get_optype(op, opc)

        offset = i
        if linestarts is not None:
            starts_line = linestarts.get(i, None)
            if starts_line is not None:
                starts_line += line_offset

        is_jump_target = i in labels

        i += 1
        arg = None
        argval = None
        argrepr = ""
        has_arg = op_has_argument(op, opc)
        if has_arg:
            if fixed_length_instructions:
                arg = code2num(bytecode, i) | extended_arg
                if op == opc.EXTENDED_ARG:
                    extended_arg = arg << 8
                else:
                    extended_arg = 0
                # FIXME: Python 3.6.0a1 is 2, for 3.6.a3 we have 1
                i += 1
            else:
                arg = (
                    code2num(bytecode, i)
                    + code2num(bytecode, i + 1) * 0x100
                    + extended_arg
                )
                i += 2
                if op == opc.EXTENDED_ARG:
                    extended_arg = arg * 0x10000
                else:
                    extended_arg = 0

            #  Set argval to the dereferenced value of the argument when
            #  available, and argrepr to the string representation of argval.
            #    disassemble_bytes needs the string repr of the
            #    raw name index for LOAD_GLOBAL, LOAD_CONST, etc.

            argval = arg

            # create a localsplusnames table that resolves duplicates.
            localsplusnames = (varnames or tuple()) + tuple(
                name for name in (cells or tuple()) if name not in varnames
            )

            if op in opc.CONST_OPS:
                argval, argrepr = _get_const_info(arg, constants)
            elif op in opc.NAME_OPS:
                if opc.version_tuple >= (3, 11) and opname == "LOAD_GLOBAL":
                    argval, argrepr = get_name_info(arg >> 1, names)
                    if arg & 1:
                        argrepr = "NULL + " + argrepr
                elif opc.version_tuple >= (3, 12) and opname == "LOAD_ATTR":
                    argval, argrepr = get_name_info(arg >> 1, names)
                    if arg & 1:
                        argrepr = "NULL|self + " + argrepr
                elif opc.version_tuple >= (3, 12) and opname == "LOAD_SUPER_ATTR":
                    argval, argrepr = get_name_info(arg >> 2, names)
                    if arg & 1:
                        argrepr = "NULL|self + " + argrepr
                else:
                    argval, argrepr = get_name_info(arg, names)
            elif op in opc.JREL_OPS:
                if "JUMP_BACKWARD" in opc.opname[op]:
                    signed_arg = -arg
                else:
                    signed_arg = arg
                argval = i + get_jump_val(signed_arg, opc.python_version)

                # check cache instructions for python 3.13
                if opc.version_tuple >= (3, 13):
                    if opc.opname[op] in [
                        "POP_JUMP_IF_TRUE",
                        "POP_JUMP_IF_FALSE",
                        "POP_JUMP_IF_NONE",
                        "POP_JUMP_IF_NOT_NONE",
                        "JUMP_BACKWARD",
                    ]:
                        argval += 2

                # FOR_ITER has a cache instruction in 3.12
                if opc.version_tuple >= (3, 12) and opname == "FOR_ITER":
                    argval += 2
                argrepr = "to " + repr(argval)
            elif op in opc.JABS_OPS:
                argval = get_jump_val(arg, opc.python_version)
                argrepr = "to " + repr(argval)
            elif op in opc.LOCAL_OPS:
                if opc.version_tuple >= (3, 13) and opname in (
                    "LOAD_FAST_LOAD_FAST",
                    "STORE_FAST_LOAD_FAST",
                    "STORE_FAST_STORE_FAST",
                ):
                    arg1 = arg >> 4
                    arg2 = arg & 15
                    argval1, argrepr1 = get_name_info(arg1, localsplusnames)
                    argval2, argrepr2 = get_name_info(arg2, localsplusnames)
                    argval = argval1, argval2
                    argrepr = argrepr1 + ", " + argrepr2
                elif opc.version_tuple >= (3, 11):
                    argval, argrepr = get_name_info(arg, localsplusnames)
                else:
                    argval, argrepr = get_name_info(arg, varnames)
            elif op in opc.FREE_OPS:
                if opc.version_tuple >= (3, 11):
                    argval, argrepr = get_name_info(arg, localsplusnames)
                else:
                    argval, argrepr = get_name_info(arg, cells)
            elif op in opc.COMPARE_OPS:
                if opc.python_version >= (3, 13):
                    # The fifth-lowest bit of the oparg now indicates a forced conversion to bool.
                    argval = opc.cmp_op[arg >> 5]
                elif opc.python_version >= (3, 12):
                    argval = opc.cmp_op[arg >> 4]
                else:
                    argval = opc.cmp_op[arg]
                argrepr = argval
            elif op in opc.NARGS_OPS:
                opname = opname
                if fixed_length_instructions and opname in (
                    "CALL_FUNCTION",
                    "CALL_FUNCTION_EX",
                ):
                    if opname == "CALL_FUNCTION":
                        argrepr = format_CALL_FUNCTION(code2num(bytecode, i - 1))
                    else:
                        assert opname == "CALL_FUNCTION_EX"
                        argrepr = format_CALL_FUNCTION_EX(code2num(bytecode, i - 1))
                else:
                    if not (
                        fixed_length_instructions
                        or opname in ("RAISE_VARARGS", "DUP_TOPX", "MAKE_FUNCTION")
                    ):
                        argrepr = "%d positional, %d named" % (
                            code2num(bytecode, i - 2),
                            code2num(bytecode, i - 1),
                        )
            if hasattr(opc, "opcode_arg_fmt") and opname in opc.opcode_arg_fmt:
                argrepr = opc.opcode_arg_fmt[opname](arg)
        else:
            if fixed_length_instructions:
                i += 1
            if hasattr(opc, "opcode_arg_fmt") and opname in opc.opcode_arg_fmt:
                argrepr = opc.opcode_arg_fmt[opname](arg)

        inst_size = instruction_size(op, opc) + (extended_arg_count * extended_arg_size)
        # fallthrough = op not in opc.nofollow
        if opc.oppop[op] == 0:
            start_offset = offset
        else:
            start_offset = None

        yield Instruction(
            is_jump_target=is_jump_target,
            starts_line=starts_line,
            offset=offset,
            opname=opname,
            opcode=op,
            has_arg=has_arg,
            arg=arg,
            argval=argval,
            argrepr=argrepr,
            tos_str=None,
            positions=None,
            optype=optype,
            inst_size=inst_size,
            has_extended_arg=extended_arg_count != 0,
            fallthrough=None,
            start_offset=start_offset,
        )
        # fallthrough)
        if opname == "EXTENDED_ARG":
            last_op_was_extended_arg = True
        else:
            last_op_was_extended_arg = False

        if op == opc.EXTENDED_ARG:
            extended_arg_count = extended_arg_count + 1
        else:
            extended_arg_count = 0


def next_offset(op, opc, offset):
    """Returns the bytecode offset for the instruction that is assumed to
    start at `offset` and has opcode `op`. opc contains information for the
    bytecode version of that we should be using.
    """
    return offset + instruction_size(op, opc)


def get_instructions_bytes(
    code_object,
    opc,
):
    """
    Iterate over the instructions in a bytecode string.

    Generates a sequence of Instruction namedtuples giving the details of each
    opcode.  Additional information about the code's runtime environment
    e.g., variable names, constants, can be specified using optional
    arguments.
    """

    bytecode = code_object.co_code
    constants = code_object.co_consts
    names = code_object.co_names
    varnames = code_object.co_varnames
    cells = code_object.co_cells if hasattr(code_object, "co_cells") else tuple()
    exception_entries = code_object.exception_entries if hasattr(code_object, "exception_entries") else tuple()
    # freevars: tuple = code_object.co_freevars

    labels = opc.findlabels(bytecode, opc)
    if hasattr(opc, "findlinestarts"):
        line_starts = dict(opc.findlinestarts(code_object, dup_lines=True))
    else:
        line_starts = None

    # PERFORMANCE FIX: Build exception labels ONCE, not on every iteration
    # The old code was O(n^2) because it rebuilt the same list every call to
    # get_logical_instruction_at_offset
    if exception_entries is not None:
        for start, end, target, _, _ in exception_entries:
            # Only add the target offset, not every offset in the range
            # This matches what get_logical_instruction_at_offset expects
            if target not in labels:
                labels.append(target)

    n = len(bytecode)
    offset = 0

    while offset < n:
        instructions = list(
            get_logical_instruction_at_offset(
                bytecode,
                offset,
                opc,
                varnames=varnames,
                names=names,
                constants=constants,
                cells=cells,
                linestarts=line_starts,
                line_offset=0,
                exception_entries=exception_entries,
                labels=labels,
            )
        )

        for instruction in instructions:
            yield instruction
        offset = next_offset(instruction.opcode, opc, instruction.offset)


class Bytecode:
    """Bytecode operations involving a Python code object.

    Instantiate this with a function, method, string of code, or a code object
    (as returned by compile()).

    Iterating over these yields the bytecode operations as Instruction instances.
    """

    def __init__(self, x, opc, first_line=None, current_offset=None, dup_lines=True):
        self.codeobj = co = get_code_object(x)
        self._line_offset = 0
        self._cell_names = tuple()
        if opc.version_tuple >= (1, 5):
            if first_line is None:
                self.first_line = co.co_firstlineno
            else:
                self.first_line = first_line
                self._line_offset = first_line - co.co_firstlineno
            if opc.version_tuple > (2, 0):
                self._cell_names = co.co_cellvars + co.co_freevars
                pass
            pass

        self._linestarts = dict(opc.findlinestarts(co, dup_lines=dup_lines))
        self._original_object = x
        self.opc = opc
        self.opnames = opc.opname
        self.current_offset = current_offset

        if (
            opc.version_tuple >= (3, 11)
            and not opc.is_pypy
            and hasattr(co, "co_exceptiontable")
        ):
            self.exception_entries = parse_exception_table(co.co_exceptiontable)
        else:
            self.exception_entries = None

    def __iter__(self):
        co = self.codeobj
        return get_instructions_bytes(co, self.opc)

    def __repr__(self):
        return "%s(%r)" % (self.__class__.__name__, self._original_object)

    @classmethod
    def from_traceback(cls, tb, opc=None):
        """Construct a Bytecode from the given traceback"""
        if opc is None:
            opc = get_opcode_module(sys.version_info, PYTHON_IMPLEMENTATION)
        while tb.tb_next:
            tb = tb.tb_next
        return cls(
            tb.tb_frame.f_code, opc=opc, first_line=None, current_offset=tb.tb_lasti
        )

    def info(self):
        """Return formatted information about the code object."""
        return format_code_info(self.codeobj, self.opc.version_tuple)

    def dis(self, asm_format="classic", show_source=False):
        """Return a formatted view of the bytecode operations."""
        co = self.codeobj
        filename = co.co_filename
        if self.current_offset is not None:
            offset = self.current_offset
        else:
            offset = -1
        output = StringIO()
        if self.opc.version_tuple > (2, 0):
            line_starts = self._linestarts
        else:
            line_starts = None

        if hasattr(co, "co_firstlineno"):
            first_line_number = co.co_firstlineno
        else:
            first_line_number = None

        if inspect.iscode(co):
            filename = inspect.getfile(co)

        if isinstance(filename, UnicodeForPython3):
            filename = str(filename)

<<<<<<< HEAD
        co_code = co.co_code

=======
>>>>>>> 61a8e44d
        self.disassemble_bytes(
            co,
            line_starts=line_starts,
            line_offset=self._line_offset,
            file=output,
            lasti=offset,
            asm_format=asm_format,
            filename=filename,
            show_source=show_source,
            first_line_number=first_line_number,
        )
        return output.getvalue()

    def distb(self, tb=None):
        """Disassemble a traceback (default: last traceback)."""
        if tb is None:
            try:
                tb = sys.last_traceback
            except AttributeError:
                raise RuntimeError("no last traceback to disassemble")
            while tb.tb_next:
                tb = tb.tb_next
        assert tb is not None
        self.disassemble_bytes(tb.tb_frame.f_code, tb.tb_lasti)

    def disassemble_bytes(
        self,
<<<<<<< HEAD
        bytecode,
        lasti=-1,
=======
        code_object,
        lasti = -1,
>>>>>>> 61a8e44d
        varnames=None,
        names=None,
        constants=None,
        cells=None,
        line_starts=None,
        file=sys.stdout,
        line_offset=0,
        asm_format="classic",
        filename=None,
        show_source=True,
        first_line_number=None,
    ):
        # Omit the line number column entirely if we have no line number info
        show_lineno = line_starts is not None or self.opc.version_tuple < (2, 3)
        show_source = show_source and show_lineno and first_line_number and filename

        def show_source_text(line_number):
            """
            Show the Python source text if all conditions are right:
              * source text was requested - this implies other checks
                seen above
              * the source is available via linecache.getline()
            """
            # There is some redundancy in the condition below
            # to make type checking happy. In reality,
            # only the show_source is tested at runtime.
            if show_source and filename and line_number:
                source_text = getline(filename, line_number).lstrip()
                if source_text.startswith('"""'):
                    source_text = get_docstring(
                        filename, line_number + 1, source_text.rstrip()
                    )
                if source_text:
                    file.write(" " * 13 + "# " + source_text)

        show_source_text(first_line_number)

        # Old Python's use "SET_LINENO" to set a line number
        set_lineno_number = 0
        last_was_set_lineno = False

        # TODO?: Adjust width upwards if max(line_starts.values()) >= 1000?
        if show_lineno:
            lineno_width = 3
        else:
            lineno_width = 0
        instructions = []
        extended_arg_starts_line = None
        extended_arg_jump_target_offset = None

        if str(self.opc.python_implementation) == "Graal":
            from xdis.bytecode_graal import get_instructions_bytes_graal
            get_instructions_fn = get_instructions_bytes_graal
        else:
            get_instructions_fn = get_instructions_bytes

        for instr in get_instructions_fn(code_object, self.opc):
            # Python 1.x into early 2.0 uses SET_LINENO
            if last_was_set_lineno:
                instr = Instruction(
                    opcode=instr.opcode,
                    opname=instr.opname,
                    arg=instr.arg,
                    argval=instr.argval,
                    argrepr=instr.argrepr,
                    offset=instr.offset,
                    starts_line=set_lineno_number,  # this is the only field that changes
                    is_jump_target=instr.is_jump_target,
                    positions=None,
                    optype=instr.optype,
                    has_arg=instr.has_arg,
                    inst_size=instr.inst_size,
                    has_extended_arg=instr.has_extended_arg,
                    tos_str=None,
                    fallthrough=None,
                    start_offset=None,
                )
            last_was_set_lineno = False
            if instr.opname == "SET_LINENO":
                set_lineno_number = instr.argval
                last_was_set_lineno = True

            if instr.opname == "EXTENDED_ARG" and asm_format == "asm":
                extended_arg_starts_line = instr.starts_line
                extended_arg_jump_target_offset = instr.offset
                continue

            if extended_arg_starts_line:
                instr = Instruction(
                    opcode=instr.opcode,
                    opname=instr.opname,
                    arg=instr.arg,
                    argval=instr.argval,
                    argrepr=instr.argrepr,
                    offset=instr.offset,
                    starts_line=extended_arg_starts_line,  # this is the only field that changes
                    is_jump_target=instr.is_jump_target,
                    positions=instr.positions,
                    optype=instr.optype,
                    has_arg=instr.has_arg,
                    inst_size=instr.inst_size,
                    has_extended_arg=instr.has_extended_arg,
                    tos_str=instr.tos_str,
                    fallthrough=instr.fallthrough,
                    start_offset=instr.start_offset,
                )
                extended_arg_starts_line = None

            if extended_arg_jump_target_offset is not None:
                instr = Instruction(
                    opcode=instr.opcode,
                    opname=instr.opname,
                    arg=instr.arg,
                    argval=instr.argval,
                    argrepr=instr.argrepr,
                    offset=extended_arg_jump_target_offset,
                    starts_line=extended_arg_starts_line,
                    is_jump_target=True,
                    positions=instr.positions,
                    optype=instr.optype,
                    has_arg=instr.has_arg,
                    inst_size=instr.inst_size,
                    has_extended_arg=instr.has_extended_arg,
                    tos_str=instr.tos_str,
                    fallthrough=instr.fallthrough,
                    start_offset=instr.start_offset,
                )
                extended_arg_jump_target_offset = None

            instructions.append(instr)
            new_source_line = show_lineno and (
                extended_arg_starts_line
                or instr.starts_line is not None
                and instr.offset >= 0
            )
            if new_source_line:
                file.write("\n")
                if extended_arg_starts_line:
                    starts_line = extended_arg_starts_line
                else:
                    starts_line = instr.starts_line
                show_source_text(starts_line)

            is_current_instr = instr.offset == lasti

            # Python 3.11 introduces "CACHE" and the convention seems to be
            # to not print these normally.
            if instr.opname == "CACHE" and asm_format not in (
                "extended_bytes",
                "bytes",
            ):
                continue

            file.write(
                instr.disassemble(
                    self.opc,
                    line_starts,
                    lineno_width,
                    is_current_instr,
                    asm_format,
                    instructions,
                )
                + "\n"
            )

            # Python bytecode before 1.4 has a RESERVE_FAST instruction that
            # store STORE_FAST and LOAD_FAST instructions in a different area
            # currently we can't track names in this area, but instead use
            # locals and hope the two are the same.
            if instr.opname == "RESERVE_FAST":
                file.write(
                    "# Warning: subsequent LOAD_FAST and STORE_FAST after RESERVE_FAST "
                    "are inaccurate here in Python before 1.5\n"
                )
            pass
        return instructions

    def get_instructions(self, x):
        """Iterator for the opcodes in methods, functions or code

        Generates a series of Instruction named tuples giving the details of
        each operation in the supplied code.

        If *first_line* is not None, it indicates the line number that should
        be reported for the first source line in the disassembled code.
        Otherwise, the source line information (if any) is taken directly from
        the disassembled code object.
        """
        co = get_code_object(x)
        return get_instructions_bytes(co, self.opc)


def list2bytecode(inst_list, opc, varnames, consts):
    """Convert list/tuple of list/tuples to bytecode
    _names_ contains a list of name objects
    """
    bc = []
    for i, opcodes in enumerate(inst_list):
        opname = opcodes[0]
        operands = opcodes[1:]
        if opname not in opc.opname:
            raise TypeError(
                "error at item %d [%s, %s], opcode not valid" % (i, opname, operands)
            )
        opcode = opc.opmap[opname]
        bc.append(opcode)
        print(opname, operands)
        gen = [j for j in operands if operands]
        for j in gen:
            if opcode in opc.hasconst:
                thing = consts
            else:
                thing = varnames
            k = list(thing).index(j)
            if k == -1:
                raise TypeError(
                    "operand %d [%s, %s], not found in names" % (i, opname, operands)
                )
            else:
                bc += num2code(k)
                pass
            pass
        pass

    return reduce(lambda a, b: a + chr(b), bc, "")


if __name__ == "__main__":
    import xdis.opcodes.opcode_27 as opcode_27
    import xdis.opcodes.opcode_34 as opcode_34
    import xdis.opcodes.opcode_36 as opcode_36

    my_constants = (None, 2)
    var_names = "a"
    instructions = [
        ("LOAD_CONST", 2),
        ("STORE_FAST", "a"),
        ("LOAD_FAST", "a"),
        ("RETURN_VALUE",),
    ]

    def f():
        a = 2
        return a

    print(f.__code__.co_code)

    bc = list2bytecode(instructions, opcode_27, var_names, my_constants)
    print(bc)
    bc = list2bytecode(instructions, opcode_34, var_names, my_constants)
    print(bc)
    bc = list2bytecode(instructions, opcode_36, var_names, my_constants)
    print(bc)<|MERGE_RESOLUTION|>--- conflicted
+++ resolved
@@ -223,15 +223,10 @@
     3.6 and after, instructions were fixed at 2 bytes.
     """
     # FIXME: We really need to distinguish 3.6.0a1 from 3.6.a3.
-<<<<<<< HEAD
     if opc.python_version >= (3, 6):
         return True
     else:
         return False
-=======
-    # See below FIXME.
-    return True if opc.version_tuple >= (3, 6) else False
->>>>>>> 61a8e44d
 
 def get_logical_instruction_at_offset(
     bytecode,
@@ -498,8 +493,16 @@
     constants = code_object.co_consts
     names = code_object.co_names
     varnames = code_object.co_varnames
-    cells = code_object.co_cells if hasattr(code_object, "co_cells") else tuple()
-    exception_entries = code_object.exception_entries if hasattr(code_object, "exception_entries") else tuple()
+
+    if hasattr(code_object, "co_cells"):
+        cells = code_object.co_cells
+    else:
+        cells = tuple()
+
+    if hasattr(code_object, "exception_entries"):
+        exception_entries = code_object.exception_entries
+    else:
+        exception_entries = tuple()
     # freevars: tuple = code_object.co_freevars
 
     labels = opc.findlabels(bytecode, opc)
@@ -629,11 +632,6 @@
         if isinstance(filename, UnicodeForPython3):
             filename = str(filename)
 
-<<<<<<< HEAD
-        co_code = co.co_code
-
-=======
->>>>>>> 61a8e44d
         self.disassemble_bytes(
             co,
             line_starts=line_starts,
@@ -661,13 +659,8 @@
 
     def disassemble_bytes(
         self,
-<<<<<<< HEAD
-        bytecode,
+        code_object,
         lasti=-1,
-=======
-        code_object,
-        lasti = -1,
->>>>>>> 61a8e44d
         varnames=None,
         names=None,
         constants=None,
