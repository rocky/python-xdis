--- conflicted
+++ resolved
@@ -1,35 +1,8 @@
 #  Copyright (c) 2018-2023 by Rocky Bernstein
 #
 #  This program is free software; you can redistribute it and/or
-#  modify it under the terms of the GNU General Public License
-#  as published by the Free Software Foundation; either version 2
-#  of the License, or (at your option) any later version.
-#
-#  This program is distributed in the hope that it will be useful,
-#  but WITHOUT ANY WARRANTY; without even the implied warranty of
-#  MERCHANTABILITY or FITNESS FOR A PARTICULAR PURPOSE.  See the
-#  GNU General Public License for more details.
-#
-#  You should have received a copy of the GNU General Public License
-#  along with this program; if not, write to the Free Software
-#  Foundation, Inc., 51 Franklin Street, Fifth Floor, Boston, MA  02110-1301, USA.
-
-"""
-Python bytecode and instruction classes
-Extracted from Python 3 dis module but generalized to
-allow running on Python 2.
-"""
-
-<<<<<<< HEAD
-import sys, types
-=======
-import collections
-import inspect
 import sys
 import types
-from io import StringIO
-from linecache import getline
->>>>>>> d78601cd
 
 from xdis.cross_dis import (
     format_code_info,
@@ -255,18 +228,10 @@
                     + extended_arg
                 )
                 i += 2
-<<<<<<< HEAD
                 if op == opc.EXTENDED_ARG:
                     extended_arg = arg*65536
                 else:
                     extended_arg = 0
-=======
-                extended_arg = (
-                    arg * 65536
-                    if hasattr(op, "EXTENDED_ARG") and op == opc.EXTENDED_ARG
-                    else 0
-                )
->>>>>>> d78601cd
 
             #  Set argval to the dereferenced value of the argument when
             #  available, and argrepr to the string representation of argval.
@@ -352,18 +317,10 @@
             start_offset=start_offset,
         )
         # fallthrough)
-<<<<<<< HEAD
         if op == opc.EXTENDED_ARG:
             extended_arg_count = extended_arg_count + 1
         else:
             extended_arg_count = 0
-=======
-        extended_arg_count = (
-            extended_arg_count + 1
-            if hasattr(opc, "EXTENDED_ARG") and op == opc.EXTENDED_ARG
-            else 0
-        )
->>>>>>> d78601cd
 
 
 def next_offset(op, opc, offset):
