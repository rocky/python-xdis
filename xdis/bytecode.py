--- conflicted
+++ resolved
@@ -20,12 +20,7 @@
 """
 
 import sys, types
-<<<<<<< HEAD
-from xdis.version_info import PYTHON_VERSION_TRIPLE
-
 from xdis.namedtuple24 import namedtuple
-=======
->>>>>>> ca6857d5
 
 from xdis.cross_dis import (
     get_code_object,
@@ -36,11 +31,7 @@
 from xdis.instruction import Instruction
 from xdis.util import code2num, num2code
 
-<<<<<<< HEAD
 from StringIO import StringIO
-=======
-from io import StringIO
->>>>>>> ca6857d5
 
 
 _have_code = (types.MethodType, types.FunctionType, types.CodeType, type)
@@ -491,18 +482,8 @@
                 pass
             pass
         pass
-<<<<<<< HEAD
-    if opc.python_version < 3.0:
-        return reduce(lambda a, b: a + chr(b), bc, "")
-    else:
-        if PYTHON_VERSION_TRIPLE < (2, 5):
-            return reduce(lambda a, b: a + chr(b), bc, '')
-        else:
-            return bytes(bytearray(bc))
-=======
-
-    return bytes(bc)
->>>>>>> ca6857d5
+
+    return reduce(lambda a, b: a + chr(b), bc, "")
 
 
 # if __name__ == '__main__':
