--- conflicted
+++ resolved
@@ -36,16 +36,12 @@
 _have_code = (types.MethodType, types.FunctionType, types.CodeType, type)
 
 
-<<<<<<< HEAD
 def extended_arg_val(opc, val):
     """Return the adjusted value of an extended argument operand.
     """
     return val << opc.EXTENDED_ARG_SHIFT
 
 def get_jump_val(jump_arg, version):
-=======
-def get_jump_val(jump_arg: int, version: tuple) -> int:
->>>>>>> 958ef620
     return jump_arg * 2 if version[:2] >= (3, 10) else jump_arg
 
 def offset2line(offset, linestarts):
