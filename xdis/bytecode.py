--- conflicted
+++ resolved
@@ -325,18 +325,12 @@
         fallthrough = op not in opc.nofollow
         yield Instruction(opname, op, optype, inst_size, arg, argval, argrepr,
                           has_arg, offset, starts_line, is_jump_target,
-<<<<<<< HEAD
                           extended_arg_count != 0)
 
         if op == opc.EXTENDED_ARG:
             extended_arg_count = extended_arg_count + 1
         else:
             extended_arg_count = 0
-=======
-                          extended_arg_count != 0, )
-                          # fallthrough)
-        extended_arg_count = extended_arg_count + 1 if op == opc.EXTENDED_ARG else 0
->>>>>>> b0a59900
 
 def op_has_argument(op, opc):
     return op >= opc.HAVE_ARGUMENT
