--- conflicted
+++ resolved
@@ -397,14 +397,10 @@
                 else:
                     argval, argrepr = _get_name_info(arg, cells)
             elif op in opc.COMPARE_OPS:
-<<<<<<< HEAD
-                if opc.python_version >= (3, 12):
-=======
                 if opc.python_version >= (3, 13):
                     # The fifth-lowest bit of the oparg now indicates a forced conversion to bool.
                     argval = opc.cmp_op[arg >> 5]
                 elif opc.python_version >= (3, 12):
->>>>>>> 58321395
                     argval = opc.cmp_op[arg >> 4]
                 else:
                     argval = opc.cmp_op[arg]
@@ -658,11 +654,7 @@
     def disassemble_bytes(
         self,
         bytecode,
-<<<<<<< HEAD
-        lasti=-1,
-=======
         lasti = -1,
->>>>>>> 58321395
         varnames=None,
         names=None,
         constants=None,
