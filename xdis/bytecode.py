#  Copyright (c) 2018-2025 by Rocky Bernstein
#
#  This program is free software; you can redistribute it and/or
#  modify it under the terms of the GNU General Public License
#  as published by the Free Software Foundation; either version 2
#  of the License, or (at your option) any later version.
#
#  This program is distributed in the hope that it will be useful,
#  but WITHOUT ANY WARRANTY; without even the implied warranty of
#  MERCHANTABILITY or FITNESS FOR A PARTICULAR PURPOSE.  See the
#  GNU General Public License for more details.
#
#  You should have received a copy of the GNU General Public License
#  along with this program; if not, write to the Free Software
#  Foundation, Inc., 51 Franklin Street, Fifth Floor, Boston, MA  02110-1301, USA.

"""
Python bytecode and instruction classes Extracted from Python 3
"dis" module but generalized to allow running on multiple code types
including those from Python 1.x and 2.x.

"""

import collections
import inspect
import sys
from io import StringIO
from linecache import getline

from xdis.cross_dis import (
    format_code_info,
    get_code_object,
    instruction_size,
    op_has_argument,
)
from xdis.cross_types import UnicodeForPython3
from xdis.instruction import Instruction
from xdis.op_imports import get_opcode_module
from xdis.opcodes.opcode_3x.opcode_36 import (
    format_CALL_FUNCTION,
    format_CALL_FUNCTION_EX,
)
from xdis.util import code2num, num2code
from xdis.version_info import PYTHON_IMPLEMENTATION, PythonImplementation


def get_docstring(filename, line_number, doc_str):
    while len(doc_str) < 80:
        next_line = getline(filename, line_number).strip()
        doc_str += "\\n" + next_line
        if next_line.endswith('"""'):
            break
        line_number += 1
    if len(doc_str) > 80:
        doc_str = doc_str[:-7] + '... """'
    return doc_str + "\n"


def get_jump_val(jump_arg, version):
    return jump_arg * 2 if version[:2] >= (3, 10) else jump_arg


def get_const_info(const_index, const_list):
    """Helper to get optional details about const references

    Returns the dereferenced constant and its repr if the constant
    list is defined.
    Otherwise, returns the constant index and its repr().
    """
    arg_val = const_index
    if const_list is not None:
        arg_val = const_list[const_index]

    arg_repr = (
        prefer_double_quote(repr(arg_val))
        if isinstance(arg_val, str)
        else repr(arg_val)
    )

    # Float values "nan" and "inf" are not directly representable in Python at least
    # before 3.5 and even there it is via a library constant.
    # So we will canonicalize their representation as float('nan') and float('inf')
    if isinstance(arg_val, float) and str(arg_val) in frozenset(
        ["nan", "-nan", "inf", "-inf"]
    ):
        return arg_val, "float('%s')" % arg_val
    return arg_val, arg_repr


# For compatibility
_get_const_info = get_const_info


def get_name_info(name_index: int, name_list) -> tuple:
    """Helper to get optional details about named references

    Returns the dereferenced name as both value and repr if the name
    list is defined.
    Otherwise, returns the name index and its repr().
    """
    argval = name_index
    if (
        name_list is not None
        # PyPY seems to "optimize" out constant names,
        # so we need the following condition to handle this situation:
        and name_index < len(name_list)
    ):
        argval = name_list[name_index]
        argrepr = argval
    else:
        argrepr = repr(argval)
    return argval, argrepr


def get_optype(opcode, opc):
    """Helper to determine what class of instructions ``opcode`` is in.
    Return is a string in:
       compare, const, free, jabs, jrel, local, name, nargs, or ??
    """
    if opcode in opc.COMPARE_OPS:
        return "compare"
    elif opcode in opc.CONST_OPS:
        return "const"
    elif opcode in opc.FREE_OPS:
        return "free"
    elif opcode in opc.JABS_OPS:
        return "jabs"
    elif opcode in opc.JREL_OPS:
        return "jrel"
    elif opcode in opc.LOCAL_OPS:
        return "local"
    elif opcode in opc.NAME_OPS:
        return "name"
    elif opcode in opc.NARGS_OPS:
        return "nargs"
    # This has to come after NARGS_OPS. Some are in both?
    elif opcode in opc.VARGS_OPS:
        return "vargs"
    elif opcode in opc.ENCODED_ARG_OPS:
        return "encoded_arg"

    return "??"


def offset2line(offset: int, linestarts):
    """linestarts is expected to be a *list of (offset, line number)
    where both offset and line number are in increasing order.
    Return the closest line number at or below the offset.
    If offset is less than the first line number given in `linestarts`,
    return line number 0.
    """
    if len(linestarts) == 0 or offset < linestarts[0][0]:
        return 0
    low = 0
    high = len(linestarts) - 1
    mid = (low + high + 1) // 2
    while low <= high:
        if linestarts[mid][0] > offset:
            high = mid - 1
        elif linestarts[mid][0] < offset:
            low = mid + 1
        else:
            return linestarts[mid][1]
        mid = (low + high + 1) // 2
        pass
    # Not found. Return the closest position below.
    if mid >= len(linestarts):
        return linestarts[len(linestarts) - 1][1]
    return linestarts[high][1]


def _parse_varint(iterator) -> int:
    b = next(iterator)
    val = b & 63
    while b & 64:
        val <<= 6
        b = next(iterator)
        val |= b & 63
    return val


_ExceptionTableEntry = collections.namedtuple(
    "_ExceptionTableEntry", "start end target depth lasti"
)


def parse_exception_table(exception_table):
    iterator = iter(exception_table)
    entries = []
    try:
        while True:
            start = _parse_varint(iterator) * 2
            length = _parse_varint(iterator) * 2
            end = start + length
            target = _parse_varint(iterator) * 2
            dl = _parse_varint(iterator)
            depth = dl >> 1
            lasti = bool(dl & 1)
            entries.append(_ExceptionTableEntry(start, end, target, depth, lasti))
    except StopIteration:
        return entries


def prefer_double_quote(string):
    """
    Prefer a double-quoted string over a single-quoted string when
    possible. ``string`` is expected to already be a repr()-like
    representation with quoting already in it.

    Python formatting seems now to prefer double-quotes, even though
    it's repr() function typically prefers single quotes.

    Using the form that Python typically uses in its source can
    make things easier on users of this, like decompilers.
    """
    if string[1:-1].find('"') == -1:
        return '"%s"' % string[1:-1]
    return string


def is_fixed_wordsize_bytecode(opc) -> bool:
    """
    Returns True if intructions in opc are fixed length (2 bytes)
    Python byte code instructions before to 3.6 was one or three bytes.
    3.6 and after, instructions were fixed at 2 bytes.
    """
    # FIXME: We really need to distinguish 3.6.0a1 from 3.6.a3.
    # See below FIXME.
    return True if opc.version_tuple >= (3, 6) else False


def get_logical_instruction_at_offset(
    bytecode,
    offset,
    opc,
    varnames=None,
    names=None,
    constants=None,
    cells=None,
    linestarts=None,
    line_offset=0,
    exception_entries=None,
    labels=None
):
    """
    Return a single logical instruction for `bytecode` at offset `offset`.
    if the opcode at offset is EXTENDED_ARG, then instructions are returned
    until we no longer have an EXTENDED_ARG instruction. Note that the
    last non-EXTENDED_ARG instruction will have its argument value adjusted
    to note the increased size of the argument.
    """
    if labels is None:
        labels = opc.findlabels(bytecode, opc)
        # PERFORMANCE FIX: Only add exception labels if we're building labels ourselves
        # When called from get_instructions_bytes, labels already includes exception targets
        if exception_entries is not None:
            for _start, _end, target, _, _ in exception_entries:
                if target not in labels:
                    labels.append(target)

    # label_maps = get_jump_target_maps(bytecode, opc)

    fixed_length_instructions = is_fixed_wordsize_bytecode(opc)

    starts_line = None

    n = len(bytecode)

    extended_arg_count = 0
    extended_arg = 0

    if hasattr(opc, "EXTENDED_ARG"):
        extended_arg_size = instruction_size(opc.EXTENDED_ARG, opc)
    else:
        extended_arg_size = 0

    # This is not necessarily true initially, but it gets us through the
    # loop below.

    last_op_was_extended_arg = True
    i = offset

    # create a localsplusnames table that resolves duplicates.
    localsplusnames = (varnames or tuple()) + tuple(
        name for name in (cells or tuple()) if name not in varnames
    )

    while i < n and last_op_was_extended_arg:
        op = code2num(bytecode, i)
        opname = opc.opname[op]
        optype = get_optype(op, opc)

        offset = i
        if linestarts is not None:
            starts_line = linestarts.get(i, None)
            if starts_line is not None:
                starts_line += line_offset

        is_jump_target = i in labels

        i += 1
        arg = None
        argval = None
        argrepr = ""
        has_arg = op_has_argument(op, opc)
        if has_arg:
            if fixed_length_instructions:
                arg = code2num(bytecode, i) | extended_arg
                extended_arg = (arg << 8) if opname == "EXTENDED_ARG" else 0
                # FIXME: Python 3.6.0a1 is 2, for 3.6.a3 we have 1
                i += 1
            else:
                arg = (
                    code2num(bytecode, i)
                    + code2num(bytecode, i + 1) * 0x100
                    + extended_arg
                )
                i += 2
                extended_arg = (
                    arg * 0x10000
                    if opname == "EXTENDED_ARG"
                    else 0
                )

            #  Set argval to the dereferenced value of the argument when
            #  available, and argrepr to the string representation of argval.
            #    disassemble_bytes needs the string repr of the
            #    raw name index for LOAD_GLOBAL, LOAD_CONST, etc.

            argval = arg

            if op in opc.CONST_OPS:
                argval, argrepr = _get_const_info(arg, constants)
            elif op in opc.NAME_OPS:
                if opc.version_tuple >= (3, 11) and opname == "LOAD_GLOBAL":
                    argval, argrepr = get_name_info(arg >> 1, names)
                    if arg & 1:
                        argrepr = "NULL + " + argrepr
                elif opc.version_tuple >= (3, 12) and opname == "LOAD_ATTR":
                    argval, argrepr = get_name_info(arg >> 1, names)
                    if arg & 1:
                        argrepr = "NULL|self + " + argrepr
                elif opc.version_tuple >= (3, 12) and opname == "LOAD_SUPER_ATTR":
                    argval, argrepr = get_name_info(arg >> 2, names)
                    if arg & 1:
                        argrepr = "NULL|self + " + argrepr
                else:
                    argval, argrepr = get_name_info(arg, names)
            elif op in opc.JREL_OPS:
                signed_arg = arg
                if "JUMP_BACKWARD" in opname:
                    signed_arg = -arg
                elif opc.version_tuple >= (3, 14) and "END_ASYNC_FOR" in opname:
                    signed_arg = -arg

                argval = i + get_jump_val(signed_arg, opc.python_version)

                # check cache instructions for python 3.13
                if opc.version_tuple >= (3, 13):
                    if opc.opname[op] in [
                        "POP_JUMP_IF_TRUE",
                        "POP_JUMP_IF_FALSE",
                        "POP_JUMP_IF_NONE",
                        "POP_JUMP_IF_NOT_NONE",
                        "JUMP_BACKWARD",
                    ]:
                        argval += 2

                # FOR_ITER has a cache instruction in 3.12
                if opc.version_tuple >= (3, 12) and opname == "FOR_ITER":
                    argval += 2
                argrepr = "to " + repr(argval)
                if opc.version_tuple >= (3, 14) and "END_ASYNC_FOR" in opname:
                    argrepr = "from " + repr(argval)

            elif op in opc.JABS_OPS:
                argval = get_jump_val(arg, opc.python_version)
                argrepr = "to " + repr(argval)
            elif op in opc.LOCAL_OPS:
                if opc.version_tuple >= (3, 13) and opname in (
                    "LOAD_FAST_LOAD_FAST",
                    "LOAD_FAST_BORROW_LOAD_FAST_BORROW",
                    "STORE_FAST_LOAD_FAST",
                    "STORE_FAST_STORE_FAST",
                ):
                    arg1 = arg >> 4
                    arg2 = arg & 15
                    argval1, argrepr1 = get_name_info(arg1, localsplusnames)
                    argval2, argrepr2 = get_name_info(arg2, localsplusnames)
                    argval = argval1, argval2
                    argrepr = argrepr1 + ", " + argrepr2
                elif opc.version_tuple >= (3, 11):
                    argval, argrepr = get_name_info(arg, localsplusnames)
                else:
                    argval, argrepr = get_name_info(arg, varnames)
            elif op in opc.FREE_OPS:
                if opc.version_tuple >= (3, 11):
                    argval, argrepr = get_name_info(arg, localsplusnames)
                else:
                    argval, argrepr = get_name_info(arg, cells)
            elif op in opc.COMPARE_OPS:
                if opc.python_version >= (3, 13):
                    # The fifth-lowest bit of the oparg now indicates a forced conversion to bool.
                    argval = opc.cmp_op[arg >> 5]
                elif opc.python_version >= (3, 12):
                    argval = opc.cmp_op[arg >> 4]
                else:
                    argval = opc.cmp_op[arg]
                argrepr = argval
            elif op in opc.NARGS_OPS:
                opname = opname
                if fixed_length_instructions and opname in (
                    "CALL_FUNCTION",
                    "CALL_FUNCTION_EX",
                ):
                    if opname == "CALL_FUNCTION":
                        argrepr = format_CALL_FUNCTION(code2num(bytecode, i - 1))
                    else:
                        assert opname == "CALL_FUNCTION_EX"
                        argrepr = format_CALL_FUNCTION_EX(code2num(bytecode, i - 1))
                else:
                    if not (
                        fixed_length_instructions
                        or opname in ("RAISE_VARARGS", "DUP_TOPX", "MAKE_FUNCTION")
                    ):
                        argrepr = "%d positional, %d named" % (
                            code2num(bytecode, i - 2),
                            code2num(bytecode, i - 1),
                        )
            if hasattr(opc, "opcode_arg_fmt") and opname in opc.opcode_arg_fmt:
                argrepr = opc.opcode_arg_fmt[opname](arg)
        else:
            if fixed_length_instructions:
                i += 1
            if hasattr(opc, "opcode_arg_fmt") and opname in opc.opcode_arg_fmt:
                argrepr = opc.opcode_arg_fmt[opname](arg)

        inst_size = instruction_size(op, opc) + (extended_arg_count * extended_arg_size)
        start_offset = offset if opc.oppop[op] == 0 else None

        yield Instruction(
            is_jump_target=is_jump_target,
            starts_line=starts_line,
            offset=offset,
            opname=opname,
            opcode=op,
            has_arg=has_arg,
            arg=arg,
            argval=argval,
            argrepr=argrepr,
            tos_str=None,
            positions=None,
            optype=optype,
            inst_size=inst_size,
            has_extended_arg=extended_arg_count != 0,
            fallthrough=None,
            start_offset=start_offset,
        )
        # fallthrough
        last_op_was_extended_arg = True if opname == "EXTENDED_ARG" else False
        extended_arg_count = extended_arg_count + 1 if last_op_was_extended_arg else 0
        # end loop


def next_offset(op, opc, offset):
    """Returns the bytecode offset for the instruction that is assumed to
    start at `offset` and has opcode `op`. opc contains information for the
    bytecode version of that we should be using.
    """
    return offset + instruction_size(op, opc)


def get_instructions_bytes(
    code_object,
    opc,
):
    """
    Iterate over the instructions in a bytecode string.

    Generates a sequence of Instruction namedtuples giving the details of each
    opcode.  Additional information about the code's runtime environment
    e.g., variable names, constants, can be specified using optional
    arguments.
    """

    bytecode = code_object.co_code
    constants = code_object.co_consts
    names = code_object.co_names
    varnames = code_object.co_varnames
    cellvars = (
        code_object.co_cellvars if hasattr(code_object, "co_cellvars") else tuple()
    )
    exception_entries = (
        code_object.exception_entries
        if hasattr(code_object, "exception_entries")
        else tuple()
    )
    freevars = (
        code_object.co_freevars if hasattr(code_object, "co_freevars") else tuple()
    )

    cells = cellvars + freevars

    labels = opc.findlabels(bytecode, opc)
    if hasattr(opc, "findlinestarts"):
        line_starts = dict(opc.findlinestarts(code_object, dup_lines=True))
    else:
        line_starts = None

    # PERFORMANCE FIX: Build exception labels ONCE, not on every iteration
    # The old code was O(n^2) because it rebuilt the same list every call to
    # get_logical_instruction_at_offset
    if exception_entries is not None:
        for start, end, target, _, _ in exception_entries:
            # Only add the target offset, not every offset in the range
            # This matches what get_logical_instruction_at_offset expects
            if target not in labels:
                labels.append(target)

    n = len(bytecode)
    offset = 0

    while offset < n:
        instructions = list(
            get_logical_instruction_at_offset(
                bytecode,
                offset,
                opc,
                varnames=varnames,
                names=names,
                constants=constants,
                cells=cells,
                linestarts=line_starts,
                line_offset=0,
                exception_entries=exception_entries,
                labels=labels,
            )
        )

        for instruction in instructions:
            yield instruction
        offset = next_offset(instruction.opcode, opc, instruction.offset)


class Bytecode:
    """Bytecode operations involving a Python code object.

    Instantiate this with a function, method, string of code, or a code object
    (as returned by compile()).

    Iterating over these yields the bytecode operations as Instruction instances.
    """

    def __init__(
        self, x, opc, first_line=None, current_offset=None, dup_lines: bool = True
    ) -> None:
        self.codeobj = co = get_code_object(x)
        self._line_offset = 0
        self._cell_names = tuple()
        if opc.version_tuple >= (1, 5):
            if first_line is None:
                self.first_line = co.co_firstlineno
            else:
                self.first_line = first_line
                self._line_offset = first_line - co.co_firstlineno
            if opc.version_tuple > (2, 0):
                self._cell_names = co.co_cellvars + co.co_freevars
                pass
            pass

        self._linestarts = dict(opc.findlinestarts(co, dup_lines=dup_lines))
        self._original_object = x
        self.opc = opc
        self.opnames = opc.opname
        self.current_offset = current_offset

        if (
            opc.version_tuple >= (3, 11)
            and not opc.is_pypy
            and hasattr(co, "co_exceptiontable")
        ):
            self.exception_entries = parse_exception_table(co.co_exceptiontable)
        else:
            self.exception_entries = None

    def __iter__(self):
        co = self.codeobj
        return get_instructions_bytes(co, self.opc)

    def __repr__(self):
        return "{}({!r})".format(self.__class__.__name__, self._original_object)

    @classmethod
    def from_traceback(cls, tb, opc=None):
        """Construct a Bytecode from the given traceback"""
        if opc is None:
            opc = get_opcode_module(sys.version_info, PYTHON_IMPLEMENTATION)
        while tb.tb_next:
            tb = tb.tb_next
        return cls(
            tb.tb_frame.f_code, opc=opc, first_line=None, current_offset=tb.tb_lasti
        )

    def info(self) -> str:
        """Return formatted information about the code object."""
        return format_code_info(self.codeobj, self.opc.version_tuple)

    def dis(
        self,
        asm_format: str = "classic",
        show_source: bool = False,
    ) -> str:
        """Return a formatted view of the bytecode operations."""
        co = self.codeobj
        filename = co.co_filename
        if self.current_offset is not None:
            offset = self.current_offset
        else:
            offset = -1
        output = StringIO()
        if self.opc.version_tuple > (2, 0):
            line_starts = self._linestarts
        else:
            line_starts = None

        first_line_number = co.co_firstlineno if hasattr(co, "co_firstlineno") else None

        if inspect.iscode(co):
            filename = inspect.getfile(co)

        if isinstance(filename, UnicodeForPython3):
            filename = str(filename)

        self.disassemble_bytes(
            co,
            line_starts=line_starts,
            line_offset=self._line_offset,
            file=output,
            lasti=offset,
            asm_format=asm_format,
            filename=filename,
            show_source=show_source,
            first_line_number=first_line_number,
        )
        return output.getvalue()

    def distb(self, tb=None) -> None:
        """Disassemble a traceback (default: last traceback)."""
        if tb is None:
            try:
                tb = sys.last_traceback
            except AttributeError:
                raise RuntimeError("no last traceback to disassemble")
            while tb.tb_next:
                tb = tb.tb_next
        assert tb is not None
        self.disassemble_bytes(tb.tb_frame.f_code, tb.tb_lasti)

    def disassemble_bytes(
        self,
        code_object,
        lasti = -1,
        varnames=None,
        names=None,
        constants=None,
        cells=None,
        line_starts=None,
        file=sys.stdout,
        line_offset=0,
        asm_format="classic",
        filename=None,
        show_source=True,
        first_line_number=None,
    ):
        # Omit the line number column entirely if we have no line number info
        show_lineno = line_starts is not None or self.opc.version_tuple < (2, 3)
        show_source = show_source and show_lineno and first_line_number and filename

        def show_source_text(line_number):
            """
            Show the Python source text if all conditions are right:
              * source text was requested - this implies other checks
                seen above
              * the source is available via linecache.getline()
            """
            # There is some redundancy in the condition below
            # to make type checking happy. In reality,
            # only the show_source is tested at runtime.
            if show_source and filename and line_number:
                source_text = getline(filename, line_number).lstrip()
                if source_text.startswith('"""'):
                    source_text = get_docstring(
                        filename, line_number + 1, source_text.rstrip()
                    )
                if source_text:
                    file.write(" " * 13 + "# " + source_text)

        show_source_text(first_line_number)

        # Old Python's use "SET_LINENO" to set a line number
        set_lineno_number = 0
        last_was_set_lineno = False

        # TODO?: Adjust width upwards if max(line_starts.values()) >= 1000?
        lineno_width = 3 if show_lineno else 0
        instructions = []
        extended_arg_starts_line = None
        extended_arg_jump_target_offset = None

        if str(self.opc.python_implementation) == "Graal":
            from xdis.bytecode_graal import get_instructions_bytes_graal

            get_instructions_fn = get_instructions_bytes_graal
        else:
            get_instructions_fn = get_instructions_bytes

        for instr in get_instructions_fn(code_object, self.opc):
            # Python 1.x into early 2.0 uses SET_LINENO
            if last_was_set_lineno:
                instr = Instruction(
                    opcode=instr.opcode,
                    opname=instr.opname,
                    arg=instr.arg,
                    argval=instr.argval,
                    argrepr=instr.argrepr,
                    offset=instr.offset,
                    starts_line=set_lineno_number,  # this is the only field that changes
                    is_jump_target=instr.is_jump_target,
                    positions=None,
                    optype=instr.optype,
                    has_arg=instr.has_arg,
                    inst_size=instr.inst_size,
                    has_extended_arg=instr.has_extended_arg,
                    tos_str=None,
                    fallthrough=None,
                    start_offset=None,
                )
            last_was_set_lineno = False
            if instr.opname == "SET_LINENO":
                set_lineno_number = instr.argval
                last_was_set_lineno = True

            if instr.opname == "EXTENDED_ARG" and asm_format == "asm":
                extended_arg_starts_line = instr.starts_line
                extended_arg_jump_target_offset = instr.offset
                continue

            if extended_arg_starts_line:
                instr = Instruction(
                    opcode=instr.opcode,
                    opname=instr.opname,
                    arg=instr.arg,
                    argval=instr.argval,
                    argrepr=instr.argrepr,
                    offset=instr.offset,
                    starts_line=extended_arg_starts_line,  # this is the only field that changes
                    is_jump_target=instr.is_jump_target,
                    positions=instr.positions,
                    optype=instr.optype,
                    has_arg=instr.has_arg,
                    inst_size=instr.inst_size,
                    has_extended_arg=instr.has_extended_arg,
                    tos_str=instr.tos_str,
                    fallthrough=instr.fallthrough,
                    start_offset=instr.start_offset,
                )
                extended_arg_starts_line = None

            if extended_arg_jump_target_offset is not None:
                instr = Instruction(
                    opcode=instr.opcode,
                    opname=instr.opname,
                    arg=instr.arg,
                    argval=instr.argval,
                    argrepr=instr.argrepr,
                    offset=extended_arg_jump_target_offset,
                    starts_line=extended_arg_starts_line,
                    is_jump_target=True,
                    positions=instr.positions,
                    optype=instr.optype,
                    has_arg=instr.has_arg,
                    inst_size=instr.inst_size,
                    has_extended_arg=instr.has_extended_arg,
                    tos_str=instr.tos_str,
                    fallthrough=instr.fallthrough,
                    start_offset=instr.start_offset,
                )
                extended_arg_jump_target_offset = None

            instructions.append(instr)
            new_source_line = show_lineno and (
                extended_arg_starts_line
                or instr.starts_line is not None
                and instr.offset >= 0
            )
            if new_source_line:
                file.write("\n")
                show_source_text(
                    extended_arg_starts_line
                    if extended_arg_starts_line
                    else instr.starts_line
                )

            is_current_instr = instr.offset == lasti

            # Python 3.11 introduces "CACHE" and the convention seems to be
            # to not print these normally.
            if instr.opname == "CACHE" and asm_format not in (
                "extended_bytes",
                "bytes",
            ):
                continue

            file.write(
                instr.disassemble(
                    self.opc,
                    line_starts,
                    lineno_width,
                    is_current_instr,
                    asm_format,
                    instructions,
                )
                + "\n"
            )

            # Python bytecode before 1.4 has a RESERVE_FAST instruction that
            # store STORE_FAST and LOAD_FAST instructions in a different area
            # currently we can't track names in this area, but instead use
            # locals and hope the two are the same.
            if instr.opname == "RESERVE_FAST":
                file.write(
                    "# Warning: subsequent LOAD_FAST and STORE_FAST after RESERVE_FAST are inaccurate here in Python before 1.5\n"
                )
            pass
        return instructions

    def get_instructions(self, x):
        """Iterator for the opcodes in methods, functions or code

        Generates a series of Instruction named tuples giving the details of
        each operation in the supplied code.

        If *first_line* is not None, it indicates the line number that should
        be reported for the first source line in the disassembled code.
        Otherwise, the source line information (if any) is taken directly from
        the disassembled code object.
        """
        co = get_code_object(x)
        return get_instructions_bytes(co, self.opc)


def list2bytecode(inst_list, opc, varnames, consts: tuple):
    """Convert list/tuple of list/tuples to bytecode
    _names_ contains a list of name objects
    """
    bc = []
    for i, opcodes in enumerate(inst_list):
        opname = opcodes[0]
        operands = opcodes[1:]
        if opname not in opc.opname:
            raise TypeError(
                "error at item %d [%s, %s], opcode not valid" % (i, opname, operands)
            )
        opcode = opc.opmap[opname]
        bc.append(opcode)
        print(opname, operands)
        gen = (j for j in operands if operands)
        for j in gen:
            k = (consts if opcode in opc.CONST_OPS else varnames).index(j)
            if k == -1:
                raise TypeError(
                    "operand %d [%s, %s], not found in names" % (i, opname, operands)
                )
            else:
                bc += num2code(k)
                pass
            pass
        pass

    return bytes(bc)


if __name__ == "__main__":
<<<<<<< HEAD
    import xdis.opcodes.opcode_27 as opcode_27
    import xdis.opcodes.opcode_34 as opcode_34
    import xdis.opcodes.opcode_36 as opcode_36
=======
    import xdis.opcodes.opcode_2x.opcode_27 as opcode_27
    import xdis.opcodes.opcode_3x.opcode_34 as opcode_34
    import xdis.opcodes.opcode_3x.opcode_36 as opcode_36
    from xdis.version_info import PYTHON3
>>>>>>> c1b244a3

    my_constants = (None, 2)
    var_names = "a"
    instructions = [
        ("LOAD_CONST", 2),
        ("STORE_FAST", "a"),
        ("LOAD_FAST", "a"),
        ("RETURN_VALUE",),
    ]

    def f() -> int:
        a = 2
        return a

    print(f.__code__.co_code)

    bc = list2bytecode(instructions, opcode_27, var_names, my_constants)
    print(bc)
    bc = list2bytecode(instructions, opcode_34, var_names, my_constants)
    print(bc)
    bc = list2bytecode(instructions, opcode_36, var_names, my_constants)
    print(bc)<|MERGE_RESOLUTION|>--- conflicted
+++ resolved
@@ -881,16 +881,9 @@
 
 
 if __name__ == "__main__":
-<<<<<<< HEAD
-    import xdis.opcodes.opcode_27 as opcode_27
-    import xdis.opcodes.opcode_34 as opcode_34
-    import xdis.opcodes.opcode_36 as opcode_36
-=======
     import xdis.opcodes.opcode_2x.opcode_27 as opcode_27
     import xdis.opcodes.opcode_3x.opcode_34 as opcode_34
     import xdis.opcodes.opcode_3x.opcode_36 as opcode_36
-    from xdis.version_info import PYTHON3
->>>>>>> c1b244a3
 
     my_constants = (None, 2)
     var_names = "a"
