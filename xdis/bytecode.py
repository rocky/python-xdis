"""Python bytecode and instruction classes
Extracted from Python 3 dis module but generalized to
allow running on Python 2.
"""

import re, sys, types
from xdis import PYTHON3, PYTHON_VERSION

from xdis.namedtuple24 import namedtuple

from xdis.util import get_code_object, code2num, num2code, format_code_info

if PYTHON3:
    from io import StringIO
    from functools import reduce
else:
    from StringIO import StringIO


_have_code = (types.MethodType, types.FunctionType, types.CodeType, type)

# This is from Python 3.6's dis
def unpack_opargs_bytecode(code, opc):
    extended_arg = 0
    try:
        n = len(code)
    except TypeError:
        code = code.co_code
        n = len(code)

    offset = 0
    while offset < n:
        prev_offset = offset
        op = code2num(code, offset)
        offset += 1
        if op_has_argument(op, opc):
            arg = code2num(code, offset) | extended_arg
            extended_arg = (arg << opc.EXTENDED_ARG_SHIFT) if op == opc.EXTENDED_ARG else 0
            offset += 2
        else:
            arg = None
        yield (prev_offset, op, arg)

def findlinestarts(code, dup_lines=False):
    """Find the offsets in a byte code which are start of lines in the source.

    Generate pairs (offset, lineno) as described in Python/compile.c.

    """
    if not isinstance(code.co_lnotab, str):
        byte_increments = list(code.co_lnotab[0::2])
        line_increments = list(code.co_lnotab[1::2])
    else:
        byte_increments = [ord(c) for c in code.co_lnotab[0::2]]
        line_increments = [ord(c) for c in code.co_lnotab[1::2]]

    lastlineno = None
    lineno = code.co_firstlineno
    addr = 0
    for byte_incr, line_incr in zip(byte_increments, line_increments):
        if byte_incr:
            if (lineno != lastlineno or
                (dup_lines and 0 < byte_incr < 255)):
                yield (addr, lineno)
                lastlineno = lineno
                pass
            addr += byte_incr
            pass
        lineno += line_incr
    if (lineno != lastlineno or
        (dup_lines and 0 < byte_incr < 255)):
        yield (addr, lineno)

def offset2line(offset, linestarts):
    """linestarts is expected to be a *list) of (offset, line number)
    where both offset and line number are in increasing order.
    Return the closes line number at or below the offset.
    If offset is less than the first line number given in linestarts,
    return line number 0.
    """
    if len(linestarts) == 0 or offset < linestarts[0][0]:
        return 0
    low = 0
    high = len(linestarts) - 1
    mid = (low + high + 1) // 2
    while low <= high:
        if linestarts[mid][0] > offset:
            high = mid - 1
        elif linestarts[mid][0] < offset:
            low = mid + 1
        else:
            return linestarts[mid][1]
        mid = (low + high + 1) // 2
        pass
    # Not found. Return closest position below
    if mid >= len(linestarts):
        return linestarts[len(linestarts)-1][1]
    return linestarts[high][1]

<<<<<<< HEAD
def find_jump_targets(code, opc):
    """Find all instruction offsets in the supplied bytecode which are the
    targets of some sort of jump instruction.

    Return the list of offsets.
    """
    offsets = []
    # enumerate() is not an option, since we sometimes process
    # multiple elements on a single pass through the loop
    try:
        n = len(code)
    except:
        code = code.co_code
        n = len(code)
    offset = 0
    while offset < n:
        op = code2num(code, offset)
        offset += 1
        if op >= opc.HAVE_ARGUMENT:
            arg = code2num(code, offset) + code2num(code, offset+1)*256
            offset += 2
            label = -1
=======
def get_jump_targets(code, opc):
    """Returns a list of instruction offsets in the supplied bytecode
    which are the targets of some sort of jump instruction.
    """
    offsets = []
    for offset, op, arg in unpack_opargs_bytecode(code, opc):
        if arg is not None:
            jump_offset = -1
            if op in opc.JREL_OPS:
                jump_offset = offset + 3 + arg
            elif op in opc.JABS_OPS:
                jump_offset = arg
            if jump_offset >= 0:
                if jump_offset not in offsets:
                    offsets.append(jump_offset)
    return offsets

def get_jump_target_maps(code, opc):
    """Returns a dictionary where the key is an offset and the values are
    a list of instruction offsets which can get run before that
    instruction. This includes jump instructions as well as non-jump
    instructions. Therefore, the keys of the dictionary are reachible
    instructions. The values of the dictionary may be useful in control-flow
    analysis.
    """
    offset2prev = {}
    prev_offset = -1
    for offset, op, arg in unpack_opargs_bytecode(code, opc):
        if prev_offset >= 0:
            prev_list = offset2prev.get(offset, [])
            prev_list.append(prev_offset)
            offset2prev[offset] = prev_list
        if op in opc.NOFOLLOW:
            prev_offset = -1
        else:
            prev_offset = offset
        if arg is not None:
            jump_offset = -1
>>>>>>> fc257e18
            if op in opc.JREL_OPS:
                jump_offset = offset + 3 + arg
            elif op in opc.JABS_OPS:
<<<<<<< HEAD
                label = arg
            if label >= 0:
                if label not in offsets:
                    offsets.append(label)
    return offsets

findlabels = find_jump_targets

=======
                jump_offset = arg
            if jump_offset >= 0:
                prev_list = offset2prev.get(jump_offset, [])
                prev_list.append(offset)
                offset2prev[jump_offset] = prev_list
    return offset2prev


findlabels = get_jump_targets
>>>>>>> fc257e18

def _get_const_info(const_index, const_list):
    """Helper to get optional details about const references

       Returns the dereferenced constant and its repr if the constant
       list is defined.
       Otherwise returns the constant index and its repr().
    """
    argval = const_index
    if const_list is not None:
        argval = const_list[const_index]

    return argval, repr(argval)

def _get_name_info(name_index, name_list):
    """Helper to get optional details about named references

       Returns the dereferenced name as both value and repr if the name
       list is defined.
       Otherwise returns the name index and its repr().
    """
    argval = name_index
    if (name_list is not None
        # PyPY seems to "optimize" out constant names,
        # so we need for that:
        and name_index < len(name_list)):
        argval = name_list[name_index]
        argrepr = argval
    else:
        argrepr = repr(argval)
    return argval, argrepr

def get_instructions_bytes(bytecode, opc, varnames=None, names=None, constants=None,
                           cells=None, linestarts=None, line_offset=0):
    """Iterate over the instructions in a bytecode string.

    Generates a sequence of Instruction namedtuples giving the details of each
    opcode.  Additional information about the code's runtime environment
    (e.g. variable names, constants) can be specified using optional
    arguments.

    """
    labels = opc.findlabels(bytecode, opc)
    extended_arg = 0

    # FIXME: We really need to distinguish 3.6.0a1 from 3.6.a3.
    # See below FIXME
    if opc.python_version >= 3.6:
        python_36 = True
    else:
        python_36 = False

    starts_line = None
    # enumerate() is not an option, since we sometimes process
    # multiple elements on a single pass through the loop
    n = len(bytecode)
    i = 0
    extended_arg = 0
    while i < n:
        op = code2num(bytecode, i)

        offset = i
        if linestarts is not None:
            starts_line = linestarts.get(i, None)
            if starts_line is not None:
                starts_line += line_offset
        is_jump_target = i in labels
        i = i+1
        arg = None
        argval = None
        argrepr = ''
        has_arg = op_has_argument(op, opc)
        optype = None
        if has_arg:
            if python_36:
                arg = code2num(bytecode, i) | extended_arg
                if opc == opc.EXTENDED_ARG:
                    extended_arg = (arg << 8)
                else:
                    extended_arg = 0
                # FIXME: Python 3.6.0a1 is 2, for 3.6.a3 we have 1
                i += 1
            else:
                arg = code2num(bytecode, i) + code2num(bytecode, i+1)*256 + extended_arg
                i += 2
                if op == opc.EXTENDED_ARG:
                    extended_arg = arg*65536
                else:
                    extended_arg = 0

            #  Set argval to the dereferenced value of the argument when
            #  availabe, and argrepr to the string representation of argval.
            #    disassemble_bytes needs the string repr of the
            #    raw name index for LOAD_GLOBAL, LOAD_CONST, etc.
            argval = arg
            if op in opc.CONST_OPS:
                argval, argrepr = _get_const_info(arg, constants)
                optype = 'const'
            elif op in opc.NAME_OPS:
                argval, argrepr = _get_name_info(arg, names)
                optype = 'name'
            elif op in opc.JREL_OPS:
                argval = i + arg
                argrepr = "to " + repr(argval)
                optype = 'jrel'
            elif op in opc.JABS_OPS:
                argval = arg
                argrepr = "to " + repr(argval)
                optype = 'jabs'
            elif op in opc.LOCAL_OPS:
                argval, argrepr = _get_name_info(arg, varnames)
                optype = 'local'
            elif op in opc.COMPARE_OPS:
                argval = opc.cmp_op[arg]
                argrepr = argval
                optype = 'compare'
            elif op in opc.FREE_OPS:
                argval, argrepr = _get_name_info(arg, cells)
                optype = 'free'
            elif op in opc.NARGS_OPS:
                optype = 'nargs'
                if not python_36:
                    argrepr = ("%d positional, %d keyword pair" %
                               (code2num(bytecode, i-2), code2num(bytecode, i-1)))
            # This has to come after hasnargs. Some are in both?
            elif op in opc.VARGS_OPS:
                optype = 'vargs'
            if hasattr(opc, 'opcode_arg_fmt') and opc.opname[op] in opc.opcode_arg_fmt:
                argrepr = opc.opcode_arg_fmt[opc.opname[op]](arg)
        elif python_36:
            i += 1

        opname = opc.opname[op]
        inst_size = op_size(op, opc)
        yield Instruction(opname, op, optype, inst_size, arg, argval, argrepr,
                          has_arg, offset, starts_line, is_jump_target)

def op_has_argument(op, opc):
    return op >= opc.HAVE_ARGUMENT

def next_offset(op, opc, offset):
    return offset + op_size(op, opc)

# FIXME: this would better be called an instr_size
# since it is about instructions, not opcodes
def instruction_size(op, opc):
    """For a given opcode, `op`, in opcode module `opc`,
    return the size, in bytes, of an `op` instruction.

    This is the size of the opcode (1 byte) and any operand it has. In
    Python before version 3.6 this will be either 1 or 3 bytes.  In
    Python 3.6 or later, it is 2 bytes or a "word"."""
    if op < opc.HAVE_ARGUMENT:
        if opc.version >= 3.6:
            return 2
        else:
            return 1
    else:
        if opc.version >= 3.6:
            return 2
        else:
            return 3

# Compatiblity
op_size = instruction_size
<<<<<<< HEAD
=======

>>>>>>> fc257e18

_Instruction = namedtuple("_Instruction",
     "opname opcode optype inst_size arg argval argrepr has_arg offset starts_line is_jump_target")

def from_traceback(cls, tb):
    """ Construct a Bytecode from the given traceback """
    while tb.tb_next:
        tb = tb.tb_next
    return cls(tb.tb_frame.f_code, current_offset=tb.tb_lasti)

class Instruction(_Instruction):
    """Details for a bytecode operation

       Defined fields:
         opname - human readable name for operation
         opcode - numeric code for operation
         optype - opcode classification. One of
            compare, const, free, jabs, jrel, local, name, nargs
         inst_size - number of bytes the instruction occupies
         arg - numeric argument to operation (if any), otherwise None
         argval - resolved arg value (if known), otherwise same as arg
         argrepr - human readable description of operation argument
         has_arg - True opcode takes an argument. In that case,
                   argval and argepr will have that value. False
                   if this opcode doesn't take an argument. In that case,
                   don't look at argval or argrepr.
         offset - start index of operation within bytecode sequence
         starts_line - line started by this opcode (if any), otherwise None
         is_jump_target - True if other code jumps to here, otherwise False
    """
    # FIXME: remove has_arg from initialization but keep it as a field.

    def disassemble(self, lineno_width=3, mark_as_current=False, asm_format=False):
        """Format instruction details for inclusion in disassembly output

        *lineno_width* sets the width of the line number field (0 omits it)
        *mark_as_current* inserts a '-->' marker arrow as part of the line
        """
        fields = []
        if asm_format:
            indexed_operand = set(['name', 'local', 'compare', 'free'])
        # Column: Source code line number
        if lineno_width:
            if self.starts_line is not None:
                if asm_format:
                    lineno_fmt = "%%%dd:\n" % lineno_width
                    fields.append(lineno_fmt % self.starts_line)
                    fields.append(' ' * (lineno_width))
                    if self.is_jump_target:
                        fields.append(' ' * (lineno_width-1))
                else:
                    lineno_fmt = "%%%dd:" % lineno_width
                    fields.append(lineno_fmt % self.starts_line)
            else:
                fields.append(' ' * (lineno_width+1))
        # Column: Current instruction indicator
        if mark_as_current and not asm_format:
            fields.append('-->')
        else:
            fields.append('   ')
        # Column: Jump target marker
        if self.is_jump_target:
            if not asm_format:
                fields.append('>>')
            else:
                fields = ["L%d:\n" % self.offset] + fields
                if not self.starts_line:
                    fields.append(' ')
        else:
            fields.append('  ')
        # Column: Instruction offset from start of code sequence
        if not asm_format:
            fields.append(repr(self.offset).rjust(4))

        # Column: Opcode name
        fields.append(self.opname.ljust(20))
        # Column: Opcode argument
        if self.arg is not None:
            argrepr = self.argrepr
            if asm_format:
                if self.optype == 'jabs':
                    fields.append('L' + str(self.arg))
                elif self.optype == 'jrel':
                    argval = self.offset + self.arg + self.inst_size
                    fields.append('L' + str(argval))
                elif self.optype in indexed_operand:
                    fields.append('(%s)' % argrepr)
                    argrepr = None
                elif (self.optype == 'const'
                      and not re.search('\s', argrepr)):
                    fields.append('(%s)' % argrepr)
                    argrepr = None
                else:
                    fields.append(repr(self.arg))
            else:
                fields.append(repr(self.arg).rjust(6))
            # Column: Opcode argument details
            if argrepr:
                fields.append('(%s)' % argrepr)
                pass
            pass
        return ' '.join(fields).rstrip()

    # FIXME: figure out how to do disassemble passing in opnames

class Bytecode(object):
    """The bytecode operations of a piece of code

    Instantiate this with a function, method, string of code, or a code object
    (as returned by compile()).

    Iterating over this yields the bytecode operations as Instruction instances.
    """
    def __init__(self, x, opc, first_line=None, current_offset=None,
                 dup_lines=False):
        self.codeobj = co = get_code_object(x)
        if first_line is None:
            self.first_line = co.co_firstlineno
            self._line_offset = 0
        else:
            self.first_line = first_line
            self._line_offset = first_line - co.co_firstlineno
        self._cell_names = co.co_cellvars + co.co_freevars
        self._linestarts = dict(opc.findlinestarts(co, dup_lines=dup_lines))
        self._original_object = x
        self.opc = opc
        self.opnames = opc.opname
        self.current_offset = current_offset

    def __iter__(self):
        co = self.codeobj
        return get_instructions_bytes(co.co_code, self.opc, co.co_varnames, co.co_names,
                                      co.co_consts, self._cell_names,
                                      self._linestarts,
                                      line_offset=self._line_offset)

    def __repr__(self):
        return "{}({!r})".format(self.__class__.__name__,
                                 self._original_object)

    def info(self):
        """Return formatted information about the code object."""
        return format_code_info(self.codeobj, self.opc.version)

    def dis(self, asm_format=False):
        """Return a formatted view of the bytecode operations."""
        co = self.codeobj
        if self.current_offset is not None:
            offset = self.current_offset
        else:
            offset = -1
        output = StringIO()
        self.disassemble_bytes(co.co_code, varnames=co.co_varnames,
                               names=co.co_names, constants=co.co_consts,
                               cells=self._cell_names,
                               linestarts=self._linestarts,
                               line_offset=self._line_offset,
                               file=output,
                               lasti=offset,
                               asm_format=asm_format)
        return output.getvalue()

    def disassemble_bytes(self, code, lasti=-1, varnames=None, names=None,
                          constants=None, cells=None, linestarts=None,
                          file=sys.stdout, line_offset=0,
                          asm_format=False):
        # Omit the line number column entirely if we have no line number info
        show_lineno = linestarts is not None
        # TODO?: Adjust width upwards if max(linestarts.values()) >= 1000?
        if show_lineno:
            lineno_width = 3
        else:
            lineno_width = 0
        for instr in get_instructions_bytes(code, self.opc, varnames, names,
                                             constants, cells, linestarts,
                                             line_offset=line_offset):
            new_source_line = (show_lineno and
                               instr.starts_line is not None and
                               instr.offset > 0)
            if new_source_line:
                file.write("\n")
            is_current_instr = instr.offset == lasti
            file.write(instr.disassemble(lineno_width, is_current_instr, asm_format)
                       + "\n")
            pass
        return

    def get_instructions(self, x, first_line=None):
        """Iterator for the opcodes in methods, functions or code

        Generates a series of Instruction named tuples giving the details of
        each operations in the supplied code.

        If *first_line* is not None, it indicates the line number that should
        be reported for the first source line in the disassembled code.
        Otherwise, the source line information (if any) is taken directly from
        the disassembled code object.
        """
        co = get_code_object(x)
        cell_names = co.co_cellvars + co.co_freevars
        linestarts = dict(self.opc.findlinestarts(co))
        if first_line is not None:
            line_offset = first_line - co.co_firstlineno
        else:
            line_offset = 0
        return get_instructions_bytes(co.co_code, self.opc, co.co_varnames,
                                      co.co_names, co.co_consts, cell_names, linestarts,
                                      line_offset)

def list2bytecode(l, opc, varnames, consts):
    """Convert list/tuple of list/tuples to bytecode
    _names_ contains a list of name objects
    """
    bc = []
    for i, opcodes in enumerate(l):
        opname = opcodes[0]
        operands = opcodes[1:]
        if opname not in opc.opname:
            raise TypeError(
                "error at item %d [%s, %s], opcode not valid" %
                (i, opname, operands))
        opcode = opc.opmap[opname]
        bc.append(opcode)
        print(opname, operands)
        gen = [j for j in operands if operands]
        for j in gen:
            if opcode in opc.hasconst:
                thing = consts
            else:
                thing = varnames
            k = list(thing).index(j)
            if k == -1:
                raise TypeError(
                    "operand %s [%s, %s], not found in names" %
                    (i, opname, operands))
            else:
                bc += num2code(k)
                pass
            pass
        pass
    if opc.python_version < 3.0:
        return reduce(lambda a, b: a + chr(b), bc, '')
    else:
        if PYTHON3:
            return bytes(bc)
        elif PYTHON_VERSION < 2.5:
            return reduce(lambda a, b: a + chr(b), bc, '')
        else:
            return bytes(bytearray(bc))


if __name__ == '__main__':
    import xdis.opcodes.opcode_27  as opcode_27
    import xdis.opcodes.opcode_34  as opcode_34
    import xdis.opcodes.opcode_36  as opcode_36
    consts = (None, 2)
    varnames = ('a')
    instructions = [
        ('LOAD_CONST', 2),
        ('STORE_FAST', 'a'),
        ('LOAD_FAST', 'a'),
        ('RETURN_VALUE',)
    ]
    def f():
        a = 2
        return a
    if PYTHON3:
        print(f.__code__.co_code)
    else:
        print(f.func_code.co_code)

    bc = list2bytecode(instructions, opcode_27, varnames, consts)
    print(bc)
    bc = list2bytecode(instructions, opcode_34, varnames, consts)
    print(bc)
    bc = list2bytecode(instructions, opcode_36, varnames, consts)
    print(bc)<|MERGE_RESOLUTION|>--- conflicted
+++ resolved
@@ -97,30 +97,6 @@
         return linestarts[len(linestarts)-1][1]
     return linestarts[high][1]
 
-<<<<<<< HEAD
-def find_jump_targets(code, opc):
-    """Find all instruction offsets in the supplied bytecode which are the
-    targets of some sort of jump instruction.
-
-    Return the list of offsets.
-    """
-    offsets = []
-    # enumerate() is not an option, since we sometimes process
-    # multiple elements on a single pass through the loop
-    try:
-        n = len(code)
-    except:
-        code = code.co_code
-        n = len(code)
-    offset = 0
-    while offset < n:
-        op = code2num(code, offset)
-        offset += 1
-        if op >= opc.HAVE_ARGUMENT:
-            arg = code2num(code, offset) + code2num(code, offset+1)*256
-            offset += 2
-            label = -1
-=======
 def get_jump_targets(code, opc):
     """Returns a list of instruction offsets in the supplied bytecode
     which are the targets of some sort of jump instruction.
@@ -159,20 +135,9 @@
             prev_offset = offset
         if arg is not None:
             jump_offset = -1
->>>>>>> fc257e18
             if op in opc.JREL_OPS:
                 jump_offset = offset + 3 + arg
             elif op in opc.JABS_OPS:
-<<<<<<< HEAD
-                label = arg
-            if label >= 0:
-                if label not in offsets:
-                    offsets.append(label)
-    return offsets
-
-findlabels = find_jump_targets
-
-=======
                 jump_offset = arg
             if jump_offset >= 0:
                 prev_list = offset2prev.get(jump_offset, [])
@@ -182,7 +147,6 @@
 
 
 findlabels = get_jump_targets
->>>>>>> fc257e18
 
 def _get_const_info(const_index, const_list):
     """Helper to get optional details about const references
@@ -348,10 +312,6 @@
 
 # Compatiblity
 op_size = instruction_size
-<<<<<<< HEAD
-=======
-
->>>>>>> fc257e18
 
 _Instruction = namedtuple("_Instruction",
      "opname opcode optype inst_size arg argval argrepr has_arg offset starts_line is_jump_target")
