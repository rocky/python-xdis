--- conflicted
+++ resolved
@@ -177,14 +177,10 @@
         if has_arg:
             if python_36:
                 arg = code2num(code, i) | extended_arg
-<<<<<<< HEAD
                 if opc == opc.EXTENDED_ARG:
                     extended_arg = (arg << 8)
                 else:
                     extended_arg = 0
-=======
-                extended_arg = (arg << 8) if op == opc.EXTENDED_ARG else 0
->>>>>>> 10b465d4
                 # FIXME: Python 3.6.0a1 is 2, for 3.6.a3 we have 1
                 i += 1
             else:
