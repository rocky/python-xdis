#  Copyright (c) 2018-2020 by Rocky Bernstein
#
#  This program is free software; you can redistribute it and/or
#  modify it under the terms of the GNU General Public License
#  as published by the Free Software Foundation; either version 2
#  of the License, or (at your option) any later version.
#
#  This program is distributed in the hope that it will be useful,
#  but WITHOUT ANY WARRANTY; without even the implied warranty of
#  MERCHANTABILITY or FITNESS FOR A PARTICULAR PURPOSE.  See the
#  GNU General Public License for more details.
#
#  You should have received a copy of the GNU General Public License
#  along with this program; if not, write to the Free Software
#  Foundation, Inc., 51 Franklin Street, Fifth Floor, Boston, MA  02110-1301, USA.

"""Python bytecode and instruction classes
Extracted from Python 3 dis module but generalized to
allow running on Python 2.
"""

import re, sys, types
<<<<<<< HEAD
from xdis import PYTHON3, PYTHON_VERSION
=======
from xdis.version_info import PYTHON3
>>>>>>> 3bed1fef

from xdis.namedtuple24 import namedtuple

from xdis.util import get_code_object, code2num, num2code, format_code_info

if PYTHON3:
    from io import StringIO
    from functools import reduce
else:
    from StringIO import StringIO


_have_code = (types.MethodType, types.FunctionType, types.CodeType, type)

def extended_arg_val(opc, val):
    return val << opc.EXTENDED_ARG_SHIFT

# This is modified from Python 3.6's dis
def unpack_opargs_bytecode(code, opc):
    extended_arg = 0
    try:
        n = len(code)
    except TypeError:
        code = code.co_code
        n = len(code)

    offset = 0
    while offset < n:
        prev_offset = offset
        op = code2num(code, offset)
        offset += 1
        if op_has_argument(op, opc):
            arg = code2num(code, offset) | extended_arg
            if op == opc.EXTENDED_ARG:
                extended_arg = (arg << opc.EXTENDED_ARG_SHIFT)
            else:
                extended_arg = 0
            offset += 2
        else:
            arg = None
        yield (prev_offset, op, arg)

def findlinestarts(code, dup_lines=False):
    """Find the offsets in a byte code which are start of lines in the source.

    Generate pairs (offset, lineno) as described in Python/compile.c.
    """
    lineno_table = code.co_lnotab

    if isinstance(lineno_table, dict):
        # We have an uncompressed line-number table
        # The below could be done with a Python generator, but
        # we want to be Python 2.x compatible.
        for addr, lineno in lineno_table.items():
            yield addr, lineno
        # For 3.8 we have to fall through to the return rather
        # than add raise StopIteration
    else:
        if not isinstance(code.co_lnotab, str):
            byte_increments = list(code.co_lnotab[0::2])
            line_increments = list(code.co_lnotab[1::2])
        else:
            byte_increments = [ord(c) for c in code.co_lnotab[0::2]]
            line_increments = [ord(c) for c in code.co_lnotab[1::2]]

        lastlineno = None
        lineno = code.co_firstlineno
        offset = 0
        for byte_incr, line_incr in zip(byte_increments, line_increments):
            if byte_incr:
                if (lineno != lastlineno or dup_lines and 0 < byte_incr < 255):
                    yield (offset, lineno)
                    lastlineno = lineno
                    pass
                offset += byte_incr
                pass
            lineno += line_incr
        if (lineno != lastlineno or
            (dup_lines and 0 < byte_incr < 255)):
            yield (offset, lineno)

def offset2line(offset, linestarts):
    """linestarts is expected to be a *list) of (offset, line number)
    where both offset and line number are in increasing order.
    Return the closes line number at or below the offset.
    If offset is less than the first line number given in linestarts,
    return line number 0.
    """
    if len(linestarts) == 0 or offset < linestarts[0][0]:
        return 0
    low = 0
    high = len(linestarts) - 1
    mid = (low + high + 1) // 2
    while low <= high:
        if linestarts[mid][0] > offset:
            high = mid - 1
        elif linestarts[mid][0] < offset:
            low = mid + 1
        else:
            return linestarts[mid][1]
        mid = (low + high + 1) // 2
        pass
    # Not found. Return closest position below
    if mid >= len(linestarts):
        return linestarts[len(linestarts)-1][1]
    return linestarts[high][1]

def get_jump_targets(code, opc):
    """Returns a list of instruction offsets in the supplied bytecode
    which are the targets of some sort of jump instruction.
    """
    offsets = []
    for offset, op, arg in unpack_opargs_bytecode(code, opc):
        if arg is not None:
            jump_offset = -1
            if op in opc.JREL_OPS:
                op_len = op_size(op, opc)
                jump_offset = offset + op_len + arg
            elif op in opc.JABS_OPS:
                jump_offset = arg
            if jump_offset >= 0:
                if jump_offset not in offsets:
                    offsets.append(jump_offset)
    return offsets

def get_jump_target_maps(code, opc):
    """Returns a dictionary where the key is an offset and the values are
    a list of instruction offsets which can get run before that
    instruction. This includes jump instructions as well as non-jump
    instructions. Therefore, the keys of the dictionary are reachable
    instructions. The values of the dictionary may be useful in control-flow
    analysis.
    """
    offset2prev = {}
    prev_offset = -1
    for offset, op, arg in unpack_opargs_bytecode(code, opc):
        if prev_offset >= 0:
            prev_list = offset2prev.get(offset, [])
            prev_list.append(prev_offset)
            offset2prev[offset] = prev_list
        if op in opc.NOFOLLOW:
            prev_offset = -1
        else:
            prev_offset = offset
        if arg is not None:
            jump_offset = -1
            if op in opc.JREL_OPS:
                op_len = op_size(op, opc)
                jump_offset = offset + op_len + arg
            elif op in opc.JABS_OPS:
                jump_offset = arg
            if jump_offset >= 0:
                prev_list = offset2prev.get(jump_offset, [])
                prev_list.append(offset)
                offset2prev[jump_offset] = prev_list
    return offset2prev


findlabels = get_jump_targets

def _get_const_info(const_index, const_list):
    """Helper to get optional details about const references

       Returns the dereferenced constant and its repr if the constant
       list is defined.
       Otherwise returns the constant index and its repr().
    """
    argval = const_index
    if const_list is not None:
        argval = const_list[const_index]

    # float values nan and inf are not directly representable in Python at least
    # before 3.5 and even there it is via a library constant.
    # So we will canonicalize their representation as float('nan') and float('inf')
    if isinstance(argval, float) and str(argval) in frozenset(['nan', '-nan', 'inf', '-inf']):
        return argval, "float('%s')" % argval
    return argval, repr(argval)

def _get_name_info(name_index, name_list):
    """Helper to get optional details about named references

       Returns the dereferenced name as both value and repr if the name
       list is defined.
       Otherwise returns the name index and its repr().
    """
    argval = name_index
    if (name_list is not None
        # PyPY seems to "optimize" out constant names,
        # so we need for that:
        and name_index < len(name_list)):
        argval = name_list[name_index]
        argrepr = argval
    else:
        argrepr = repr(argval)
    return argval, argrepr

def get_instructions_bytes(bytecode, opc, varnames=None, names=None, constants=None,
                           cells=None, linestarts=None, line_offset=0):
    """Iterate over the instructions in a bytecode string.

    Generates a sequence of Instruction namedtuples giving the details of each
    opcode.  Additional information about the code's runtime environment
    (e.g. variable names, constants) can be specified using optional
    arguments.

    """
    labels = opc.findlabels(bytecode, opc)
    # label_maps = get_jump_target_maps(bytecode, opc)
    extended_arg = 0

    # FIXME: We really need to distinguish 3.6.0a1 from 3.6.a3.
    # See below FIXME
    if opc.python_version >= 3.6:
        python_36 = True
    else:
        python_36 = False

    starts_line = None
    # enumerate() is not an option, since we sometimes process
    # multiple elements on a single pass through the loop
    n = len(bytecode)
    i = 0
    extended_arg_count  = 0
    extended_arg = 0
    extended_arg_size = op_size(opc.EXTENDED_ARG, opc)
    while i < n:
        op = code2num(bytecode, i)

        offset = i
        if linestarts is not None:
            starts_line = linestarts.get(i, None)
            if starts_line is not None:
                starts_line += line_offset
        if i in labels:
            #  come_from = label_maps[i]
            if False: # come_from[0] > i:
                is_jump_target = 'loop'
                # print("XXX %s at %d" % (opc.opname[op], i))
                # from trepan.api import debug; debug()
            else:
                is_jump_target = True
        else:
            is_jump_target = False

        i += 1
        arg = None
        argval = None
        argrepr = ''
        has_arg = op_has_argument(op, opc)
        optype = None
        if has_arg:
            if python_36:
                arg = code2num(bytecode, i) | extended_arg
                if op == opc.EXTENDED_ARG:
                    extended_arg = (arg << 8)
                else:
                    extended_arg = 0
                # FIXME: Python 3.6.0a1 is 2, for 3.6.a3 we have 1
                i += 1
            else:
                arg = code2num(bytecode, i) + code2num(bytecode, i+1)*256 + extended_arg
                i += 2
                if op == opc.EXTENDED_ARG:
                    extended_arg = arg*65536
                else:
                    extended_arg = 0

            #  Set argval to the dereferenced value of the argument when
            #  availabe, and argrepr to the string representation of argval.
            #    disassemble_bytes needs the string repr of the
            #    raw name index for LOAD_GLOBAL, LOAD_CONST, etc.
            argval = arg
            if op in opc.CONST_OPS:
                argval, argrepr = _get_const_info(arg, constants)
                optype = 'const'
            elif op in opc.NAME_OPS:
                argval, argrepr = _get_name_info(arg, names)
                optype = 'name'
            elif op in opc.JREL_OPS:
                argval = i + arg
                argrepr = "to " + repr(argval)
                optype = 'jrel'
            elif op in opc.JABS_OPS:
                argval = arg
                argrepr = "to " + repr(argval)
                optype = 'jabs'
            elif op in opc.LOCAL_OPS:
                argval, argrepr = _get_name_info(arg, varnames)
                optype = 'local'
            elif op in opc.COMPARE_OPS:
                argval = opc.cmp_op[arg]
                argrepr = argval
                optype = 'compare'
            elif op in opc.FREE_OPS:
                argval, argrepr = _get_name_info(arg, cells)
                optype = 'free'
            elif op in opc.NARGS_OPS:
                optype = 'nargs'
                if not python_36:
                    argrepr = ("%d positional, %d named" %
                               (code2num(bytecode, i-2), code2num(bytecode, i-1)))
            # This has to come after hasnargs. Some are in both?
            elif op in opc.VARGS_OPS:
                optype = 'vargs'
            if hasattr(opc, 'opcode_arg_fmt') and opc.opname[op] in opc.opcode_arg_fmt:
                argrepr = opc.opcode_arg_fmt[opc.opname[op]](arg)
        elif python_36:
            i += 1

        opname = opc.opname[op]
        inst_size = op_size(op, opc) + (extended_arg_count * extended_arg_size)
        fallthrough = op not in opc.nofollow
        yield Instruction(opname, op, optype, inst_size, arg, argval, argrepr,
                          has_arg, offset, starts_line, is_jump_target,
                          extended_arg_count != 0)

        if op == opc.EXTENDED_ARG:
            extended_arg_count = extended_arg_count + 1
        else:
            extended_arg_count = 0

def op_has_argument(op, opc):
    return op >= opc.HAVE_ARGUMENT

def next_offset(op, opc, offset):
    return offset + instruction_size(op, opc)

def instruction_size(op, opc):
    """For a given opcode, `op`, in opcode module `opc`,
    return the size, in bytes, of an `op` instruction.

    This is the size of the opcode (1 byte) and any operand it has. In
    Python before version 3.6 this will be either 1 or 3 bytes.  In
    Python 3.6 or later, it is 2 bytes or a "word"."""
    if op < opc.HAVE_ARGUMENT:
        if opc.version >= 3.6:
            return 2
        else:
            return 1
    else:
        if opc.version >= 3.6:
            return 2
        else:
            return 3

# Compatiblity
op_size = instruction_size

_Instruction = namedtuple("_Instruction",
     "opname opcode optype inst_size arg argval argrepr has_arg offset starts_line is_jump_target has_extended_arg")
     # "opname opcode optype inst_size arg argval argrepr has_arg offset starts_line is_jump_target has_extended_arg fallthrough")

def from_traceback(cls, tb):
    """ Construct a Bytecode from the given traceback """
    while tb.tb_next:
        tb = tb.tb_next
    return cls(tb.tb_frame.f_code, current_offset=tb.tb_lasti)

class Instruction(_Instruction):
    """Details for a bytecode operation

       Defined fields:
         opname - human readable name for operation
         opcode - numeric code for operation
         optype - opcode classification. One of
            compare, const, free, jabs, jrel, local, name, nargs
         inst_size - number of bytes the instruction occupies
         arg - numeric argument to operation (if any), otherwise None
         argval - resolved arg value (if known), otherwise same as arg
         argrepr - human readable description of operation argument
         has_arg - True opcode takes an argument. In that case,
                   argval and argepr will have that value. False
                   if this opcode doesn't take an argument. In that case,
                   don't look at argval or argrepr.
         offset - start index of operation within bytecode sequence
         starts_line - line started by this opcode (if any), otherwise None
         is_jump_target - True if other code jumps to here,
                          'loop' if this is a loop beginning, which
                          in Python can be determined jump to an earlier offset.
                          Otherwise False
         has_extended_arg - True if the instruction was built from EXTENDED_ARG
                            opcodes
         fallthrough - True if the instruction can (not must) fall through to the next
                       instruction. Note conditionals are in this category, but
                       returns, raise, and unconditional jumps are not
    """
    # FIXME: remove has_arg from initialization but keep it as a field.

    def disassemble(self, lineno_width=3,
                    mark_as_current=False,
                    asm_format=False,
                    show_bytes=False):
        """Format instruction details for inclusion in disassembly output

        *lineno_width* sets the width of the line number field (0 omits it)
        *mark_as_current* inserts a '-->' marker arrow as part of the line
        """
        fields = []
        if asm_format:
            indexed_operand = set(['name', 'local', 'compare', 'free'])
        # Column: Source code line number
        if lineno_width:
            if self.starts_line is not None:
                if asm_format:
                    lineno_fmt = "%%%dd:\n" % lineno_width
                    fields.append(lineno_fmt % self.starts_line)
                    fields.append(' ' * (lineno_width))
                    if self.is_jump_target:
                        fields.append(' ' * (lineno_width-1))
                else:
                    lineno_fmt = "%%%dd:" % lineno_width
                    fields.append(lineno_fmt % self.starts_line)
            else:
                fields.append(' ' * (lineno_width+1))
        # Column: Current instruction indicator
        if mark_as_current and not asm_format:
            fields.append('-->')
        else:
            fields.append('   ')
        # Column: Jump target marker
        if self.is_jump_target:
            if not asm_format:
                fields.append('>>')
            else:
                fields = ["L%d:\n" % self.offset] + fields
                if not self.starts_line:
                    fields.append(' ')
        else:
            fields.append('  ')
        # Column: Instruction offset from start of code sequence
        if not asm_format:
            fields.append(repr(self.offset).rjust(4))

        if show_bytes:
            hex_bytecode = "|%02x" % self.opcode
            if self.inst_size == 1:
                # Not 3.6 or later
                hex_bytecode += ' ' * (2*3)
            if self.inst_size == 2:
                # Must by Python 3.6 or later
                if self.has_arg:
                    hex_bytecode += " %02x" % (self.arg % 256)
                else :
                    hex_bytecode += ' 00'
            elif self.inst_size == 3:
                # Not 3.6 or later
                hex_bytecode += " %02x %02x" % (
                    (self.arg >> 8, self.arg % 256))

            fields.append(hex_bytecode + '|')

        # Column: Opcode name
        fields.append(self.opname.ljust(20))

        # Column: Opcode argument
        if self.arg is not None:
            argrepr = self.argrepr
            if asm_format:
                if self.optype == 'jabs':
                    fields.append('L' + str(self.arg))
                elif self.optype == 'jrel':
                    argval = self.offset + self.arg + self.inst_size
                    fields.append('L' + str(argval))
                elif self.optype in indexed_operand:
                    fields.append('(%s)' % argrepr)
                    argrepr = None
                elif (self.optype == 'const'
                      and not re.search(r'\s', argrepr)):
                    fields.append('(%s)' % argrepr)
                    argrepr = None
                else:
                    fields.append(repr(self.arg))
            elif not (show_bytes and argrepr):
                fields.append(repr(self.arg).rjust(6))
            # Column: Opcode argument details
            if argrepr:
                fields.append('(%s)' % argrepr)
                pass
            pass
        return ' '.join(fields).rstrip()

    def is_jump(self):
        """
        Return True if instruction is some sort of jump.
        """
        return self.optype in ("jabs", "jrel")

    def jumps_forward(self):
        """
        Return True if instruction is jump backwards
        """
        return (
            self.is_jump()
            and self.offset < self.argval
            )

    # FIXME: figure out how to do disassemble passing in opnames

class Bytecode(object):
    """Bytecode operations involving a Python code object.

    Instantiate this with a function, method, string of code, or a code object
    (as returned by compile()).

    Iterating over this yields the bytecode operations as Instruction instances.
    """
    def __init__(self, x, opc, first_line=None, current_offset=None,
                 dup_lines=False):
        self.codeobj = co = get_code_object(x)
        self._line_offset = 0
        if opc.version > 1.5:
            if first_line is None:
                self.first_line = co.co_firstlineno
            else:
                self.first_line = first_line
                self._line_offset = first_line - co.co_firstlineno
            if opc.version > 2.0:
                self._cell_names = co.co_cellvars + co.co_freevars
                pass
            pass

        self._linestarts = dict(opc.findlinestarts(co, dup_lines=dup_lines))
        self._original_object = x
        self.opc = opc
        self.opnames = opc.opname
        self.current_offset = current_offset

    def __iter__(self):
        co = self.codeobj
        return get_instructions_bytes(co.co_code, self.opc, co.co_varnames, co.co_names,
                                      co.co_consts, self._cell_names,
                                      self._linestarts,
                                      line_offset=self._line_offset)

    def __repr__(self):
        return "{}({!r})".format(self.__class__.__name__,
                                 self._original_object)

    def info(self):
        """Return formatted information about the code object."""
        return format_code_info(self.codeobj, self.opc.version)

    def dis(self, asm_format=False, show_bytes=False):
        """Return a formatted view of the bytecode operations."""
        co = self.codeobj
        if self.current_offset is not None:
            offset = self.current_offset
        else:
            offset = -1
        output = StringIO()
        if self.opc.version > 2.0:
            cells = self._cell_names
            linestarts = self._linestarts
        else:
            cells = None
            linestarts = None

        self.disassemble_bytes(co.co_code, varnames=co.co_varnames,
                               names=co.co_names, constants=co.co_consts,
                               cells=cells,
                               linestarts=linestarts,
                               line_offset=self._line_offset,
                               file=output,
                               lasti=offset,
                               asm_format=asm_format,
                               show_bytes=show_bytes)
        return output.getvalue()

    def disassemble_bytes(self, code, lasti=-1, varnames=None, names=None,
                          constants=None, cells=None, linestarts=None,
                          file=sys.stdout, line_offset=0,
                          asm_format=False, show_bytes=False):
        # Omit the line number column entirely if we have no line number info
        show_lineno = linestarts is not None
        # TODO?: Adjust width upwards if max(linestarts.values()) >= 1000?
        if show_lineno:
            lineno_width = 3
        else:
            lineno_width = 0
        for instr in get_instructions_bytes(code, self.opc, varnames, names,
                                             constants, cells, linestarts,
                                             line_offset=line_offset):
            new_source_line = (show_lineno and
                               instr.starts_line is not None and
                               instr.offset > 0)
            if new_source_line:
                file.write("\n")
            is_current_instr = instr.offset == lasti
            file.write(instr.disassemble(lineno_width, is_current_instr,
                                         asm_format, show_bytes)
                       + "\n")
            pass
        return

    def get_instructions(self, x, first_line=None):
        """Iterator for the opcodes in methods, functions or code

        Generates a series of Instruction named tuples giving the details of
        each operations in the supplied code.

        If *first_line* is not None, it indicates the line number that should
        be reported for the first source line in the disassembled code.
        Otherwise, the source line information (if any) is taken directly from
        the disassembled code object.
        """
        co = get_code_object(x)
        cell_names = co.co_cellvars + co.co_freevars
        linestarts = dict(self.opc.findlinestarts(co))
        if first_line is not None:
            line_offset = first_line - co.co_firstlineno
        else:
            line_offset = 0
        return get_instructions_bytes(co.co_code, self.opc, co.co_varnames,
                                      co.co_names, co.co_consts, cell_names, linestarts,
                                      line_offset)

def list2bytecode(l, opc, varnames, consts):
    """Convert list/tuple of list/tuples to bytecode
    _names_ contains a list of name objects
    """
    bc = []
    for i, opcodes in enumerate(l):
        opname = opcodes[0]
        operands = opcodes[1:]
        if opname not in opc.opname:
            raise TypeError(
                "error at item %d [%s, %s], opcode not valid" %
                (i, opname, operands))
        opcode = opc.opmap[opname]
        bc.append(opcode)
        print(opname, operands)
        gen = [j for j in operands if operands]
        for j in gen:
            if opcode in opc.hasconst:
                thing = consts
            else:
                thing = varnames
            k = list(thing).index(j)
            if k == -1:
                raise TypeError(
                    "operand %s [%s, %s], not found in names" %
                    (i, opname, operands))
            else:
                bc += num2code(k)
                pass
            pass
        pass
    if opc.python_version < 3.0:
        return reduce(lambda a, b: a + chr(b), bc, '')
    else:
        if PYTHON3:
            return bytes(bc)
        elif PYTHON_VERSION < 2.5:
            return reduce(lambda a, b: a + chr(b), bc, '')
        else:
            return bytes(bytearray(bc))


# if __name__ == '__main__':
#     import xdis.opcodes.opcode_27  as opcode_27
#     import xdis.opcodes.opcode_34  as opcode_34
#     import xdis.opcodes.opcode_36  as opcode_36
#     consts = (None, 2)
#     varnames = ('a')
#     instructions = [
#         ('LOAD_CONST', 2),
#         ('STORE_FAST', 'a'),
#         ('LOAD_FAST', 'a'),
#         ('RETURN_VALUE',)
#     ]
#     def f():
#         a = 2
#         return a
#     if PYTHON3:
#         print(f.__code__.co_code)
#     else:
#         print(f.func_code.co_code)

#     bc = list2bytecode(instructions, opcode_27, varnames, consts)
#     print(bc)
#     bc = list2bytecode(instructions, opcode_34, varnames, consts)
#     print(bc)
#     bc = list2bytecode(instructions, opcode_36, varnames, consts)
#     print(bc)<|MERGE_RESOLUTION|>--- conflicted
+++ resolved
@@ -20,11 +20,7 @@
 """
 
 import re, sys, types
-<<<<<<< HEAD
-from xdis import PYTHON3, PYTHON_VERSION
-=======
 from xdis.version_info import PYTHON3
->>>>>>> 3bed1fef
 
 from xdis.namedtuple24 import namedtuple
 
