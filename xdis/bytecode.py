#  Copyright (c) 2018-2025 by Rocky Bernstein
#
#  This program is free software; you can redistribute it and/or
#  modify it under the terms of the GNU General Public License
#  as published by the Free Software Foundation; either version 2
#  of the License, or (at your option) any later version.
#
#  This program is distributed in the hope that it will be useful,
#  but WITHOUT ANY WARRANTY; without even the implied warranty of
#  MERCHANTABILITY or FITNESS FOR A PARTICULAR PURPOSE.  See the
#  GNU General Public License for more details.
#
#  You should have received a copy of the GNU General Public License
#  along with this program; if not, write to the Free Software
#  Foundation, Inc., 51 Franklin Street, Fifth Floor, Boston, MA  02110-1301, USA.

"""
Python bytecode and instruction classes Extracted from Python 3
"dis" module but generalized to allow running on multiple code types
including those from Python 1.x and 2.x.

"""

import inspect
import sys
from linecache import getline

from StringIO import StringIO

from xdis.cross_dis import (
    format_code_info,
    get_code_object,
    instruction_size,
    op_has_argument,
)
from xdis.cross_types import UnicodeForPython3
from xdis.instruction import Instruction
from xdis.namedtuple24 import namedtuple
from xdis.op_imports import get_opcode_module
from xdis.opcodes.opcode_36 import format_CALL_FUNCTION, format_CALL_FUNCTION_EX
from xdis.util import code2num, num2code
from xdis.version_info import IS_PYPY

if IS_PYPY:
    VARIANT = "pypy"
else:
    VARIANT = None


def get_docstring(filename, line_number, doc_str):
    while len(doc_str) < 80:
        next_line = getline(filename, line_number).strip()
        doc_str += "\\n" + next_line
        if next_line.endswith('"""'):
            break
        line_number += 1
    if len(doc_str) > 80:
        doc_str = doc_str[:-7] + '... """'
    return doc_str + "\n"


def get_jump_val(jump_arg, version):
    if version[:2] >= (3, 10):
        return jump_arg * 2
    else:
        return jump_arg


def get_const_info(const_index, const_list):
    """Helper to get optional details about const references

    Returns the dereferenced constant and its repr if the constant
    list is defined.
    Otherwise, returns the constant index and its repr().
    """
    arg_val = const_index
    if const_list is not None:
        arg_val = const_list[const_index]

    if isinstance(arg_val, str):
        arg_repr = prefer_double_quote(repr(arg_val))
    else:
        arg_repr = repr(arg_val)

    # Float values "nan" and "inf" are not directly representable in Python at least
    # before 3.5 and even there it is via a library constant.
    # So we will canonicalize their representation as float('nan') and float('inf')
    if isinstance(arg_val, float) and str(arg_val) in frozenset(
        ["nan", "-nan", "inf", "-inf"]
    ):
        return arg_val, "float('%s')" % arg_val
    return arg_val, arg_repr


# For compatibility
_get_const_info = get_const_info


def get_name_info(name_index, name_list):
    """Helper to get optional details about named references

    Returns the dereferenced name as both value and repr if the name
    list is defined.
    Otherwise, returns the name index and its repr().
    """
    argval = name_index
    if (
        name_list is not None
        # PyPY seems to "optimize" out constant names,
        # so we need the following condition to handle this situation:
        and name_index < len(name_list)
    ):
        argval = name_list[name_index]
        argrepr = argval
    else:
        argrepr = repr(argval)
    return argval, argrepr


def get_optype(opcode, opc):
    """Helper to determine what class of instructions ``opcode`` is in.
    Return is a string in:
       compare, const, free, jabs, jrel, local, name, nargs, or ??
    """
    if opcode in opc.COMPARE_OPS:
        return "compare"
    elif opcode in opc.CONST_OPS:
        return "const"
    elif opcode in opc.FREE_OPS:
        return "free"
    elif opcode in opc.JABS_OPS:
        return "jabs"
    elif opcode in opc.JREL_OPS:
        return "jrel"
    elif opcode in opc.LOCAL_OPS:
        return "local"
    elif opcode in opc.NAME_OPS:
        return "name"
    elif opcode in opc.NARGS_OPS:
        return "nargs"
    # This has to come after NARGS_OPS. Some are in both?
    elif opcode in opc.VARGS_OPS:
        return "vargs"
    elif opcode in opc.ENCODED_ARG_OPS:
        return "encoded_arg"

    return "??"


# For compatibility
_get_name_info = get_name_info


def offset2line(offset, linestarts):
    """linestarts is expected to be a *list of (offset, line number)
    where both offset and line number are in increasing order.
    Return the closest line number at or below the offset.
    If offset is less than the first line number given in `linestarts`,
    return line number 0.
    """
    if len(linestarts) == 0 or offset < linestarts[0][0]:
        return 0
    low = 0
    high = len(linestarts) - 1
    mid = (low + high + 1) // 2
    while low <= high:
        if linestarts[mid][0] > offset:
            high = mid - 1
        elif linestarts[mid][0] < offset:
            low = mid + 1
        else:
            return linestarts[mid][1]
        mid = (low + high + 1) // 2
        pass
    # Not found. Return the closest position below.
    if mid >= len(linestarts):
        return linestarts[len(linestarts) - 1][1]
    return linestarts[high][1]


<<<<<<< HEAD
def _parse_varint(iterator):
    b = ord(iterator.next())
=======
def _parse_varint(iterator) -> int:
    b = next(iterator)
>>>>>>> 83e933e0
    val = b & 63
    while b & 64:
        val <<= 6
        b = ord(iterator.next())
        val |= b & 63
    return val


_ExceptionTableEntry = namedtuple(
    "_ExceptionTableEntry", "start end target depth lasti"
)


def parse_exception_table(exception_table):
    iterator = iter(exception_table)
    entries = []
    try:
        while True:
            start = _parse_varint(iterator) * 2
            length = _parse_varint(iterator) * 2
            end = start + length
            target = _parse_varint(iterator) * 2
            dl = _parse_varint(iterator)
            depth = dl >> 1
            lasti = bool(dl & 1)
            entries.append(_ExceptionTableEntry(start, end, target, depth, lasti))
    except StopIteration:
        return entries


def prefer_double_quote(string):
    """
    Prefer a double-quoted string over a single-quoted string when
    possible. ``string`` is expected to already be a repr()-like
    representation with quoting already in it.

    Python formatting seems now to prefer double-quotes, even though
    it's repr() function typically prefers single quotes.

    Using the form that Python typically uses in its source can
    make things easier on users of this, like decompilers.
    """
    if string[1:-1].find('"') == -1:
        return '"%s"' % string[1:-1]
    return string


def get_logical_instruction_at_offset(
    bytecode,
    offset,
    opc,
    varnames=None,
    names=None,
    constants=None,
    cells=None,
    linestarts=None,
    line_offset=0,
    exception_entries=None,
    labels=None
):
    """
    Return a single logical instruction for `bytecode` at offset `offset`.
    if the opcode at offset is EXTENDED_ARG, then instructions are returned
    until we no longer have an EXTENDED_ARG instruction. Note that the
    last non-EXTENDED_ARG instruction will have its argument value adjusted
    to note the increased size of the argument.
    """
    if labels is None:
        labels = opc.findlabels(bytecode, opc)

    if exception_entries is not None:
        for start, end, target, _, _ in exception_entries:
            for i in range(start, end):
                labels.append(target)

    # label_maps = get_jump_target_maps(bytecode, opc)

    # FIXME: We really need to distinguish 3.6.0a1 from 3.6.a3.
    # See below FIXME
    if opc.python_version >= (3, 6):
        python_36 = True
    else:
        python_36 = False

    starts_line = None

    n = len(bytecode)

    extended_arg_count = 0
    extended_arg = 0

    if hasattr(opc, "EXTENDED_ARG"):
        extended_arg_size = instruction_size(opc.EXTENDED_ARG, opc)
    else:
        extended_arg_size = 0

    # This is not necessarily true initially, but it gets us through the
    # loop below.

    last_op_was_extended_arg = True
    i = offset

    while i < n and last_op_was_extended_arg:
        op = code2num(bytecode, i)
        opname = opc.opname[op]
        optype = get_optype(op, opc)

        offset = i
        if linestarts is not None:
            starts_line = linestarts.get(i, None)
            if starts_line is not None:
                starts_line += line_offset

        is_jump_target = i in labels

        i += 1
        arg = None
        argval = None
        argrepr = ""
        has_arg = op_has_argument(op, opc)
        if has_arg:
            if python_36:
                arg = code2num(bytecode, i) | extended_arg
                if op == opc.EXTENDED_ARG:
                    extended_arg = arg << 8
                else:
                    extended_arg = 0
                # FIXME: Python 3.6.0a1 is 2, for 3.6.a3 we have 1
                i += 1
            else:
                arg = (
                    code2num(bytecode, i)
                    + code2num(bytecode, i + 1) * 0x100
                    + extended_arg
                )
                i += 2
                if op == opc.EXTENDED_ARG:
                    extended_arg = arg * 0x10000
                else:
                    extended_arg = 0

            #  Set argval to the dereferenced value of the argument when
            #  available, and argrepr to the string representation of argval.
            #    disassemble_bytes needs the string repr of the
            #    raw name index for LOAD_GLOBAL, LOAD_CONST, etc.

            argval = arg

            # create a localsplusnames table that resolves duplicates.
            localsplusnames = (varnames or tuple()) + tuple(
                name for name in (cells or tuple()) if name not in varnames
            )

            if op in opc.CONST_OPS:
                argval, argrepr = _get_const_info(arg, constants)
            elif op in opc.NAME_OPS:
                if opc.version_tuple >= (3, 11) and opname == "LOAD_GLOBAL":
                    argval, argrepr = _get_name_info(arg >> 1, names)
                    if arg & 1:
                        argrepr = "NULL + " + argrepr
                elif opc.version_tuple >= (3, 12) and opname == "LOAD_ATTR":
                    argval, argrepr = _get_name_info(arg >> 1, names)
                    if arg & 1:
                        argrepr = "NULL|self + " + argrepr
                elif opc.version_tuple >= (3, 12) and opname == "LOAD_SUPER_ATTR":
                    argval, argrepr = _get_name_info(arg >> 2, names)
                    if arg & 1:
                        argrepr = "NULL|self + " + argrepr
                else:
                    argval, argrepr = _get_name_info(arg, names)
            elif op in opc.JREL_OPS:
                if "JUMP_BACKWARD" in opc.opname[op]:
                    signed_arg = -arg
                else:
                    signed_arg = arg
                argval = i + get_jump_val(signed_arg, opc.python_version)

                # check cache instructions for python 3.13
                if opc.version_tuple >= (3, 13):
                    if opc.opname[op] in [
                        "POP_JUMP_IF_TRUE",
                        "POP_JUMP_IF_FALSE",
                        "POP_JUMP_IF_NONE",
                        "POP_JUMP_IF_NOT_NONE",
                        "JUMP_BACKWARD",
                    ]:
                        argval += 2

                # FOR_ITER has a cache instruction in 3.12
                if opc.version_tuple >= (3, 12) and opname == "FOR_ITER":
                    argval += 2
                argrepr = "to " + repr(argval)
            elif op in opc.JABS_OPS:
                argval = get_jump_val(arg, opc.python_version)
                argrepr = "to " + repr(argval)
            elif op in opc.LOCAL_OPS:
                if opc.version_tuple >= (3, 13) and opname in (
                    "LOAD_FAST_LOAD_FAST",
                    "STORE_FAST_LOAD_FAST",
                    "STORE_FAST_STORE_FAST",
                ):
                    arg1 = arg >> 4
                    arg2 = arg & 15
                    argval1, argrepr1 = _get_name_info(arg1, localsplusnames)
                    argval2, argrepr2 = _get_name_info(arg2, localsplusnames)
                    argval = argval1, argval2
                    argrepr = argrepr1 + ", " + argrepr2
                elif opc.version_tuple >= (3, 11):
                    argval, argrepr = _get_name_info(arg, localsplusnames)
                else:
                    argval, argrepr = _get_name_info(arg, varnames)
            elif op in opc.FREE_OPS:
                if opc.version_tuple >= (3, 11):
                    argval, argrepr = _get_name_info(arg, localsplusnames)
                else:
                    argval, argrepr = _get_name_info(arg, cells)
            elif op in opc.COMPARE_OPS:
                if opc.python_version >= (3, 13):
                    # The fifth-lowest bit of the oparg now indicates a forced conversion to bool.
                    argval = opc.cmp_op[arg >> 5]
                elif opc.python_version >= (3, 12):
                    argval = opc.cmp_op[arg >> 4]
                else:
                    argval = opc.cmp_op[arg]
                argrepr = argval
            elif op in opc.NARGS_OPS:
                opname = opname
                if python_36 and opname in ("CALL_FUNCTION", "CALL_FUNCTION_EX"):
                    if opname == "CALL_FUNCTION":
                        argrepr = format_CALL_FUNCTION(code2num(bytecode, i - 1))
                    else:
                        assert opname == "CALL_FUNCTION_EX"
                        argrepr = format_CALL_FUNCTION_EX(code2num(bytecode, i - 1))
                else:
                    if not (
                        python_36
                        or opname in ("RAISE_VARARGS", "DUP_TOPX", "MAKE_FUNCTION")
                    ):
                        argrepr = "%d positional, %d named" % (
                            code2num(bytecode, i - 2),
                            code2num(bytecode, i - 1),
                        )
            if hasattr(opc, "opcode_arg_fmt") and opname in opc.opcode_arg_fmt:
                argrepr = opc.opcode_arg_fmt[opname](arg)
        else:
            if python_36:
                i += 1
            if hasattr(opc, "opcode_arg_fmt") and opname in opc.opcode_arg_fmt:
                argrepr = opc.opcode_arg_fmt[opname](arg)

        inst_size = instruction_size(op, opc) + (extended_arg_count * extended_arg_size)
        # fallthrough = op not in opc.nofollow
        if opc.oppop[op] == 0:
            start_offset = offset
        else:
            start_offset = None

        yield Instruction(
            is_jump_target=is_jump_target,
            starts_line=starts_line,
            offset=offset,
            opname=opname,
            opcode=op,
            has_arg=has_arg,
            arg=arg,
            argval=argval,
            argrepr=argrepr,
            tos_str=None,
            positions=None,
            optype=optype,
            inst_size=inst_size,
            has_extended_arg=extended_arg_count != 0,
            fallthrough=None,
            start_offset=start_offset,
        )
        # fallthrough)
        if opname == "EXTENDED_ARG":
            last_op_was_extended_arg = True
        else:
            last_op_was_extended_arg = False

        if op == opc.EXTENDED_ARG:
            extended_arg_count = extended_arg_count + 1
        else:
            extended_arg_count = 0


def next_offset(op, opc, offset):
    """Returns the bytecode offset for the instruction that is assumed to
    start at `offset` and has opcode `op`. opc contains information for the
    bytecode version of that we should be using.
    """
    return offset + instruction_size(op, opc)


def get_instructions_bytes(
    bytecode,
    opc,
    varnames=None,
    names=None,
    constants=None,
    cells=None,
    linestarts=None,
    line_offset=0,
    exception_entries=None,
):
    """
    Iterate over the instructions in a bytecode string.

    Generates a sequence of Instruction namedtuples giving the details of each
    opcode.  Additional information about the code's runtime environment
    e.g., variable names, constants, can be specified using optional
    arguments.
    """
    labels = opc.findlabels(bytecode, opc)

    if exception_entries is not None:
        for start, end, target, _, _ in exception_entries:
            for i in range(start, end):
                labels.append(target)

    n = len(bytecode)
    offset = 0

    while offset < n:
        instructions = list(
            get_logical_instruction_at_offset(
                bytecode,
                offset,
                opc,
                varnames=varnames,
                names=names,
                constants=constants,
                cells=cells,
                linestarts=linestarts,
                line_offset=0,
                exception_entries=exception_entries,
                labels=labels
            )
        )

        for instruction in instructions:
            yield instruction
        offset = next_offset(instruction.opcode, opc, instruction.offset)


class Bytecode:
    """Bytecode operations involving a Python code object.

    Instantiate this with a function, method, string of code, or a code object
    (as returned by compile()).

    Iterating over these yields the bytecode operations as Instruction instances.
    """

    def __init__(self, x, opc, first_line=None, current_offset=None, dup_lines: bool=True) -> None:
        self.codeobj = co = get_code_object(x)
        self._line_offset = 0
        self._cell_names = ()
        if opc.version_tuple >= (1, 5):
            if first_line is None:
                self.first_line = co.co_firstlineno
            else:
                self.first_line = first_line
                self._line_offset = first_line - co.co_firstlineno
            if opc.version_tuple > (2, 0):
                self._cell_names = co.co_cellvars + co.co_freevars
                pass
            pass

        self._linestarts = dict(opc.findlinestarts(co, dup_lines=dup_lines))
        self._original_object = x
        self.opc = opc
        self.opnames = opc.opname
        self.current_offset = current_offset

        if opc.version_tuple >= (3, 11) and not opc.is_pypy and hasattr(co, "co_exceptiontable"):
            self.exception_entries = parse_exception_table(co.co_exceptiontable)
        else:
            self.exception_entries = None

    def __iter__(self):
        co = self.codeobj
        return get_instructions_bytes(
            co.co_code,
            self.opc,
            co.co_varnames,
            co.co_names,
            co.co_consts,
            self._cell_names,
            self._linestarts,
            line_offset=self._line_offset,
            exception_entries=self.exception_entries,
        )

    def __repr__(self):
        return "%s(%r)" % (self.__class__.__name__, self._original_object)

    @classmethod
    def from_traceback(cls, tb, opc=None):
        """Construct a Bytecode from the given traceback"""
        if opc is None:
            opc = get_opcode_module(sys.version_info, VARIANT)
        while tb.tb_next:
            tb = tb.tb_next
        return cls(
            tb.tb_frame.f_code, opc=opc, first_line=None, current_offset=tb.tb_lasti
        )

    def info(self) -> str:
        """Return formatted information about the code object."""
        return format_code_info(self.codeobj, self.opc.version_tuple)

    def dis(self, asm_format: str="classic", show_source: bool=False) -> str:
        """Return a formatted view of the bytecode operations."""
        co = self.codeobj
        filename = co.co_filename
        if self.current_offset is not None:
            offset = self.current_offset
        else:
            offset = -1
        output = StringIO()
        if self.opc.version_tuple > (2, 0):
            cells = self._cell_names
            line_starts = self._linestarts
        else:
            cells = None
            line_starts = None

        if hasattr(co, "co_firstlineno"):
            first_line_number = co.co_firstlineno
        else:
            first_line_number = None

        if inspect.iscode(co):
            filename = inspect.getfile(co)

        if isinstance(filename, UnicodeForPython3):
            filename = str(filename)

        self.disassemble_bytes(
            co.co_code,
            varnames=co.co_varnames,
            names=co.co_names,
            constants=co.co_consts,
            cells=cells,
            line_starts=line_starts,
            line_offset=self._line_offset,
            file=output,
            lasti=offset,
            asm_format=asm_format,
            filename=filename,
            show_source=show_source,
            first_line_number=first_line_number,
            exception_entries=self.exception_entries,
        )
        return output.getvalue()

    def distb(self, tb=None) -> None:
        """Disassemble a traceback (default: last traceback)."""
        if tb is None:
            try:
                tb = sys.last_traceback
            except AttributeError:
                raise RuntimeError("no last traceback to disassemble")
            while tb.tb_next:
                tb = tb.tb_next
        assert tb is not None
        self.disassemble_bytes(tb.tb_frame.f_code, tb.tb_lasti)

    def disassemble_bytes(
        self,
        bytecode,
        lasti=-1,
        varnames=None,
        names=None,
        constants=None,
        cells=None,
        line_starts=None,
        file=sys.stdout,
        line_offset=0,
        asm_format="classic",
        filename=None,
        show_source=True,
        first_line_number=None,
        exception_entries=None,
    ):
        # Omit the line number column entirely if we have no line number info
        show_lineno = line_starts is not None or self.opc.version_tuple < (2, 3)
        show_source = show_source and show_lineno and first_line_number and filename

        def show_source_text(line_number):
            """
            Show the Python source text if all conditions are right:
              * source text was requested - this implies other checks
                seen above
              * the source is available via linecache.getline()
            """
            # There is some redundancy in the condition below
            # to make type checking happy. In reality,
            # only the show_source is tested at runtime.
            if show_source and filename and line_number:
                source_text = getline(filename, line_number).lstrip()
                if source_text.startswith('"""'):
                    source_text = get_docstring(
                        filename, line_number + 1, source_text.rstrip()
                    )
                if source_text:
                    file.write(" " * 13 + "# " + source_text)

        show_source_text(first_line_number)

        # Old Python's use "SET_LINENO" to set a line number
        set_lineno_number = 0
        last_was_set_lineno = False

        # TODO?: Adjust width upwards if max(line_starts.values()) >= 1000?
        if show_lineno:
            lineno_width = 3
        else:
            lineno_width = 0
        instructions = []
        extended_arg_starts_line = None
        extended_arg_jump_target_offset = None

        for instr in get_instructions_bytes(
            bytecode,
            self.opc,
            varnames,
            names,
            constants,
            cells,
            line_starts,
            line_offset=line_offset,
            exception_entries=exception_entries,
        ):
            # Python 1.x into early 2.0 uses SET_LINENO
            if last_was_set_lineno:
                instr = Instruction(
                    opcode=instr.opcode,
                    opname=instr.opname,
                    arg=instr.arg,
                    argval=instr.argval,
                    argrepr=instr.argrepr,
                    offset=instr.offset,
                    starts_line=set_lineno_number,  # this is the only field that changes
                    is_jump_target=instr.is_jump_target,
                    positions=None,
                    optype=instr.optype,
                    has_arg=instr.has_arg,
                    inst_size=instr.inst_size,
                    has_extended_arg=instr.has_extended_arg,
                    tos_str=None,
                    fallthrough=None,
                    start_offset=None,
                )
            last_was_set_lineno = False
            if instr.opname == "SET_LINENO":
                set_lineno_number = instr.argval
                last_was_set_lineno = True

            if instr.opname == "EXTENDED_ARG" and asm_format == "asm":
                extended_arg_starts_line = instr.starts_line
                extended_arg_jump_target_offset = instr.offset
                continue

            if extended_arg_starts_line:
                instr = Instruction(
                    opcode=instr.opcode,
                    opname=instr.opname,
                    arg=instr.arg,
                    argval=instr.argval,
                    argrepr=instr.argrepr,
                    offset=instr.offset,
                    starts_line=extended_arg_starts_line,  # this is the only field that changes
                    is_jump_target=instr.is_jump_target,
                    positions=instr.positions,
                    optype=instr.optype,
                    has_arg=instr.has_arg,
                    inst_size=instr.inst_size,
                    has_extended_arg=instr.has_extended_arg,
                    tos_str=instr.tos_str,
                    fallthrough=instr.fallthrough,
                    start_offset=instr.start_offset,
                )
                extended_arg_starts_line = None

            if extended_arg_jump_target_offset is not None:
                instr = Instruction(
                    opcode=instr.opcode,
                    opname=instr.opname,
                    arg=instr.arg,
                    argval=instr.argval,
                    argrepr=instr.argrepr,
                    offset=extended_arg_jump_target_offset,
                    starts_line=extended_arg_starts_line,
                    is_jump_target=True,
                    positions=instr.positions,
                    optype=instr.optype,
                    has_arg=instr.has_arg,
                    inst_size=instr.inst_size,
                    has_extended_arg=instr.has_extended_arg,
                    tos_str=instr.tos_str,
                    fallthrough=instr.fallthrough,
                    start_offset=instr.start_offset,
                )
                extended_arg_jump_target_offset = None

            instructions.append(instr)
            new_source_line = show_lineno and (
                extended_arg_starts_line
                or instr.starts_line is not None
                and instr.offset > 0
            )
            if new_source_line:
                file.write("\n")
                if extended_arg_starts_line:
                    starts_line = extended_arg_starts_line
                else:
                    starts_line = instr.starts_line
                show_source_text(starts_line)

            is_current_instr = instr.offset == lasti

            # Python 3.11 introduces "CACHE" and the convention seems to be
            # to not print these normally.
            if instr.opname == "CACHE" and asm_format not in (
                "extended_bytes",
                "bytes",
            ):
                continue

            file.write(
                instr.disassemble(
                    self.opc,
                    line_starts,
                    lineno_width,
                    is_current_instr,
                    asm_format,
                    instructions,
                )
                + "\n"
            )

            # Python bytecode before 1.4 has a RESERVE_FAST instruction that
            # store STORE_FAST and LOAD_FAST instructions in a different area
            # currently we can't track names in this area, but instead use
            # locals and hope the two are the same.
            if instr.opname == "RESERVE_FAST":
                file.write(
                    "# Warning: subsequent LOAD_FAST and STORE_FAST after RESERVE_FAST "
                    "are inaccurate here in Python before 1.5\n"
                )
            pass
        return instructions

    def get_instructions(self, x, first_line=None):
        """Iterator for the opcodes in methods, functions or code

        Generates a series of Instruction named tuples giving the details of
        each operation in the supplied code.

        If *first_line* is not None, it indicates the line number that should
        be reported for the first source line in the disassembled code.
        Otherwise, the source line information (if any) is taken directly from
        the disassembled code object.
        """
        co = get_code_object(x)
        cell_names = co.co_cellvars + co.co_freevars
        line_starts = dict(self.opc.findlinestarts(co))
        if first_line is not None:
            line_offset = first_line - co.co_firstlineno
        else:
            line_offset = 0
        return get_instructions_bytes(
            co.co_code,
            self.opc,
            co.co_varnames,
            co.co_names,
            co.co_consts,
            cell_names,
            line_starts,
            line_offset,
        )


def list2bytecode(inst_list, opc, varnames, consts):
    """Convert list/tuple of list/tuples to bytecode
    _names_ contains a list of name objects
    """
    bc = []
    for i, opcodes in enumerate(inst_list):
        opname = opcodes[0]
        operands = opcodes[1:]
        if opname not in opc.opname:
            raise TypeError(
                "error at item %d [%s, %s], opcode not valid" % (i, opname, operands)
            )
        opcode = opc.opmap[opname]
        bc.append(opcode)
        print(opname, operands)
        gen = [j for j in operands if operands]
        for j in gen:
            if opcode in opc.hasconst:
                thing = consts
            else:
                thing = varnames
            k = list(thing).index(j)
            if k == -1:
                raise TypeError(
                    "operand %d [%s, %s], not found in names" % (i, opname, operands)
                )
            else:
                bc += num2code(k)
                pass
            pass
        pass

    return reduce(lambda a, b: a + chr(b), bc, "")


if __name__ == "__main__":
    import xdis.opcodes.opcode_27 as opcode_27
    import xdis.opcodes.opcode_34 as opcode_34
    import xdis.opcodes.opcode_36 as opcode_36
    from xdis.version_info import PYTHON3

    my_constants = (None, 2)
    var_names = "a"
    instructions = [
        ("LOAD_CONST", 2),
        ("STORE_FAST", "a"),
        ("LOAD_FAST", "a"),
        ("RETURN_VALUE",),
    ]

    def f() -> int:
        a = 2
        return a

    if PYTHON3:
        print(f.__code__.co_code)
    else:
        print(f.func_code.co_code)

    bc = list2bytecode(instructions, opcode_27, var_names, my_constants)
    print(bc)
    bc = list2bytecode(instructions, opcode_34, var_names, my_constants)
    print(bc)
    bc = list2bytecode(instructions, opcode_36, var_names, my_constants)
    print(bc)<|MERGE_RESOLUTION|>--- conflicted
+++ resolved
@@ -178,13 +178,8 @@
     return linestarts[high][1]
 
 
-<<<<<<< HEAD
 def _parse_varint(iterator):
     b = ord(iterator.next())
-=======
-def _parse_varint(iterator) -> int:
-    b = next(iterator)
->>>>>>> 83e933e0
     val = b & 63
     while b & 64:
         val <<= 6
