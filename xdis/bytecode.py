#  Copyright (c) 2018-2020 by Rocky Bernstein
#
#  This program is free software; you can redistribute it and/or
#  modify it under the terms of the GNU General Public License
#  as published by the Free Software Foundation; either version 2
#  of the License, or (at your option) any later version.
#
#  This program is distributed in the hope that it will be useful,
#  but WITHOUT ANY WARRANTY; without even the implied warranty of
#  MERCHANTABILITY or FITNESS FOR A PARTICULAR PURPOSE.  See the
#  GNU General Public License for more details.
#
#  You should have received a copy of the GNU General Public License
#  along with this program; if not, write to the Free Software
#  Foundation, Inc., 51 Franklin Street, Fifth Floor, Boston, MA  02110-1301, USA.

"""Python bytecode and instruction classes
Extracted from Python 3 dis module but generalized to
allow running on Python 2.
"""

import sys, types
from xdis.version_info import PYTHON3

<<<<<<< HEAD
from xdis.namedtuple24 import namedtuple

from xdis.cross_dis import get_code_object, format_code_info, instruction_size, op_has_argument
=======
from xdis.cross_dis import (
    get_code_object,
    format_code_info,
    instruction_size,
    op_has_argument,
)
>>>>>>> ec12e31f
from xdis.instruction import Instruction
from xdis.util import code2num, num2code

if PYTHON3:
    from io import StringIO
    from functools import reduce
else:
    from StringIO import StringIO


_have_code = (types.MethodType, types.FunctionType, types.CodeType, type)


def extended_arg_val(opc, val):
    return val << opc.EXTENDED_ARG_SHIFT


def offset2line(offset, linestarts):
    """linestarts is expected to be a *list) of (offset, line number)
    where both offset and line number are in increasing order.
    Return the closes line number at or below the offset.
    If offset is less than the first line number given in linestarts,
    return line number 0.
    """
    if len(linestarts) == 0 or offset < linestarts[0][0]:
        return 0
    low = 0
    high = len(linestarts) - 1
    mid = (low + high + 1) // 2
    while low <= high:
        if linestarts[mid][0] > offset:
            high = mid - 1
        elif linestarts[mid][0] < offset:
            low = mid + 1
        else:
            return linestarts[mid][1]
        mid = (low + high + 1) // 2
        pass
    # Not found. Return closest position below
    if mid >= len(linestarts):
        return linestarts[len(linestarts) - 1][1]
    return linestarts[high][1]


def _get_const_info(const_index, const_list):
    """Helper to get optional details about const references

       Returns the dereferenced constant and its repr if the constant
       list is defined.
       Otherwise returns the constant index and its repr().
    """
    argval = const_index
    if const_list is not None:
        argval = const_list[const_index]

    # float values nan and inf are not directly representable in Python at least
    # before 3.5 and even there it is via a library constant.
    # So we will canonicalize their representation as float('nan') and float('inf')
    if isinstance(argval, float) and str(argval) in frozenset(
        ["nan", "-nan", "inf", "-inf"]
    ):
        return argval, "float('%s')" % argval
    return argval, repr(argval)


def _get_name_info(name_index, name_list):
    """Helper to get optional details about named references

       Returns the dereferenced name as both value and repr if the name
       list is defined.
       Otherwise returns the name index and its repr().
    """
    argval = name_index
    if (
        name_list is not None
        # PyPY seems to "optimize" out constant names,
        # so we need for that:
        and name_index < len(name_list)
    ):
        argval = name_list[name_index]
        argrepr = argval
    else:
        argrepr = repr(argval)
    return argval, argrepr


def get_instructions_bytes(
    bytecode,
    opc,
    varnames=None,
    names=None,
    constants=None,
    cells=None,
    linestarts=None,
    line_offset=0,
):
    """Iterate over the instructions in a bytecode string.

    Generates a sequence of Instruction namedtuples giving the details of each
    opcode.  Additional information about the code's runtime environment
    (e.g. variable names, constants) can be specified using optional
    arguments.

    """
    labels = opc.findlabels(bytecode, opc)
    # label_maps = get_jump_target_maps(bytecode, opc)
    extended_arg = 0

    # FIXME: We really need to distinguish 3.6.0a1 from 3.6.a3.
    # See below FIXME
    if opc.python_version >= 3.6:
        python_36 = True
    else:
        python_36 = False

    starts_line = None
    # enumerate() is not an option, since we sometimes process
    # multiple elements on a single pass through the loop
    n = len(bytecode)
    i = 0
    extended_arg_count = 0
    extended_arg = 0
    extended_arg_size = instruction_size(opc.EXTENDED_ARG, opc)
    while i < n:
        op = code2num(bytecode, i)

        offset = i
        if linestarts is not None:
            starts_line = linestarts.get(i, None)
            if starts_line is not None:
                starts_line += line_offset
        if i in labels:
            #  come_from = label_maps[i]
            if False:  # come_from[0] > i:
                is_jump_target = "loop"
                # print("XXX %s at %d" % (opc.opname[op], i))
                # from trepan.api import debug; debug()
            else:
                is_jump_target = True
        else:
            is_jump_target = False

        i += 1
        arg = None
        argval = None
        argrepr = ""
        has_arg = op_has_argument(op, opc)
        optype = None
        if has_arg:
            if python_36:
                arg = code2num(bytecode, i) | extended_arg
                if op == opc.EXTENDED_ARG:
                    extended_arg = (arg << 8)
                else:
                    extended_arg = 0
                # FIXME: Python 3.6.0a1 is 2, for 3.6.a3 we have 1
                i += 1
            else:
                arg = (
                    code2num(bytecode, i)
                    + code2num(bytecode, i + 1) * 256
                    + extended_arg
                )
                i += 2
<<<<<<< HEAD
                if op == opc.EXTENDED_ARG:
                    extended_arg = arg*65536
                else:
                    extended_arg = 0
=======
                extended_arg = arg * 65536 if op == opc.EXTENDED_ARG else 0
>>>>>>> ec12e31f

            #  Set argval to the dereferenced value of the argument when
            #  availabe, and argrepr to the string representation of argval.
            #    disassemble_bytes needs the string repr of the
            #    raw name index for LOAD_GLOBAL, LOAD_CONST, etc.
            argval = arg
            if op in opc.CONST_OPS:
                argval, argrepr = _get_const_info(arg, constants)
                optype = "const"
            elif op in opc.NAME_OPS:
                argval, argrepr = _get_name_info(arg, names)
                optype = "name"
            elif op in opc.JREL_OPS:
                argval = i + arg
                argrepr = "to " + repr(argval)
                optype = "jrel"
            elif op in opc.JABS_OPS:
                argval = arg
                argrepr = "to " + repr(argval)
                optype = "jabs"
            elif op in opc.LOCAL_OPS:
                argval, argrepr = _get_name_info(arg, varnames)
                optype = "local"
            elif op in opc.COMPARE_OPS:
                argval = opc.cmp_op[arg]
                argrepr = argval
                optype = "compare"
            elif op in opc.FREE_OPS:
                argval, argrepr = _get_name_info(arg, cells)
                optype = "free"
            elif op in opc.NARGS_OPS:
                optype = "nargs"
                if not (
                    python_36
                    or opc.opname[op] in ("RAISE_VARARGS", "DUP_TOPX", "MAKE_FUNCTION")
                ):
                    argrepr = "%d positional, %d named" % (
                        code2num(bytecode, i - 2),
                        code2num(bytecode, i - 1),
                    )
            # This has to come after hasnargs. Some are in both?
            elif op in opc.VARGS_OPS:
                optype = "vargs"
            if hasattr(opc, "opcode_arg_fmt") and opc.opname[op] in opc.opcode_arg_fmt:
                argrepr = opc.opcode_arg_fmt[opc.opname[op]](arg)
        elif python_36:
            i += 1

        opname = opc.opname[op]
        inst_size = instruction_size(op, opc) + (extended_arg_count * extended_arg_size)
        fallthrough = op not in opc.nofollow
<<<<<<< HEAD
        yield Instruction(opname, op, optype, inst_size, arg, argval, argrepr,
                          has_arg, offset, starts_line, is_jump_target,
                          extended_arg_count != 0)

        if op == opc.EXTENDED_ARG:
            extended_arg_count = extended_arg_count + 1
        else:
            extended_arg_count = 0
=======
        yield Instruction(
            opname,
            op,
            optype,
            inst_size,
            arg,
            argval,
            argrepr,
            has_arg,
            offset,
            starts_line,
            is_jump_target,
            extended_arg_count != 0,
        )
        # fallthrough)
        extended_arg_count = extended_arg_count + 1 if op == opc.EXTENDED_ARG else 0
>>>>>>> ec12e31f


def next_offset(op, opc, offset):
    return offset + instruction_size(op, opc)


class Bytecode(object):
    """Bytecode operations involving a Python code object.

    Instantiate this with a function, method, string of code, or a code object
    (as returned by compile()).

    Iterating over this yields the bytecode operations as Instruction instances.
    """

    def __init__(self, x, opc, first_line=None, current_offset=None, dup_lines=True):
        self.codeobj = co = get_code_object(x)
        self._line_offset = 0
        self._cell_names = ()
        if opc.version > 1.5:
            if first_line is None:
                self.first_line = co.co_firstlineno
            else:
                self.first_line = first_line
                self._line_offset = first_line - co.co_firstlineno
            if opc.version > 2.0:
                self._cell_names = co.co_cellvars + co.co_freevars
                pass
            pass

        self._linestarts = dict(opc.findlinestarts(co, dup_lines=dup_lines))
        self._original_object = x
        self.opc = opc
        self.opnames = opc.opname
        self.current_offset = current_offset

    def __iter__(self):
        co = self.codeobj
        return get_instructions_bytes(
            co.co_code,
            self.opc,
            co.co_varnames,
            co.co_names,
            co.co_consts,
            self._cell_names,
            self._linestarts,
            line_offset=self._line_offset,
        )

    def __repr__(self):
        return "{}({!r})".format(self.__class__.__name__, self._original_object)

    def info(self):
        """Return formatted information about the code object."""
        return format_code_info(self.codeobj, self.opc.version)

    def dis(self, asm_format="classic"):
        """Return a formatted view of the bytecode operations."""
        co = self.codeobj
        if self.current_offset is not None:
            offset = self.current_offset
        else:
            offset = -1
        output = StringIO()
        if self.opc.version > 2.0:
            cells = self._cell_names
            linestarts = self._linestarts
        else:
            cells = None
            linestarts = None

        self.disassemble_bytes(
            co.co_code,
            varnames=co.co_varnames,
            names=co.co_names,
            constants=co.co_consts,
            cells=cells,
            linestarts=linestarts,
            line_offset=self._line_offset,
            file=output,
            lasti=offset,
            asm_format=asm_format,
        )
        return output.getvalue()

    def distb(self, tb=None):
        """Disassemble a traceback (default: last traceback)."""
        if tb is None:
            try:
                tb = sys.last_traceback
            except AttributeError:
                raise RuntimeError("no last traceback to disassemble")
            while tb.tb_next:
                tb = tb.tb_next
        self.disassemble(tb.tb_frame.f_code, tb.tb_lasti)

    def disassemble_bytes(
        self,
        code,
        lasti=-1,
        varnames=None,
        names=None,
        constants=None,
        cells=None,
        linestarts=None,
        file=sys.stdout,
        line_offset=0,
        asm_format="classic",
    ):
        # Omit the line number column entirely if we have no line number info
        show_lineno = linestarts is not None
        # TODO?: Adjust width upwards if max(linestarts.values()) >= 1000?
<<<<<<< HEAD
        if show_lineno:
            lineno_width = 3
        else:
            lineno_width = 0
        for instr in get_instructions_bytes(code, self.opc, varnames, names,
                                             constants, cells, linestarts,
                                             line_offset=line_offset):
            new_source_line = (show_lineno and
                               instr.starts_line is not None and
                               instr.offset > 0)
=======
        lineno_width = 3 if show_lineno else 0
        instructions = []
        for instr in get_instructions_bytes(
            code,
            self.opc,
            varnames,
            names,
            constants,
            cells,
            linestarts,
            line_offset=line_offset,
        ):
            instructions.append(instr)
            new_source_line = (
                show_lineno and instr.starts_line is not None and instr.offset > 0
            )
>>>>>>> ec12e31f
            if new_source_line:
                file.write("\n")
            is_current_instr = instr.offset == lasti
            file.write(
                instr.disassemble(self.opc, lineno_width, is_current_instr, asm_format,
                                  instructions)
                + "\n"
            )
            pass
        return

    def get_instructions(self, x, first_line=None):
        """Iterator for the opcodes in methods, functions or code

        Generates a series of Instruction named tuples giving the details of
        each operations in the supplied code.

        If *first_line* is not None, it indicates the line number that should
        be reported for the first source line in the disassembled code.
        Otherwise, the source line information (if any) is taken directly from
        the disassembled code object.
        """
        co = get_code_object(x)
        cell_names = co.co_cellvars + co.co_freevars
        linestarts = dict(self.opc.findlinestarts(co))
        if first_line is not None:
            line_offset = first_line - co.co_firstlineno
        else:
            line_offset = 0
        return get_instructions_bytes(
            co.co_code,
            self.opc,
            co.co_varnames,
            co.co_names,
            co.co_consts,
            cell_names,
            linestarts,
            line_offset,
        )


def list2bytecode(l, opc, varnames, consts):
    """Convert list/tuple of list/tuples to bytecode
    _names_ contains a list of name objects
    """
    bc = []
    for i, opcodes in enumerate(l):
        opname = opcodes[0]
        operands = opcodes[1:]
        if opname not in opc.opname:
            raise TypeError(
                "error at item %d [%s, %s], opcode not valid" % (i, opname, operands)
            )
        opcode = opc.opmap[opname]
        bc.append(opcode)
        print(opname, operands)
        gen = [j for j in operands if operands]
        for j in gen:
            if opcode in opc.hasconst:
                thing = consts
            else:
                thing = varnames
            k = list(thing).index(j)
            if k == -1:
                raise TypeError(
                    "operand %s [%s, %s], not found in names" % (i, opname, operands)
                )
            else:
                bc += num2code(k)
                pass
            pass
        pass
    if opc.python_version < 3.0:
        return reduce(lambda a, b: a + chr(b), bc, "")
    else:
        if PYTHON3:
            return bytes(bc)
        elif PYTHON_VERSION < 2.5:
            return reduce(lambda a, b: a + chr(b), bc, '')
        else:
            return bytes(bytearray(bc))


# if __name__ == '__main__':
#     import xdis.opcodes.opcode_27  as opcode_27
#     import xdis.opcodes.opcode_34  as opcode_34
#     import xdis.opcodes.opcode_36  as opcode_36
#     consts = (None, 2)
#     varnames = ('a')
#     instructions = [
#         ('LOAD_CONST', 2),
#         ('STORE_FAST', 'a'),
#         ('LOAD_FAST', 'a'),
#         ('RETURN_VALUE',)
#     ]
#     def f():
#         a = 2
#         return a
#     if PYTHON3:
#         print(f.__code__.co_code)
#     else:
#         print(f.func_code.co_code)

#     bc = list2bytecode(instructions, opcode_27, varnames, consts)
#     print(bc)
#     bc = list2bytecode(instructions, opcode_34, varnames, consts)
#     print(bc)
#     bc = list2bytecode(instructions, opcode_36, varnames, consts)
#     print(bc)<|MERGE_RESOLUTION|>--- conflicted
+++ resolved
@@ -22,18 +22,14 @@
 import sys, types
 from xdis.version_info import PYTHON3
 
-<<<<<<< HEAD
 from xdis.namedtuple24 import namedtuple
 
-from xdis.cross_dis import get_code_object, format_code_info, instruction_size, op_has_argument
-=======
 from xdis.cross_dis import (
     get_code_object,
     format_code_info,
     instruction_size,
     op_has_argument,
 )
->>>>>>> ec12e31f
 from xdis.instruction import Instruction
 from xdis.util import code2num, num2code
 
@@ -198,14 +194,10 @@
                     + extended_arg
                 )
                 i += 2
-<<<<<<< HEAD
                 if op == opc.EXTENDED_ARG:
                     extended_arg = arg*65536
                 else:
                     extended_arg = 0
-=======
-                extended_arg = arg * 65536 if op == opc.EXTENDED_ARG else 0
->>>>>>> ec12e31f
 
             #  Set argval to the dereferenced value of the argument when
             #  availabe, and argrepr to the string representation of argval.
@@ -257,16 +249,6 @@
         opname = opc.opname[op]
         inst_size = instruction_size(op, opc) + (extended_arg_count * extended_arg_size)
         fallthrough = op not in opc.nofollow
-<<<<<<< HEAD
-        yield Instruction(opname, op, optype, inst_size, arg, argval, argrepr,
-                          has_arg, offset, starts_line, is_jump_target,
-                          extended_arg_count != 0)
-
-        if op == opc.EXTENDED_ARG:
-            extended_arg_count = extended_arg_count + 1
-        else:
-            extended_arg_count = 0
-=======
         yield Instruction(
             opname,
             op,
@@ -282,8 +264,10 @@
             extended_arg_count != 0,
         )
         # fallthrough)
-        extended_arg_count = extended_arg_count + 1 if op == opc.EXTENDED_ARG else 0
->>>>>>> ec12e31f
+        if op == opc.EXTENDED_ARG:
+            extended_arg_count = extended_arg_count + 1
+        else:
+            extended_arg_count = 0
 
 
 def next_offset(op, opc, offset):
@@ -334,7 +318,7 @@
         )
 
     def __repr__(self):
-        return "{}({!r})".format(self.__class__.__name__, self._original_object)
+        return "%s(%r)" % (self.__class__.__name__, self._original_object)
 
     def info(self):
         """Return formatted information about the code object."""
@@ -396,19 +380,10 @@
         # Omit the line number column entirely if we have no line number info
         show_lineno = linestarts is not None
         # TODO?: Adjust width upwards if max(linestarts.values()) >= 1000?
-<<<<<<< HEAD
         if show_lineno:
             lineno_width = 3
         else:
             lineno_width = 0
-        for instr in get_instructions_bytes(code, self.opc, varnames, names,
-                                             constants, cells, linestarts,
-                                             line_offset=line_offset):
-            new_source_line = (show_lineno and
-                               instr.starts_line is not None and
-                               instr.offset > 0)
-=======
-        lineno_width = 3 if show_lineno else 0
         instructions = []
         for instr in get_instructions_bytes(
             code,
@@ -424,7 +399,6 @@
             new_source_line = (
                 show_lineno and instr.starts_line is not None and instr.offset > 0
             )
->>>>>>> ec12e31f
             if new_source_line:
                 file.write("\n")
             is_current_instr = instr.offset == lasti
