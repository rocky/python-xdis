--- conflicted
+++ resolved
@@ -25,11 +25,7 @@
 import sys
 import types
 from io import StringIO
-<<<<<<< HEAD
-=======
 from linecache import getline
-from typing import Iterable, Optional, Union
->>>>>>> 489e1a61
 
 from xdis.cross_dis import (
     format_code_info,
