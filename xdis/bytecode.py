--- conflicted
+++ resolved
@@ -39,16 +39,7 @@
 from xdis.op_imports import get_opcode_module
 from xdis.opcodes.opcode_36 import format_CALL_FUNCTION, format_CALL_FUNCTION_EX
 from xdis.util import code2num, num2code
-<<<<<<< HEAD
-from xdis.version_info import IS_PYPY
-
-if IS_PYPY:
-    VARIANT = "pypy"
-else:
-    VARIANT = None
-=======
 from xdis.version_info import PYTHON_IMPLEMENTATION
->>>>>>> 4fb9e4d4
 
 
 def get_docstring(filename, line_number, doc_str):
