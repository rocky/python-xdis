#  Copyright (c) 2018-2025 by Rocky Bernstein
#
#  This program is free software; you can redistribute it and/or
#  modify it under the terms of the GNU General Public License
#  as published by the Free Software Foundation; either version 2
#  of the License, or (at your option) any later version.
#
#  This program is distributed in the hope that it will be useful,
#  but WITHOUT ANY WARRANTY; without even the implied warranty of
#  MERCHANTABILITY or FITNESS FOR A PARTICULAR PURPOSE.  See the
#  GNU General Public License for more details.
#
#  You should have received a copy of the GNU General Public License
#  along with this program; if not, write to the Free Software
#  Foundation, Inc., 51 Franklin Street, Fifth Floor, Boston, MA  02110-1301, USA.

"""
Python bytecode and instruction classes Extracted from Python 3
"dis" module but generalized to allow running on multiple code types
including those from Python 1.x and 2.x.

"""

import collections
import inspect
import sys
from io import StringIO
from linecache import getline

from xdis.cross_dis import (
    format_code_info,
    get_code_object,
    instruction_size,
    op_has_argument,
)
from xdis.cross_types import UnicodeForPython3
from xdis.instruction import Instruction
from xdis.op_imports import get_opcode_module
from xdis.opcodes.opcode_36 import format_CALL_FUNCTION, format_CALL_FUNCTION_EX
from xdis.util import code2num, num2code
from xdis.version_info import IS_PYPY

VARIANT = "pypy" if IS_PYPY else None


def get_docstring(filename, line_number, doc_str):
    while len(doc_str) < 80:
        next_line = getline(filename, line_number).strip()
        doc_str += "\\n" + next_line
        if next_line.endswith('"""'):
            break
        line_number += 1
    if len(doc_str) > 80:
        doc_str = doc_str[:-7] + '... """'
    return doc_str + "\n"


def get_jump_val(jump_arg, version):
    return jump_arg * 2 if version[:2] >= (3, 10) else jump_arg


def get_const_info(const_index, const_list):
    """Helper to get optional details about const references

    Returns the dereferenced constant and its repr if the constant
    list is defined.
    Otherwise, returns the constant index and its repr().
    """
    arg_val = const_index
    if const_list is not None:
        arg_val = const_list[const_index]

    arg_repr = (
        prefer_double_quote(repr(arg_val))
        if isinstance(arg_val, str)
        else repr(arg_val)
    )

    # Float values "nan" and "inf" are not directly representable in Python at least
    # before 3.5 and even there it is via a library constant.
    # So we will canonicalize their representation as float('nan') and float('inf')
    if isinstance(arg_val, float) and str(arg_val) in frozenset(
        ["nan", "-nan", "inf", "-inf"]
    ):
        return arg_val, "float('%s')" % arg_val
    return arg_val, arg_repr


# For compatibility
_get_const_info = get_const_info


def get_name_info(name_index: int, name_list) -> tuple:
    """Helper to get optional details about named references

    Returns the dereferenced name as both value and repr if the name
    list is defined.
    Otherwise, returns the name index and its repr().
    """
    argval = name_index
    if (
        name_list is not None
        # PyPY seems to "optimize" out constant names,
        # so we need the following condition to handle this situation:
        and name_index < len(name_list)
    ):
        argval = name_list[name_index]
        argrepr = argval
    else:
        argrepr = repr(argval)
    return argval, argrepr


def get_optype(opcode, opc):
    """Helper to determine what class of instructions ``opcode`` is in.
    Return is a string in:
       compare, const, free, jabs, jrel, local, name, nargs, or ??
    """
    if opcode in opc.COMPARE_OPS:
        return "compare"
    elif opcode in opc.CONST_OPS:
        return "const"
    elif opcode in opc.FREE_OPS:
        return "free"
    elif opcode in opc.JABS_OPS:
        return "jabs"
    elif opcode in opc.JREL_OPS:
        return "jrel"
    elif opcode in opc.LOCAL_OPS:
        return "local"
    elif opcode in opc.NAME_OPS:
        return "name"
    elif opcode in opc.NARGS_OPS:
        return "nargs"
    # This has to come after NARGS_OPS. Some are in both?
    elif opcode in opc.VARGS_OPS:
        return "vargs"
    elif opcode in opc.ENCODED_ARG_OPS:
        return "encoded_arg"

    return "??"

<<<<<<< HEAD

# For compatibility
_get_name_info = get_name_info


def offset2line(offset, linestarts):
=======
def offset2line(offset: int, linestarts):
>>>>>>> 433bda54
    """linestarts is expected to be a *list of (offset, line number)
    where both offset and line number are in increasing order.
    Return the closest line number at or below the offset.
    If offset is less than the first line number given in `linestarts`,
    return line number 0.
    """
    if len(linestarts) == 0 or offset < linestarts[0][0]:
        return 0
    low = 0
    high = len(linestarts) - 1
    mid = (low + high + 1) // 2
    while low <= high:
        if linestarts[mid][0] > offset:
            high = mid - 1
        elif linestarts[mid][0] < offset:
            low = mid + 1
        else:
            return linestarts[mid][1]
        mid = (low + high + 1) // 2
        pass
    # Not found. Return the closest position below.
    if mid >= len(linestarts):
        return linestarts[len(linestarts) - 1][1]
    return linestarts[high][1]


def _parse_varint(iterator) -> int:
    b = next(iterator)
    val = b & 63
    while b & 64:
        val <<= 6
        b = next(iterator)
        val |= b & 63
    return val


_ExceptionTableEntry = collections.namedtuple(
    "_ExceptionTableEntry", "start end target depth lasti"
)


<<<<<<< HEAD
def parse_exception_table(exception_table):
=======
def parse_exception_table(exception_table: bytes) -> list:
>>>>>>> 433bda54
    iterator = iter(exception_table)
    entries = []
    try:
        while True:
            start = _parse_varint(iterator) * 2
            length = _parse_varint(iterator) * 2
            end = start + length
            target = _parse_varint(iterator) * 2
            dl = _parse_varint(iterator)
            depth = dl >> 1
            lasti = bool(dl & 1)
            entries.append(_ExceptionTableEntry(start, end, target, depth, lasti))
    except StopIteration:
        return entries


def prefer_double_quote(string):
    """
    Prefer a double-quoted string over a single-quoted string when
    possible. ``string`` is expected to already be a repr()-like
    representation with quoting already in it.

    Python formatting seems now to prefer double-quotes, even though
    it's repr() function typically prefers single quotes.

    Using the form that Python typically uses in its source can
    make things easier on users of this, like decompilers.
    """
    if string[1:-1].find('"') == -1:
        return '"%s"' % string[1:-1]
    return string

def is_fixed_wordsize_bytecode(opc) -> bool:
    """
    Returns True if intructions in opc are fixed length (2 bytes)
    Python byte code instructions before to 3.6 was one or three bytes.
    3.6 and after, instructions were fixed at 2 bytes.
    """
    return True if opc.python_version >= (3, 6) else False

def get_logical_instruction_at_offset(
    bytecode,
    offset,
    opc,
    varnames=None,
    names=None,
    constants=None,
    cells=None,
    linestarts=None,
    line_offset=0,
    exception_entries=None,
    labels=None
):
    """
    Return a single logical instruction for `bytecode` at offset `offset`.
    if the opcode at offset is EXTENDED_ARG, then instructions are returned
    until we no longer have an EXTENDED_ARG instruction. Note that the
    last non-EXTENDED_ARG instruction will have its argument value adjusted
    to note the increased size of the argument.
    """
    if labels is None:
        labels = opc.findlabels(bytecode, opc)
        # PERFORMANCE FIX: Only add exception labels if we're building labels ourselves
        # When called from get_instructions_bytes, labels already includes exception targets
        if exception_entries is not None:
            for _start, _end, target, _, _ in exception_entries:
                if target not in labels:
                    labels.append(target)

    # label_maps = get_jump_target_maps(bytecode, opc)

    # FIXME: We really need to distinguish 3.6.0a1 from 3.6.a3.
    # See below FIXME.
    # Python 3.6 starts fixed-length bytecode of 2 bytes per instruction.
    # Before that and initially, bytecode was either 1 or 3 bytes.
    fixed_length_instructions = is_fixed_wordsize_bytecode(opc)

    starts_line = None

    n = len(bytecode)

    extended_arg_count = 0
    extended_arg = 0

    if hasattr(opc, "EXTENDED_ARG"):
        extended_arg_size = instruction_size(opc.EXTENDED_ARG, opc)
    else:
        extended_arg_size = 0

    # This is not necessarily true initially, but it gets us through the
    # loop below.

    last_op_was_extended_arg = True
    i = offset

    while i < n and last_op_was_extended_arg:
        op = code2num(bytecode, i)
        opname = opc.opname[op]
        optype = get_optype(op, opc)

        offset = i
        if linestarts is not None:
            starts_line = linestarts.get(i, None)
            if starts_line is not None:
                starts_line += line_offset

        is_jump_target = i in labels

        i += 1
        arg = None
        argval = None
        argrepr = ""
        has_arg = op_has_argument(op, opc)
        if has_arg:
            if fixed_length_instructions:
                arg = code2num(bytecode, i) | extended_arg
                extended_arg = (arg << 8) if opname == "EXTENDED_ARG" else 0
                # FIXME: Python 3.6.0a1 is 2, for 3.6.a3 we have 1
                i += 1
            else:
                arg = (
                    code2num(bytecode, i)
                    + code2num(bytecode, i + 1) * 0x100
                    + extended_arg
                )
                i += 2
                extended_arg = (
                    arg * 0x10000
                    if opname == "EXTENDED_ARG"
                    else 0
                )

            #  Set argval to the dereferenced value of the argument when
            #  available, and argrepr to the string representation of argval.
            #    disassemble_bytes needs the string repr of the
            #    raw name index for LOAD_GLOBAL, LOAD_CONST, etc.

            argval = arg

            # create a localsplusnames table that resolves duplicates.
            localsplusnames = (varnames or tuple()) + tuple(
                name for name in (cells or tuple()) if name not in varnames
            )

            if op in opc.CONST_OPS:
                argval, argrepr = _get_const_info(arg, constants)
            elif op in opc.NAME_OPS:
                if opc.version_tuple >= (3, 11) and opname == "LOAD_GLOBAL":
                    argval, argrepr = get_name_info(arg >> 1, names)
                    if arg & 1:
                        argrepr = "NULL + " + argrepr
                elif opc.version_tuple >= (3, 12) and opname == "LOAD_ATTR":
                    argval, argrepr = get_name_info(arg >> 1, names)
                    if arg & 1:
                        argrepr = "NULL|self + " + argrepr
                elif opc.version_tuple >= (3, 12) and opname == "LOAD_SUPER_ATTR":
                    argval, argrepr = get_name_info(arg >> 2, names)
                    if arg & 1:
                        argrepr = "NULL|self + " + argrepr
                else:
                    argval, argrepr = get_name_info(arg, names)
            elif op in opc.JREL_OPS:
                signed_arg = -arg if "JUMP_BACKWARD" in opname else arg
                argval = i + get_jump_val(signed_arg, opc.python_version)

                # check cache instructions for python 3.13
                if opc.version_tuple >= (3, 13):
                    if opc.opname[op] in [
                        "POP_JUMP_IF_TRUE",
                        "POP_JUMP_IF_FALSE",
                        "POP_JUMP_IF_NONE",
                        "POP_JUMP_IF_NOT_NONE",
                        "JUMP_BACKWARD",
                    ]:
                        argval += 2

                # FOR_ITER has a cache instruction in 3.12
                if opc.version_tuple >= (3, 12) and opname == "FOR_ITER":
                    argval += 2
                argrepr = "to " + repr(argval)
            elif op in opc.JABS_OPS:
                argval = get_jump_val(arg, opc.python_version)
                argrepr = "to " + repr(argval)
            elif op in opc.LOCAL_OPS:
                if opc.version_tuple >= (3, 13) and opname in (
                    "LOAD_FAST_LOAD_FAST",
                    "STORE_FAST_LOAD_FAST",
                    "STORE_FAST_STORE_FAST",
                ):
                    arg1 = arg >> 4
                    arg2 = arg & 15
                    argval1, argrepr1 = get_name_info(arg1, localsplusnames)
                    argval2, argrepr2 = get_name_info(arg2, localsplusnames)
                    argval = argval1, argval2
                    argrepr = argrepr1 + ", " + argrepr2
                elif opc.version_tuple >= (3, 11):
                    argval, argrepr = get_name_info(arg, localsplusnames)
                else:
                    argval, argrepr = get_name_info(arg, varnames)
            elif op in opc.FREE_OPS:
                if opc.version_tuple >= (3, 11):
                    argval, argrepr = get_name_info(arg, localsplusnames)
                else:
                    argval, argrepr = get_name_info(arg, cells)
            elif op in opc.COMPARE_OPS:
                if opc.python_version >= (3, 13):
                    # The fifth-lowest bit of the oparg now indicates a forced conversion to bool.
                    argval = opc.cmp_op[arg >> 5]
                elif opc.python_version >= (3, 12):
                    argval = opc.cmp_op[arg >> 4]
                else:
                    argval = opc.cmp_op[arg]
                argrepr = argval
            elif op in opc.NARGS_OPS:
                opname = opname
                if fixed_length_instructions and opname in (
                    "CALL_FUNCTION",
                    "CALL_FUNCTION_EX",
                ):
                    if opname == "CALL_FUNCTION":
                        argrepr = format_CALL_FUNCTION(code2num(bytecode, i - 1))
                    else:
                        assert opname == "CALL_FUNCTION_EX"
                        argrepr = format_CALL_FUNCTION_EX(code2num(bytecode, i - 1))
                else:
                    if not (
                        fixed_length_instructions
                        or opname in ("RAISE_VARARGS", "DUP_TOPX", "MAKE_FUNCTION")
                    ):
                        argrepr = "%d positional, %d named" % (
                            code2num(bytecode, i - 2),
                            code2num(bytecode, i - 1),
                        )
            if hasattr(opc, "opcode_arg_fmt") and opname in opc.opcode_arg_fmt:
                argrepr = opc.opcode_arg_fmt[opname](arg)
        else:
            if fixed_length_instructions:
                i += 1
            if hasattr(opc, "opcode_arg_fmt") and opname in opc.opcode_arg_fmt:
                argrepr = opc.opcode_arg_fmt[opname](arg)

        inst_size = instruction_size(op, opc) + (extended_arg_count * extended_arg_size)
        start_offset = offset if opc.oppop[op] == 0 else None

        yield Instruction(
            is_jump_target=is_jump_target,
            starts_line=starts_line,
            offset=offset,
            opname=opname,
            opcode=op,
            has_arg=has_arg,
            arg=arg,
            argval=argval,
            argrepr=argrepr,
            tos_str=None,
            positions=None,
            optype=optype,
            inst_size=inst_size,
            has_extended_arg=extended_arg_count != 0,
            fallthrough=None,
            start_offset=start_offset,
        )
        # fallthrough
        last_op_was_extended_arg = True if opname == "EXTENDED_ARG" else False
        extended_arg_count = extended_arg_count + 1 if last_op_was_extended_arg else 0
        # end loop


def next_offset(op, opc, offset):
    """Returns the bytecode offset for the instruction that is assumed to
    start at `offset` and has opcode `op`. opc contains information for the
    bytecode version of that we should be using.
    """
    return offset + instruction_size(op, opc)


def get_instructions_bytes(
    bytecode,
    opc,
    varnames=None,
    names=None,
    constants=None,
    cells=None,
    linestarts=None,
    line_offset=0,
    exception_entries=None,
):
    """
    Iterate over the instructions in a bytecode string.

    Generates a sequence of Instruction namedtuples giving the details of each
    opcode.  Additional information about the code's runtime environment
    e.g., variable names, constants, can be specified using optional
    arguments.
    """
    labels = opc.findlabels(bytecode, opc)

    # PERFORMANCE FIX: Build exception labels ONCE, not on every iteration
    # The old code was O(n^2) because it rebuilt the same list every call to
    # get_logical_instruction_at_offset
    if exception_entries is not None:
        for start, end, target, _, _ in exception_entries:
            # Only add the target offset, not every offset in the range
            # This matches what get_logical_instruction_at_offset expects
            if target not in labels:
                labels.append(target)

    n = len(bytecode)
    offset = 0

    while offset < n:
        instructions = list(
            get_logical_instruction_at_offset(
                bytecode,
                offset,
                opc,
                varnames=varnames,
                names=names,
                constants=constants,
                cells=cells,
                linestarts=linestarts,
                line_offset=0,
                exception_entries=exception_entries,
                labels=labels,
            )
        )

        for instruction in instructions:
            yield instruction
        offset = next_offset(instruction.opcode, opc, instruction.offset)


class Bytecode:
    """Bytecode operations involving a Python code object.

    Instantiate this with a function, method, string of code, or a code object
    (as returned by compile()).

    Iterating over these yields the bytecode operations as Instruction instances.
    """

    def __init__(
        self, x, opc, first_line=None, current_offset=None, dup_lines: bool = True
    ) -> None:
        self.codeobj = co = get_code_object(x)
        self._line_offset = 0
        self._cell_names = ()
        if opc.version_tuple >= (1, 5):
            if first_line is None:
                self.first_line = co.co_firstlineno
            else:
                self.first_line = first_line
                self._line_offset = first_line - co.co_firstlineno
            if opc.version_tuple > (2, 0):
                self._cell_names = co.co_cellvars + co.co_freevars
                pass
            pass

        self._linestarts = dict(opc.findlinestarts(co, dup_lines=dup_lines))
        self._original_object = x
        self.opc = opc
        self.opnames = opc.opname
        self.current_offset = current_offset

        if (
            opc.version_tuple >= (3, 11)
            and not opc.is_pypy
            and hasattr(co, "co_exceptiontable")
        ):
            self.exception_entries = parse_exception_table(co.co_exceptiontable)
        else:
            self.exception_entries = None

    def __iter__(self):
        co = self.codeobj
        return get_instructions_bytes(
            co.co_code,
            self.opc,
            co.co_varnames,
            co.co_names,
            co.co_consts,
            self._cell_names,
            self._linestarts,
            line_offset=self._line_offset,
            exception_entries=self.exception_entries,
        )

    def __repr__(self):
        return "{}({!r})".format(self.__class__.__name__, self._original_object)

    @classmethod
    def from_traceback(cls, tb, opc=None):
        """Construct a Bytecode from the given traceback"""
        if opc is None:
            opc = get_opcode_module(sys.version_info, VARIANT)
        while tb.tb_next:
            tb = tb.tb_next
        return cls(
            tb.tb_frame.f_code, opc=opc, first_line=None, current_offset=tb.tb_lasti
        )

    def info(self) -> str:
        """Return formatted information about the code object."""
        return format_code_info(self.codeobj, self.opc.version_tuple)

    def dis(
        self,
        asm_format: str = "classic",
        show_source: bool = False,
    ) -> str:
        """Return a formatted view of the bytecode operations."""
        co = self.codeobj
        filename = co.co_filename
        if self.current_offset is not None:
            offset = self.current_offset
        else:
            offset = -1
        output = StringIO()
        if self.opc.version_tuple > (2, 0):
            cells = self._cell_names
            line_starts = self._linestarts
        else:
            cells = None
            line_starts = None

        first_line_number = co.co_firstlineno if hasattr(co, "co_firstlineno") else None

        if inspect.iscode(co):
            filename = inspect.getfile(co)

        if isinstance(filename, UnicodeForPython3):
            filename = str(filename)

        self.disassemble_bytes(
            co.co_code,
            varnames=co.co_varnames,
            names=co.co_names,
            constants=co.co_consts,
            cells=cells,
            line_starts=line_starts,
            line_offset=self._line_offset,
            file=output,
            lasti=offset,
            asm_format=asm_format,
            filename=filename,
            show_source=show_source,
            first_line_number=first_line_number,
            exception_entries=self.exception_entries,
        )
        return output.getvalue()

    def distb(self, tb=None) -> None:
        """Disassemble a traceback (default: last traceback)."""
        if tb is None:
            try:
                tb = sys.last_traceback
            except AttributeError:
                raise RuntimeError("no last traceback to disassemble")
            while tb.tb_next:
                tb = tb.tb_next
        assert tb is not None
        self.disassemble_bytes(tb.tb_frame.f_code, tb.tb_lasti)

    def disassemble_bytes(
        self,
        bytecode,
        lasti = -1,
        varnames=None,
        names=None,
        constants=None,
        cells=None,
        line_starts=None,
        file=sys.stdout,
        line_offset=0,
        asm_format="classic",
        filename=None,
        show_source=True,
        first_line_number=None,
        exception_entries=None,
    ):
        # Omit the line number column entirely if we have no line number info
        show_lineno = line_starts is not None or self.opc.version_tuple < (2, 3)
        show_source = show_source and show_lineno and first_line_number and filename

        def show_source_text(line_number):
            """
            Show the Python source text if all conditions are right:
              * source text was requested - this implies other checks
                seen above
              * the source is available via linecache.getline()
            """
            # There is some redundancy in the condition below
            # to make type checking happy. In reality,
            # only the show_source is tested at runtime.
            if show_source and filename and line_number:
                source_text = getline(filename, line_number).lstrip()
                if source_text.startswith('"""'):
                    source_text = get_docstring(
                        filename, line_number + 1, source_text.rstrip()
                    )
                if source_text:
                    file.write(" " * 13 + "# " + source_text)

        show_source_text(first_line_number)

        # Old Python's use "SET_LINENO" to set a line number
        set_lineno_number = 0
        last_was_set_lineno = False

        # TODO?: Adjust width upwards if max(line_starts.values()) >= 1000?
        lineno_width = 3 if show_lineno else 0
        instructions = []
        extended_arg_starts_line = None
        extended_arg_jump_target_offset = None

        for instr in get_instructions_bytes(
            bytecode,
            self.opc,
            varnames,
            names,
            constants,
            cells,
            line_starts,
            line_offset=line_offset,
            exception_entries=exception_entries,
        ):
            # Python 1.x into early 2.0 uses SET_LINENO
            if last_was_set_lineno:
                instr = Instruction(
                    opcode=instr.opcode,
                    opname=instr.opname,
                    arg=instr.arg,
                    argval=instr.argval,
                    argrepr=instr.argrepr,
                    offset=instr.offset,
                    starts_line=set_lineno_number,  # this is the only field that changes
                    is_jump_target=instr.is_jump_target,
                    positions=None,
                    optype=instr.optype,
                    has_arg=instr.has_arg,
                    inst_size=instr.inst_size,
                    has_extended_arg=instr.has_extended_arg,
                    tos_str=None,
                    fallthrough=None,
                    start_offset=None,
                )
            last_was_set_lineno = False
            if instr.opname == "SET_LINENO":
                set_lineno_number = instr.argval
                last_was_set_lineno = True

            if instr.opname == "EXTENDED_ARG" and asm_format == "asm":
                extended_arg_starts_line = instr.starts_line
                extended_arg_jump_target_offset = instr.offset
                continue

            if extended_arg_starts_line:
                instr = Instruction(
                    opcode=instr.opcode,
                    opname=instr.opname,
                    arg=instr.arg,
                    argval=instr.argval,
                    argrepr=instr.argrepr,
                    offset=instr.offset,
                    starts_line=extended_arg_starts_line,  # this is the only field that changes
                    is_jump_target=instr.is_jump_target,
                    positions=instr.positions,
                    optype=instr.optype,
                    has_arg=instr.has_arg,
                    inst_size=instr.inst_size,
                    has_extended_arg=instr.has_extended_arg,
                    tos_str=instr.tos_str,
                    fallthrough=instr.fallthrough,
                    start_offset=instr.start_offset,
                )
                extended_arg_starts_line = None

            if extended_arg_jump_target_offset is not None:
                instr = Instruction(
                    opcode=instr.opcode,
                    opname=instr.opname,
                    arg=instr.arg,
                    argval=instr.argval,
                    argrepr=instr.argrepr,
                    offset=extended_arg_jump_target_offset,
                    starts_line=extended_arg_starts_line,
                    is_jump_target=True,
                    positions=instr.positions,
                    optype=instr.optype,
                    has_arg=instr.has_arg,
                    inst_size=instr.inst_size,
                    has_extended_arg=instr.has_extended_arg,
                    tos_str=instr.tos_str,
                    fallthrough=instr.fallthrough,
                    start_offset=instr.start_offset,
                )
                extended_arg_jump_target_offset = None

            instructions.append(instr)
            new_source_line = show_lineno and (
                extended_arg_starts_line
                or instr.starts_line is not None
                and instr.offset > 0
            )
            if new_source_line:
                file.write("\n")
                show_source_text(
                    extended_arg_starts_line
                    if extended_arg_starts_line
                    else instr.starts_line
                )

            is_current_instr = instr.offset == lasti

            # Python 3.11 introduces "CACHE" and the convention seems to be
            # to not print these normally.
            if instr.opname == "CACHE" and asm_format not in (
                "extended_bytes",
                "bytes",
            ):
                continue

            file.write(
                instr.disassemble(
                    self.opc,
                    line_starts,
                    lineno_width,
                    is_current_instr,
                    asm_format,
                    instructions,
                )
                + "\n"
            )

            # Python bytecode before 1.4 has a RESERVE_FAST instruction that
            # store STORE_FAST and LOAD_FAST instructions in a different area
            # currently we can't track names in this area, but instead use
            # locals and hope the two are the same.
            if instr.opname == "RESERVE_FAST":
                file.write(
                    "# Warning: subsequent LOAD_FAST and STORE_FAST after RESERVE_FAST "
                    "are inaccurate here in Python before 1.5\n"
                )
            pass
        return instructions

    def get_instructions(self, x, first_line=None):
        """Iterator for the opcodes in methods, functions or code

        Generates a series of Instruction named tuples giving the details of
        each operation in the supplied code.

        If *first_line* is not None, it indicates the line number that should
        be reported for the first source line in the disassembled code.
        Otherwise, the source line information (if any) is taken directly from
        the disassembled code object.
        """
        co = get_code_object(x)
        cell_names = co.co_cellvars + co.co_freevars
        line_starts = dict(self.opc.findlinestarts(co))
        if first_line is not None:
            line_offset = first_line - co.co_firstlineno
        else:
            line_offset = 0
        return get_instructions_bytes(
            co.co_code,
            self.opc,
            co.co_varnames,
            co.co_names,
            co.co_consts,
            cell_names,
            line_starts,
            line_offset,
        )


def list2bytecode(inst_list, opc, varnames, consts: tuple):
    """Convert list/tuple of list/tuples to bytecode
    _names_ contains a list of name objects
    """
    bc = []
    for i, opcodes in enumerate(inst_list):
        opname = opcodes[0]
        operands = opcodes[1:]
        if opname not in opc.opname:
            raise TypeError(
                "error at item %d [%s, %s], opcode not valid" % (i, opname, operands)
            )
        opcode = opc.opmap[opname]
        bc.append(opcode)
        print(opname, operands)
        gen = (j for j in operands if operands)
        for j in gen:
            k = (consts if opcode in opc.CONST_OPS else varnames).index(j)
            if k == -1:
                raise TypeError(
                    "operand %d [%s, %s], not found in names" % (i, opname, operands)
                )
            else:
                bc += num2code(k)
                pass
            pass
        pass

    return bytes(bc)


if __name__ == "__main__":
    import xdis.opcodes.opcode_27 as opcode_27
    import xdis.opcodes.opcode_34 as opcode_34
    import xdis.opcodes.opcode_36 as opcode_36
    from xdis.version_info import PYTHON3

    my_constants = (None, 2)
    var_names = "a"
    instructions = [
        ("LOAD_CONST", 2),
        ("STORE_FAST", "a"),
        ("LOAD_FAST", "a"),
        ("RETURN_VALUE",),
    ]

    def f() -> int:
        a = 2
        return a

    if PYTHON3:
        print(f.__code__.co_code)
    else:
        print(f.func_code.co_code)

    bc = list2bytecode(instructions, opcode_27, var_names, my_constants)
    print(bc)
    bc = list2bytecode(instructions, opcode_34, var_names, my_constants)
    print(bc)
    bc = list2bytecode(instructions, opcode_36, var_names, my_constants)
    print(bc)<|MERGE_RESOLUTION|>--- conflicted
+++ resolved
@@ -140,16 +140,7 @@
 
     return "??"
 
-<<<<<<< HEAD
-
-# For compatibility
-_get_name_info = get_name_info
-
-
-def offset2line(offset, linestarts):
-=======
 def offset2line(offset: int, linestarts):
->>>>>>> 433bda54
     """linestarts is expected to be a *list of (offset, line number)
     where both offset and line number are in increasing order.
     Return the closest line number at or below the offset.
@@ -191,11 +182,7 @@
 )
 
 
-<<<<<<< HEAD
 def parse_exception_table(exception_table):
-=======
-def parse_exception_table(exception_table: bytes) -> list:
->>>>>>> 433bda54
     iterator = iter(exception_table)
     entries = []
     try:
