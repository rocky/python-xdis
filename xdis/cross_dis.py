# (C) Copyright 2020-2021, 2023-2025 by Rocky Bernstein
#
#  This program is free software; you can redistribute it and/or
#  modify it under the terms of the GNU General Public License
#  as published by the Free Software Foundation; either version 2
#  of the License, or (at your option) any later version.
#
#  This program is distributed in the hope that it will be useful,
#  but WITHOUT ANY WARRANTY; without even the implied warranty of
#  MERCHANTABILITY or FITNESS FOR A PARTICULAR PURPOSE.  See the
#  GNU General Public License for more details.
#
#  You should have received a copy of the GNU General Public License
#  along with this program; if not, write to the Free Software
#  Foundation, Inc., 51 Franklin Street, Fifth Floor, Boston, MA  02110-1301, USA.

# Here, we are more closely modeling Python's ``dis`` module organization.
# However, it appears that Python's names and code have been copied a bit heavily from
# earlier versions of xdis (and without attribution).

from xdis.util import (
    COMPILER_FLAG_NAMES,
    PYPY_COMPILER_FLAG_NAMES,
    better_repr,
    code2num,
)
from xdis.version_info import IS_GRAAL, PYTHON_IMPLEMENTATION, PythonImplementation


def _try_compile(source: str, name: str):
    """Attempts to compile the given source, first as an expression and
    then as a statement if the first approach fails.

    Utility function to accept strings in functions that otherwise
    expect code objects
    """
    try:
        c = compile(source, name, "eval")
    except SyntaxError:
        c = compile(source, name, "exec")
    return c


def code_info(
    x, version_tuple: tuple, python_implementation: PythonImplementation
) -> str:
    """Formatted details of methods, functions, or code."""
    return format_code_info(
        get_code_object(x), version_tuple, python_implementation=python_implementation
    )


def get_code_object(x):
    """Helper to handle methods, functions, generators, strings and raw code objects"""
    if hasattr(x, "__func__"):  # Method
        x = x.__func__
    if hasattr(x, "__code__"):  # Function
        x = x.__code__
    elif hasattr(x, "func_code"):  # Function pre 2.7
        x = x.__code__
    elif hasattr(x, "gi_code"):  # Generator
        x = x.gi_code
    elif hasattr(x, "ag_code"):  # ...an asynchronous generator object, or
        x = x.ag_code
    elif hasattr(x, "cr_code"):  # ...a coroutine.
        x = x.cr_code
    # Handle source code.
    if isinstance(x, str):
        x = _try_compile(x, "<disassembly>")
    # By now, if we don't have a code object, we can't disassemble x.
    if hasattr(x, "co_code"):
        return x
    raise TypeError("don't know how to disassemble %s objects" % type(x).__name__)


def get_cache_size_313(opname: str) -> int:
    _inline_cache_entries = {
        "LOAD_GLOBAL": 4,
        "BINARY_OP": 1,
        "UNPACK_SEQUENCE": 1,
        "COMPARE_OP": 1,
        "CONTAINS_OP": 1,
        "BINARY_SUBSCR": 1,
        "FOR_ITER": 1,
        "LOAD_SUPER_ATTR": 1,
        "LOAD_ATTR": 9,
        "STORE_ATTR": 4,
        "CALL": 3,
        "STORE_SUBSCR": 1,
        "SEND": 1,
        "JUMP_BACKWARD": 1,
        "TO_BOOL": 3,
        "POP_JUMP_IF_TRUE": 1,
        "POP_JUMP_IF_FALSE": 1,
        "POP_JUMP_IF_NONE": 1,
        "POP_JUMP_IF_NOT_NONE": 1,
    }
    return _inline_cache_entries.get(opname, 0)


# For compatibility
_get_cache_size_313 = get_cache_size_313


def findlabels(code: bytes, opc):
    if opc.version_tuple < (3, 10) or IS_GRAAL:
        return findlabels_pre_310(code, opc)

    return findlabels_310(code, opc)


def findlabels_310(code: bytes, opc):
    """Returns a list of instruction offsets in the supplied bytecode
    which are the targets of some sort of jump instruction.
    """
    labels = []
    for offset, op, arg in unpack_opargs_bytecode_310(code, opc):
        if arg is not None:
            if op in opc.JREL_OPS:
                if opc.version_tuple >= (3, 11) and opc.opname[op] in (
                    "JUMP_BACKWARD",
                    "JUMP_BACKWARD_NO_INTERRUPT",
                ):
                    arg = -arg
                label = offset + 2 + arg * 2
                # in 3.13 we have to add total cache offsets to label
                if opc.version_tuple >= (3, 13):
                    cachesize = _get_cache_size_313(opc.opname[op])
                    label += 2 * cachesize
            elif op in opc.JABS_OPS:
                label = arg * 2
            else:
                continue
            if label not in labels:
                labels.append(label)
    return labels


def findlabels_pre_310(code, opc):
    """Returns a list of instruction offsets in the supplied bytecode
    which are the targets of some sort of jump instruction.
    """
    offsets = []
    for offset, op, arg in unpack_opargs_bytecode(code, opc):
        if arg is not None:
            jump_offset = -1
            if op in opc.JREL_OPS:
                op_len = op_size(op, opc)
                jump_offset = offset + op_len + arg
            elif op in opc.JABS_OPS:
                jump_offset = arg
            if jump_offset >= 0:
                if jump_offset not in offsets:
                    offsets.append(jump_offset)
    return offsets


# For the `co_lines` attribute, we want to emit the full form, omitting
# the (350, 360, No line number) and empty entries.

NO_LINE_NUMBER = -128


def findlinestarts(code, dup_lines: bool = False):
    """Find the offsets in a byte code which are start of lines in the source.

    Generate pairs (offset, lineno) as described in Python/compile.c.
    """

    if hasattr(code, "co_lines"):
        # Taken from 3.10 findlinestarts
        lastline = None
        for start, _, line in code.co_lines():
            if line is not None and line != lastline:
                lastline = line
                yield start, line

    else:
        lineno_table = code.co_lnotab

        if isinstance(lineno_table, dict):
            # We have an uncompressed line-number table
            # The below could be done with a Python generator, but
            # we want to be Python 2.x compatible.
            for addr, lineno in lineno_table.items():
                yield addr, lineno
            # For 3.8 we have to fall through to the return rather
            # than add raise StopIteration
        elif len(lineno_table) == 0:
            yield 0, code.co_firstlineno
        else:
            if isinstance(lineno_table[0], int):
                byte_increments = list(code.co_lnotab[0::2])
                line_deltas = list(code.co_lnotab[1::2])
            else:
                byte_increments = [ord(c) for c in code.co_lnotab[0::2]]
                line_deltas = [ord(c) for c in code.co_lnotab[1::2]]
            bytecode_len = len(code.co_code)

            lastlineno = None
            lineno = code.co_firstlineno
            offset = 0
            byte_incr = 0
            for byte_incr, line_delta in zip(byte_increments, line_deltas):
                if byte_incr:
                    if lineno != lastlineno or dup_lines and 0 < byte_incr < 255:
                        yield offset, lineno
                        lastlineno = lineno
                        pass
                    if offset >= bytecode_len:
                        # The rest of the ``lnotab byte offsets are past the end of
                        # the bytecode; any line numbers for these have been removed.
                        return
                    offset += byte_incr
                    pass
                if line_delta >= 0x80:
                    # line_deltas is an array of 8-bit *signed* integers
                    line_delta -= 0x100
                lineno += line_delta
            if lineno != lastlineno or (dup_lines and 0 < byte_incr < 255):
                yield offset, lineno

    return


def instruction_size(op, opc) -> int:
    """For a given opcode, `op`, in opcode module `opc`,
    return the size, in bytes, of an `op` instruction.

    This is the size of the opcode (one byte) and any operand it has.
    In Python before version 3.6, this will be either 1 or 3 bytes.
    In Python 3.6 or later, it is 2 bytes: a "word"."""
    if op < opc.HAVE_ARGUMENT:
        return 2 if opc.version_tuple >= (3, 6) else 1
    else:
        return 2 if opc.version_tuple >= (3, 6) else 3


# Compatibility
op_size = instruction_size


def show_code(
    co,
    version_tuple: tuple,
    file=None,
    python_implementation=PYTHON_IMPLEMENTATION,
) -> None:
    """Print details of methods, functions, or code to *file*.

    If *file* is not provided, the output is printed on stdout.
    """
    if file is None:
        print(code_info(co, version_tuple, python_implementation))
    else:
        file.write(code_info(co, version_tuple, python_implementation) + "\n")


def op_has_argument(opcode: int, opc) -> bool:
    """
    Return True if `opcode` instruction has an operand.
    """
    return (
        opcode in opc.hasarg
        if hasattr(opc, "hasarg")
        and opc.python_implementation is PythonImplementation.RustPython
        else opcode >= opc.HAVE_ARGUMENT
    )


def pretty_flags(flags, python_implementation=PYTHON_IMPLEMENTATION) -> str:
    """Return pretty representation of code flags."""
    names = []
    result = "0x%08x" % flags
    for i in range(32):
        flag = 1 << i
        if flags & flag:
            if (
                python_implementation == PythonImplementation.PyPy
                and flag in PYPY_COMPILER_FLAG_NAMES
            ):
                names.append(PYPY_COMPILER_FLAG_NAMES.get(flag, hex(flag)))
            else:
                names.append(COMPILER_FLAG_NAMES.get(flag, hex(flag)))
            flags ^= flag
            if not flags:
                break
    else:
        names.append(hex(flags))
    names.reverse()
    return "%s (%s)" % (result, " | ".join(names))


def format_code_info(
    co,
    version_tuple: tuple,
    name=None,
    python_implementation=PYTHON_IMPLEMENTATION,
    file_offset=None,
) -> str:
    if not name:
        name = co.co_name
    lines = []

    if not (name == "?" and version_tuple <= (2, 4)):
        lines.append("# Method Name:       %s" % name)

    # Python before version 2.4 and earlier didn't store a name for the main routine.
    # Later versions use "<module>"
    lines.append("# Filename:          %s" % co.co_filename)

    if file_offset:
        lines.append("# Offset in file:    0x%x" % file_offset[0])

    if version_tuple >= (1, 3):
        lines.append("# Argument count:    %s" % co.co_argcount)

    if version_tuple >= (3, 8) and hasattr(co, "co_posonlyargcount"):
        lines.append("# Position-only argument count: %s" % co.co_posonlyargcount)

    if version_tuple >= (3, 0) and hasattr(co, "co_kwonlyargcount"):
        lines.append("# Keyword-only arguments: %s" % co.co_kwonlyargcount)

    pos_argc = co.co_argcount
    if version_tuple >= (1, 3):
        lines.append("# Number of locals:  %s" % co.co_nlocals)
    if version_tuple >= (1, 5):
        lines.append("# Stack size:        %s" % co.co_stacksize)
        pass

    if version_tuple >= (1, 3):
        lines.append(
            "# Flags:             %s" % pretty_flags(co.co_flags, python_implementation)
        )

    if version_tuple >= (1, 5):
        lines.append("# First Line:        %s" % co.co_firstlineno)
    # if co.co_freevars:
    #     lines.append("# Freevars:      %s" % str(co.co_freevars))
    if co.co_consts:
        lines.append("# Constants:")
        for i, c in enumerate(co.co_consts):
            lines.append("# %4d: %s" % (i, better_repr(c)))
    if co.co_names:
        lines.append("# Names:")
        for i_n in enumerate(co.co_names):
            lines.append("# %4d: %s" % i_n)
    if co.co_varnames:
        lines.append("# Varnames:")
        lines.append("#\t%s" % ", ".join(co.co_varnames))
        pass
    if pos_argc > 0:
        lines.append("# Positional arguments:")
        lines.append("#\t%s" % ", ".join(co.co_varnames[:pos_argc]))
        pass
    if len(co.co_varnames) > pos_argc:
        lines.append("# Local variables:")
        for i, n in enumerate(co.co_varnames[pos_argc:]):
            lines.append("# %4d: %s" % (pos_argc + i, n))
    if version_tuple > (2, 0):
        if co.co_freevars:
            lines.append("# Free variables:")
            for i_n in enumerate(co.co_freevars):
                lines.append("# %4d: %s" % i_n)
                pass
            pass
        if co.co_cellvars:
            lines.append("# Cell variables:")
            for i_n in enumerate(co.co_cellvars):
                lines.append("# %4d: %s" % i_n)
                pass
            pass

    if file_offset:
        lines.append("# co_code offset in file: 0x%x" % file_offset[1])

    return "\n".join(lines)


def format_exception_table(bytecode, version_tuple) -> str:
    if version_tuple < (3, 11) or not hasattr(bytecode, "exception_entries"):
        return ""
    lines = ["ExceptionTable:"]
    for entry in bytecode.exception_entries:
        lasti = " lasti" if entry.lasti else ""
        end = entry.end - 2
        lines.append(
<<<<<<< HEAD
            "  %s to %s -> %s [%s]%s"
            % (entry.start, end, entry.target, entry.depth, lasti)
=======
            f"  {entry.start} to {end} -> {entry.target} [{entry.depth}]{lasti}"
>>>>>>> 0f789398
        )
    return "\n".join(lines)


def extended_arg_val(opc, val):
    return val << opc.EXTENDED_ARG_SHIFT


def unpack_opargs_bytecode_310(code: bytes, opc):
    extended_arg = 0
    try:
        n = len(code)
    except TypeError:
        code = code.co_code
        n = len(code)
    for offset in range(0, n, 2):
        op = code2num(code, offset)
        if op_has_argument(op, opc):
            arg = code2num(code, offset + 1) | extended_arg
            extended_arg = extended_arg_val(opc, arg) if op == opc.EXTENDED_ARG else 0
        else:
            arg = None
        yield offset, op, arg


# This is modified from Python 3.6's ``dis`` module
def unpack_opargs_bytecode(code, opc):
    extended_arg = 0
    try:
        n = len(code)
    except TypeError:
        code = code.co_code
        n = len(code)

    offset = 0
    while offset < n:
        prev_offset = offset
        op = code2num(code, offset)
        offset += 1
        if op_has_argument(op, opc):
            arg = code2num(code, offset) | extended_arg
            extended_arg = (
                extended_arg_val(opc, arg)
                if hasattr(opc, "EXTENDED_ARG") and op == opc.EXTENDED_ARG
                else 0
            )
            offset += 2
        else:
            arg = None
        yield prev_offset, op, arg


def get_jump_target_maps(code, opc):
    """Returns a dictionary where the key is an offset and the values are
    a list of instruction offsets which can get run before that
    instruction. This includes jump instructions as well as non-jump
    instructions. Therefore, the keys of the dictionary are reachable
    instructions. The values of the dictionary may be useful in control-flow
    analysis.
    """
    offset2prev = {}
    prev_offset = -1
    for offset, op, arg in unpack_opargs_bytecode(code, opc):
        if prev_offset >= 0:
            prev_list = offset2prev.get(offset, [])
            prev_list.append(prev_offset)
            offset2prev[offset] = prev_list
        if op in opc.NOFOLLOW:
            prev_offset = -1
        else:
            prev_offset = offset
        if arg is not None:
            jump_offset = -1
            if op in opc.JREL_OPS:
                op_len = op_size(op, opc)
                jump_offset = offset + op_len + arg
            elif op in opc.JABS_OPS:
                jump_offset = arg
            if jump_offset >= 0:
                prev_list = offset2prev.get(jump_offset, [])
                prev_list.append(offset)
                offset2prev[jump_offset] = prev_list
    return offset2prev


# In CPython, this is C code. We redo this in Python using the
# information in opc.
def xstack_effect(opcode, opc, oparg: int = 0, jump=None):
    """Compute the stack effect of opcode with argument oparg, using
    oppush and oppop tables in opc.

    If the code has a jump target and jump is True, stack_effect()
    will return the stack effect of jumping. If jump is False, it will
    return the stack effect of not jumping. And if jump is None
    (default), it will return the maximal stack effect of both cases.
    """
    version_tuple = opc.version_tuple
    pop, push = opc.oppop[opcode], opc.oppush[opcode]
    opname = opc.opname[opcode]
    if version_tuple >= (3, 0):
        if opname in "BUILD_CONST_KEY_MAP" and version_tuple >= (3, 12):
            return -oparg
        if opname == "BUILD_MAP" and version_tuple >= (3, 5):
            return 1 - (2 * oparg)
        if opname in ("UNPACK_SEQUENCE",):
            return oparg - 1
        elif opname in ("UNPACK_EX"):
            return (oparg & 0xFF) + (oparg >> 8)
        elif opname == "BUILD_INTERPOLATION":
            # 3.14+ only
            return -2 if oparg & 1 else -1

    if opname in (
        "BUILD_LIST",
        "BUILD_SET",
        "BUILD_STRING",
        "BUILD_TUPLE",
    ) and version_tuple >= (3, 12):
        return 1 - oparg
    elif opname in ("BUILD_SLICE") and version_tuple <= (2, 7):
        return -2 if oparg == 3 else -1
    elif opname == "LOAD_ATTR" and version_tuple >= (3, 12):
        return 1 if oparg & 1 else 0
    elif opname == "MAKE_FUNCTION":
        if version_tuple >= (3, 5):
            if 0 <= oparg <= 10:
                if version_tuple == (3, 5):
                    return [-1, -2, -3, -3, -2, -3, -3, -4, -2, -3, -3, -4][oparg]
                elif (3, 6) <= version_tuple < (3, 11):
                    return [-1, -2, -2, -3, -2, -3, -3, -4, -2, -3, -3, -4][oparg]
                elif 0 <= oparg <= 2:
                    return [0, -1, -1][oparg]
                else:
                    return None
            else:
                return None
    elif opname in ("CALL", "INSTRUMENTED_CALL") and version_tuple >= (3, 12):
        return -oparg - 1
    elif opname in ("CALL_KW", "INSTRUMENTED_CALL_KW"):
        return -2 - oparg
    elif opname == "CALL_FUNCTION_EX":
        if version_tuple >= (3, 14):
            return -3
        if (3, 5) <= version_tuple < (3, 11):
            return -2 if oparg & 1 else -1
        elif 0 <= oparg <= 3:
            return -3 if oparg & 1 else -2
        else:
            return None
    elif opname in (
        "INSTRUMENTED_LOAD_SUPER_ATTR",
        "LOAD_SUPER_ATTR",
    ) and version_tuple >= (3, 12):
        if opname == "INSTRUMENTED_LOAD_SUPER_ATTR" and version_tuple >= (3, 14):
            return -2
        return -1 if oparg & 1 else -2
    elif opname == "LOAD_GLOBAL" and version_tuple >= (3, 11):
        return 2 if oparg & 1 else 1
    elif opname == "PRECALL" and version_tuple >= (3, 11):
        return -oparg
    elif opname == "RAISE_VARARGS" and version_tuple >= (3, 12):
        return -oparg
    if push >= 0 and pop >= 0:
        return push - pop
    elif pop < 0:
        # The amount popped depends on oparg, and opcode class
        if opcode in opc.VARGS_OPS:
            return push - oparg + (pop + 1)
        elif opcode in opc.NARGS_OPS:
            return -oparg + pop + push
    return -100


if __name__ == "__main__":
    from dis import findlabels as findlabels_std

    my_code = findlabels.__code__.co_code
    from xdis.op_imports import get_opcode_module

    my_opc = get_opcode_module()
    assert findlabels(my_code, my_opc) == findlabels_std(my_code)<|MERGE_RESOLUTION|>--- conflicted
+++ resolved
@@ -385,12 +385,8 @@
         lasti = " lasti" if entry.lasti else ""
         end = entry.end - 2
         lines.append(
-<<<<<<< HEAD
             "  %s to %s -> %s [%s]%s"
             % (entry.start, end, entry.target, entry.depth, lasti)
-=======
-            f"  {entry.start} to {end} -> {entry.target} [{entry.depth}]{lasti}"
->>>>>>> 0f789398
         )
     return "\n".join(lines)
 
