# (C) Copyright 2020-2021, 2023-2025 by Rocky Bernstein
#
#  This program is free software; you can redistribute it and/or
#  modify it under the terms of the GNU General Public License
#  as published by the Free Software Foundation; either version 2
#  of the License, or (at your option) any later version.
#
#  This program is distributed in the hope that it will be useful,
#  but WITHOUT ANY WARRANTY; without even the implied warranty of
#  MERCHANTABILITY or FITNESS FOR A PARTICULAR PURPOSE.  See the
#  GNU General Public License for more details.
#
#  You should have received a copy of the GNU General Public License
#  along with this program; if not, write to the Free Software
#  Foundation, Inc., 51 Franklin Street, Fifth Floor, Boston, MA  02110-1301, USA.

# Here, we are more closely modeling Python's ``dis`` module organization.
# However, it appears that Python's names and code have been copied a bit heavily from
# earlier versions of xdis (and without attribution).

from xdis.util import (
    COMPILER_FLAG_NAMES,
    PYPY_COMPILER_FLAG_NAMES,
    better_repr,
    code2num,
)
from xdis.version_info import IS_GRAAL


def _try_compile(source: str, name: str):
    """Attempts to compile the given source, first as an expression and
    then as a statement if the first approach fails.

    Utility function to accept strings in functions that otherwise
    expect code objects
    """
    try:
        c = compile(source, name, "eval")
    except SyntaxError:
        c = compile(source, name, "exec")
    return c


def code_info(x, version_tuple, is_pypy=False) -> str:
    """Formatted details of methods, functions, or code."""
    return format_code_info(get_code_object(x), version_tuple, is_pypy=is_pypy)


def get_code_object(x):
    """Helper to handle methods, functions, generators, strings and raw code objects"""
    if hasattr(x, "__func__"):  # Method
        x = x.__func__
    if hasattr(x, "__code__"):  # Function
        x = x.__code__
    elif hasattr(x, "func_code"):  # Function pre 2.7
        x = x.__code__
    elif hasattr(x, "gi_code"):  # Generator
        x = x.gi_code
    elif hasattr(x, "ag_code"):  # ...an asynchronous generator object, or
        x = x.ag_code
    elif hasattr(x, "cr_code"):  # ...a coroutine.
        x = x.cr_code
    # Handle source code.
    if isinstance(x, str):
        x = _try_compile(x, "<disassembly>")
    # By now, if we don't have a code object, we can't disassemble x.
    if hasattr(x, "co_code"):
        return x
    raise TypeError("don't know how to disassemble %s objects" % type(x).__name__)


def _get_cache_size_313(opname):
    _inline_cache_entries = {
        "LOAD_GLOBAL": 4,
        "BINARY_OP": 1,
        "UNPACK_SEQUENCE": 1,
        "COMPARE_OP": 1,
        "CONTAINS_OP": 1,
        "BINARY_SUBSCR": 1,
        "FOR_ITER": 1,
        "LOAD_SUPER_ATTR": 1,
        "LOAD_ATTR": 9,
        "STORE_ATTR": 4,
        "CALL": 3,
        "STORE_SUBSCR": 1,
        "SEND": 1,
        "JUMP_BACKWARD": 1,
        "TO_BOOL": 3,
        "POP_JUMP_IF_TRUE": 1,
        "POP_JUMP_IF_FALSE": 1,
        "POP_JUMP_IF_NONE": 1,
        "POP_JUMP_IF_NOT_NONE": 1,
    }
    return _inline_cache_entries.get(opname, 0)


def findlabels(code: bytes, opc):
    if opc.version_tuple < (3, 10) or IS_GRAAL:
        return findlabels_pre_310(code, opc)

    return findlabels_310(code, opc)


def findlabels_310(code, opc):
    """Returns a list of instruction offsets in the supplied bytecode
    which are the targets of some sort of jump instruction.
    """
    labels = []
    for offset, op, arg in unpack_opargs_bytecode_310(code, opc):
        if arg is not None:
            if op in opc.JREL_OPS:
                if opc.version_tuple >= (3, 11) and opc.opname[op] in ("JUMP_BACKWARD", "JUMP_BACKWARD_NO_INTERRUPT"):
                    arg = -arg
                label = offset + 2 + arg * 2
                # in 3.13 we have to add total cache offsets to label
                if opc.version_tuple >= (3, 13):
                    cachesize = _get_cache_size_313(opc.opname[op])
                    label += 2 * cachesize
            elif op in opc.JABS_OPS:
                label = arg * 2
            else:
                continue
            if label not in labels:
                labels.append(label)
    return labels


def findlabels_pre_310(code, opc):
    """Returns a list of instruction offsets in the supplied bytecode
    which are the targets of some sort of jump instruction.
    """
    offsets = []
    for offset, op, arg in unpack_opargs_bytecode(code, opc):
        if arg is not None:
            jump_offset = -1
            if op in opc.JREL_OPS:
                op_len = op_size(op, opc)
                jump_offset = offset + op_len + arg
            elif op in opc.JABS_OPS:
                jump_offset = arg
            if jump_offset >= 0:
                if jump_offset not in offsets:
                    offsets.append(jump_offset)
    return offsets


# For the `co_lines` attribute, we want to emit the full form, omitting
# the (350, 360, No line number) and empty entries.

NO_LINE_NUMBER = -128


def findlinestarts(code, dup_lines: bool=False):
    """Find the offsets in a byte code which are start of lines in the source.

    Generate pairs (offset, lineno) as described in Python/compile.c.
    """

    if hasattr(code, "co_lines"):
        # Taken from 3.10 findlinestarts
        lastline = None
        for start, _, line in code.co_lines():
            if line is not None and line != lastline:
                lastline = line
                yield start, line

    else:
        lineno_table = code.co_lnotab

        if isinstance(lineno_table, dict):
            # We have an uncompressed line-number table
            # The below could be done with a Python generator, but
            # we want to be Python 2.x compatible.
            for addr, lineno in lineno_table.items():
                yield addr, lineno
            # For 3.8 we have to fall through to the return rather
            # than add raise StopIteration
        elif len(lineno_table) == 0:
            yield 0, code.co_firstlineno
        else:
            if isinstance(lineno_table[0], int):
                byte_increments = list(code.co_lnotab[0::2])
                line_deltas = list(code.co_lnotab[1::2])
            else:
                byte_increments = [ord(c) for c in code.co_lnotab[0::2]]
                line_deltas = [ord(c) for c in code.co_lnotab[1::2]]
            bytecode_len = len(code.co_code)

            lastlineno = None
            lineno = code.co_firstlineno
            offset = 0
            byte_incr = 0
            for byte_incr, line_delta in zip(byte_increments, line_deltas):
                if byte_incr:
                    if lineno != lastlineno or dup_lines and 0 < byte_incr < 255:
                        yield offset, lineno
                        lastlineno = lineno
                        pass
                    if offset >= bytecode_len:
                        # The rest of the ``lnotab byte offsets are past the end of
                        # the bytecode; any line numbers for these have been removed.
                        return
                    offset += byte_incr
                    pass
                if line_delta >= 0x80:
                    # line_deltas is an array of 8-bit *signed* integers
                    line_delta -= 0x100
                lineno += line_delta
            if lineno != lastlineno or (dup_lines and 0 < byte_incr < 255):
                yield offset, lineno

    return


def instruction_size(op, opc) -> int:
    """For a given opcode, `op`, in opcode module `opc`,
    return the size, in bytes, of an `op` instruction.

    This is the size of the opcode (one byte) and any operand it has.
    In Python before version 3.6, this will be either 1 or 3 bytes.
    In Python 3.6 or later, it is 2 bytes: a "word"."""
    if op < opc.HAVE_ARGUMENT:
        if opc.version_tuple >= (3, 6):
            return 2
        else:
            return 1
    else:
        if opc.version_tuple >= (3, 6):
            return 2
        else:
            return 3


# Compatibility
op_size = instruction_size


def show_code(co, version_tuple, file=None, is_pypy: bool=False) -> None:
    """Print details of methods, functions, or code to *file*.

    If *file* is not provided, the output is printed on stdout.
    """
    if file is None:
        print(code_info(co, version_tuple, is_pypy=is_pypy))
    else:
        file.write(code_info(co, version_tuple) + "\n")


def op_has_argument(opcode, opc):
    """
    Return True if `opcode` instruction has an operand.
    """
    return opcode >= opc.HAVE_ARGUMENT


def pretty_flags(flags, is_pypy=False) -> str:
    """Return pretty representation of code flags."""
    names = []
    result = "0x%08x" % flags
    for i in range(32):
        flag = 1 << i
        if flags & flag:
            names.append(COMPILER_FLAG_NAMES.get(flag, hex(flag)))
            if is_pypy:
                names.append(PYPY_COMPILER_FLAG_NAMES.get(flag, hex(flag)))
            flags ^= flag
            if not flags:
                break
    else:
        names.append(hex(flags))
    names.reverse()
    return "%s (%s)" % (result, " | ".join(names))


<<<<<<< HEAD
def format_code_info(co, version_tuple, name=None, is_pypy=False, is_graal=False):
=======
def format_code_info(
    co, version_tuple: tuple, name=None, is_pypy=False, is_graal=False
) -> str:
>>>>>>> 83e933e0
    if not name:
        name = co.co_name
    lines = []

    if not (name == "?" and version_tuple <= (2, 4)):
        lines.append("# Method Name:       %s" % name)

    # Python before version 2.4 and earlier didn't store a name for the main routine.
    # Later versions use "<module>"
    lines.append("# Filename:          %s" % co.co_filename)

    if not is_graal:
        if version_tuple >= (1, 3):
            lines.append("# Argument count:    %s" % co.co_argcount)

        if version_tuple >= (3, 8) and hasattr(co, "co_posonlyargcount"):
            lines.append("# Position-only argument count: %s" % co.co_posonlyargcount)

        if version_tuple >= (3, 0) and hasattr(co, "co_kwonlyargcount"):
            lines.append("# Keyword-only arguments: %s" % co.co_kwonlyargcount)

        pos_argc = co.co_argcount
        if version_tuple >= (1, 3):
            lines.append("# Number of locals:  %s" % co.co_nlocals)
        if version_tuple >= (1, 5):
            lines.append("# Stack size:        %s" % co.co_stacksize)
            pass
        pass
    else:
        pos_argc = 0

    if version_tuple >= (1, 3):
        lines.append(
            "# Flags:             %s" % pretty_flags(co.co_flags, is_pypy=is_pypy)
        )

    if version_tuple >= (1, 5):
        lines.append("# First Line:        %s" % co.co_firstlineno)
    # if co.co_freevars:
    #     lines.append("# Freevars:      %s" % str(co.co_freevars))
    if co.co_consts:
        lines.append("# Constants:")
        for i, c in enumerate(co.co_consts):
            lines.append("# %4d: %s" % (i, better_repr(c)))
    if co.co_names:
        lines.append("# Names:")
        for i_n in enumerate(co.co_names):
            lines.append("# %4d: %s" % i_n)
    if co.co_varnames:
        lines.append("# Varnames:")
        lines.append("#\t%s" % ", ".join(co.co_varnames))
        pass
    if pos_argc > 0:
        lines.append("# Positional arguments:")
        lines.append("#\t%s" % ", ".join(co.co_varnames[:pos_argc]))
        pass
    if len(co.co_varnames) > pos_argc:
        lines.append("# Local variables:")
        for i, n in enumerate(co.co_varnames[pos_argc:]):
            lines.append("# %4d: %s" % (pos_argc + i, n))
    if version_tuple > (2, 0):
        if co.co_freevars:
            lines.append("# Free variables:")
            for i_n in enumerate(co.co_freevars):
                lines.append("# %4d: %s" % i_n)
                pass
            pass
        if co.co_cellvars:
            lines.append("# Cell variables:")
            for i_n in enumerate(co.co_cellvars):
                lines.append("# %4d: %s" % i_n)
                pass
            pass
    return "\n".join(lines)


def format_exception_table(bytecode, version_tuple):
    if version_tuple < (3, 11) or not hasattr(bytecode, "exception_entries"):
        return ""
    lines = ["ExceptionTable:"]
    for entry in bytecode.exception_entries:
        if entry.lasti:
            lasti = " lasti"
        else:
            lasti = ""
        end = entry.end - 2
        lines.append(
            "  %s to %s -> %s [%s]%s"
            % (entry.start, end, entry.target, entry.depth, lasti)
        )
    return "\n".join(lines)


def extended_arg_val(opc, val):
    return val << opc.EXTENDED_ARG_SHIFT


def unpack_opargs_bytecode_310(code: bytes, opc):
    extended_arg = 0
    try:
        n = len(code)
    except TypeError:
        code = code.co_code
        n = len(code)
    for offset in range(0, n, 2):
        op = code2num(code, offset)
        if op_has_argument(op, opc):
            arg = code2num(code, offset + 1) | extended_arg
            if op == opc.EXTENDED_ARG:
                extended_arg = extended_arg_val(opc, arg)
            else:
                extended_arg = 0
        else:
            arg = None
        yield offset, op, arg


# This is modified from Python 3.6's ``dis`` module
def unpack_opargs_bytecode(code, opc):
    extended_arg = 0
    try:
        n = len(code)
    except TypeError:
        code = code.co_code
        n = len(code)

    offset = 0
    while offset < n:
        prev_offset = offset
        op = code2num(code, offset)
        offset += 1
        if op_has_argument(op, opc):
            arg = code2num(code, offset) | extended_arg
            if op == opc.EXTENDED_ARG:
                extended_arg = arg << opc.EXTENDED_ARG_SHIFT
            else:
                extended_arg = 0
            offset += 2
        else:
            arg = None
        yield prev_offset, op, arg


def get_jump_target_maps(code, opc):
    """Returns a dictionary where the key is an offset and the values are
    a list of instruction offsets which can get run before that
    instruction. This includes jump instructions as well as non-jump
    instructions. Therefore, the keys of the dictionary are reachable
    instructions. The values of the dictionary may be useful in control-flow
    analysis.
    """
    offset2prev = {}
    prev_offset = -1
    for offset, op, arg in unpack_opargs_bytecode(code, opc):
        if prev_offset >= 0:
            prev_list = offset2prev.get(offset, [])
            prev_list.append(prev_offset)
            offset2prev[offset] = prev_list
        if op in opc.NOFOLLOW:
            prev_offset = -1
        else:
            prev_offset = offset
        if arg is not None:
            jump_offset = -1
            if op in opc.JREL_OPS:
                op_len = op_size(op, opc)
                jump_offset = offset + op_len + arg
            elif op in opc.JABS_OPS:
                jump_offset = arg
            if jump_offset >= 0:
                prev_list = offset2prev.get(jump_offset, [])
                prev_list.append(offset)
                offset2prev[jump_offset] = prev_list
    return offset2prev


# In CPython, this is C code. We redo this in Python using the
# information in opc.
def xstack_effect(opcode, opc, oparg=0, jump=None):
    """Compute the stack effect of opcode with argument oparg, using
    oppush and oppop tables in opc.

    If the code has a jump target and jump is True, stack_effect()
    will return the stack effect of jumping. If jump is False, it will
    return the stack effect of not jumping. And if jump is None
    (default), it will return the maximal stack effect of both cases.
    """
    version_tuple = opc.version_tuple
    pop, push = opc.oppop[opcode], opc.oppush[opcode]
    opname = opc.opname[opcode]
    if opname in "BUILD_CONST_KEY_MAP" and version_tuple >= (3, 12):
        return -oparg
    if opname == "BUILD_MAP" and version_tuple >= (3, 5):
        return 1 - (2 * oparg)
    elif opname in ("UNPACK_SEQUENCE", "UNPACK_EX") and version_tuple >= (3, 0):
        return push + oparg
    elif opname in (
        "BUILD_LIST",
        "BUILD_SET",
        "BUILD_STRING",
        "BUILD_TUPLE",
    ) and version_tuple >= (3, 12):
        return 1 - oparg
    elif opname in ("BUILD_SLICE") and version_tuple <= (2, 7):
        if oparg == 3:
            return -2
        else:
            return -1
        pass
    elif opname == "LOAD_ATTR" and version_tuple >= (3, 12):
        if oparg & 1:
            return 2
        else:
            return 1
    elif opname == "MAKE_FUNCTION":
        if version_tuple >= (3, 5):
            if 0 <= oparg <= 10:
                if version_tuple == (3, 5):
                    return [-1, -2, -3, -3, -2, -3, -3, -4, -2, -3, -3, -4][oparg]
                elif (3, 6) <= version_tuple < (3, 11):
                    return [-1, -2, -2, -3, -2, -3, -3, -4, -2, -3, -3, -4][oparg]
                elif 0 <= oparg <= 2:
                    return [0, -1, -1][oparg]
                else:
                    return None
            else:
                return None
    elif opname == "CALL" and version_tuple >= (3, 12):
        return -oparg - 1
    elif opname == "CALL_KW":
        return -2 - oparg
    elif opname == "CALL_FUNCTION_EX":
        if (3, 5) <= opc.version_tuple < (3, 11):
            if oparg & 1:
                return -2
            else:
                return -1
        elif 0 <= oparg <= 3:
            if oparg & 1:
                return -3
            else:
                return -2
        else:
            return None
    elif opname == "LOAD_GLOBAL":
        if opc.version_tuple >= (3, 11):
            if oparg & 1:
                return 2
            else:
                return 1
    elif opname in (
        "INSTRUMENTED_LOAD_SUPER_ATTR",
        "LOAD_SUPER_ATTR",
    ) and version_tuple >= (3, 12):
        if oparg & 1:
            return -1
        else:
            return -2
    elif opname == "LOAD_GLOBAL" and version_tuple >= (3, 11):
        if oparg & 1:
            return 2
        else:
            return 1
    elif opname == "PRECALL" and version_tuple >= (3, 11):
        return -oparg
    elif opname == "RAISE_VARARGS" and version_tuple >= (3, 12):
        return -oparg
    if push >= 0 and pop >= 0:
        return push - pop
    elif pop < 0:
        # The amount popped depends on oparg, and opcode class
        if opcode in opc.VARGS_OPS:
            return push - oparg + (pop + 1)
        elif opcode in opc.NARGS_OPS:
            return -oparg + pop + push
    return -100


def check_stack_effect():
    import dis

    from xdis import IS_PYPY
    from xdis.op_imports import get_opcode_module

    if IS_PYPY:
        variant = "pypy"
    else:
        variant = ""
    opc = get_opcode_module(None, variant)
    for (
        opname,
        opcode,
    ) in opc.opmap.items():
        if opname in ("EXTENDED_ARG", "NOP"):
            continue
        xdis_args = [opcode, opc]
        dis_args = [opcode]
        if op_has_argument(opcode, opc):
            xdis_args.append(0)
            dis_args.append(0)

        effect = xstack_effect(*xdis_args)
        check_effect = dis.stack_effect(*dis_args)
        if effect == -100:
            print(
                "%d (%s) needs adjusting; should be: should have effect %d"
                % (opcode, opname, check_effect)
            )
        elif check_effect == effect:
            pass
            # print("%d (%s) is good: effect %d" % (opcode, opname, effect))
        else:
            print(
                "%d (%s) not okay; effect %d vs %d"
                % (opcode, opname, effect, check_effect)
            )
            pass
        pass
    return


if __name__ == "__main__":
    from dis import findlabels as findlabels_std

    my_code = findlabels.func_code.co_code
    from xdis.op_imports import get_opcode_module

    my_opc = get_opcode_module()
    assert findlabels(my_code, my_opc) == findlabels_std(my_code)<|MERGE_RESOLUTION|>--- conflicted
+++ resolved
@@ -27,7 +27,7 @@
 from xdis.version_info import IS_GRAAL
 
 
-def _try_compile(source: str, name: str):
+def _try_compile(source, name):
     """Attempts to compile the given source, first as an expression and
     then as a statement if the first approach fails.
 
@@ -41,7 +41,7 @@
     return c
 
 
-def code_info(x, version_tuple, is_pypy=False) -> str:
+def code_info(x, version_tuple, is_pypy=False):
     """Formatted details of methods, functions, or code."""
     return format_code_info(get_code_object(x), version_tuple, is_pypy=is_pypy)
 
@@ -94,7 +94,7 @@
     return _inline_cache_entries.get(opname, 0)
 
 
-def findlabels(code: bytes, opc):
+def findlabels(code, opc):
     if opc.version_tuple < (3, 10) or IS_GRAAL:
         return findlabels_pre_310(code, opc)
 
@@ -150,7 +150,7 @@
 NO_LINE_NUMBER = -128
 
 
-def findlinestarts(code, dup_lines: bool=False):
+def findlinestarts(code, dup_lines=False):
     """Find the offsets in a byte code which are start of lines in the source.
 
     Generate pairs (offset, lineno) as described in Python/compile.c.
@@ -212,7 +212,7 @@
     return
 
 
-def instruction_size(op, opc) -> int:
+def instruction_size(op, opc):
     """For a given opcode, `op`, in opcode module `opc`,
     return the size, in bytes, of an `op` instruction.
 
@@ -235,7 +235,7 @@
 op_size = instruction_size
 
 
-def show_code(co, version_tuple, file=None, is_pypy: bool=False) -> None:
+def show_code(co, version_tuple, file=None, is_pypy=False):
     """Print details of methods, functions, or code to *file*.
 
     If *file* is not provided, the output is printed on stdout.
@@ -253,7 +253,7 @@
     return opcode >= opc.HAVE_ARGUMENT
 
 
-def pretty_flags(flags, is_pypy=False) -> str:
+def pretty_flags(flags, is_pypy=False):
     """Return pretty representation of code flags."""
     names = []
     result = "0x%08x" % flags
@@ -272,13 +272,7 @@
     return "%s (%s)" % (result, " | ".join(names))
 
 
-<<<<<<< HEAD
 def format_code_info(co, version_tuple, name=None, is_pypy=False, is_graal=False):
-=======
-def format_code_info(
-    co, version_tuple: tuple, name=None, is_pypy=False, is_graal=False
-) -> str:
->>>>>>> 83e933e0
     if not name:
         name = co.co_name
     lines = []
