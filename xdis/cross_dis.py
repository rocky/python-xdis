# (C) Copyright 2020-2021, 2023-2025 by Rocky Bernstein
#
#  This program is free software; you can redistribute it and/or
#  modify it under the terms of the GNU General Public License
#  as published by the Free Software Foundation; either version 2
#  of the License, or (at your option) any later version.
#
#  This program is distributed in the hope that it will be useful,
#  but WITHOUT ANY WARRANTY; without even the implied warranty of
#  MERCHANTABILITY or FITNESS FOR A PARTICULAR PURPOSE.  See the
#  GNU General Public License for more details.
#
#  You should have received a copy of the GNU General Public License
#  along with this program; if not, write to the Free Software
#  Foundation, Inc., 51 Franklin Street, Fifth Floor, Boston, MA  02110-1301, USA.

# Here, we are more closely modeling Python's ``dis`` module organization.
# However, it appears that Python's names and code have been copied a bit heavily from
# earlier versions of xdis (and without attribution).

<<<<<<< HEAD
=======
from ast import Module
from types import CodeType
from typing import List

>>>>>>> 89f481a8
from xdis.util import (
    COMPILER_FLAG_NAMES,
    PYPY_COMPILER_FLAG_NAMES,
    better_repr,
    code2num,
)
from xdis.version_info import IS_GRAAL


def _try_compile(source: str, name: str) -> CodeType:
    """Attempts to compile the given source, first as an expression and
    then as a statement if the first approach fails.

    Utility function to accept strings in functions that otherwise
    expect code objects
    """
    try:
        c = compile(source, name, "eval")
    except SyntaxError:
        c = compile(source, name, "exec")
    return c


def code_info(x, version_tuple, is_pypy=False) -> str:
    """Formatted details of methods, functions, or code."""
    return format_code_info(get_code_object(x), version_tuple, is_pypy=is_pypy)


def get_code_object(x):
    """Helper to handle methods, functions, generators, strings and raw code objects"""
    if hasattr(x, "__func__"):  # Method
        x = x.__func__
    if hasattr(x, "__code__"):  # Function
        x = x.__code__
    elif hasattr(x, "func_code"):  # Function pre 2.7
        x = x.__code__
    elif hasattr(x, "gi_code"):  # Generator
        x = x.gi_code
    elif hasattr(x, "ag_code"):  # ...an asynchronous generator object, or
        x = x.ag_code
    elif hasattr(x, "cr_code"):  # ...a coroutine.
        x = x.cr_code
    # Handle source code.
    if isinstance(x, str):
        x = _try_compile(x, "<disassembly>")
    # By now, if we don't have a code object, we can't disassemble x.
    if hasattr(x, "co_code"):
        return x
    raise TypeError("don't know how to disassemble %s objects" % type(x).__name__)


def _get_cache_size_313(opname: str) -> int:
    _inline_cache_entries = {
        "LOAD_GLOBAL": 4,
        "BINARY_OP": 1,
        "UNPACK_SEQUENCE": 1,
        "COMPARE_OP": 1,
        "CONTAINS_OP": 1,
        "BINARY_SUBSCR": 1,
        "FOR_ITER": 1,
        "LOAD_SUPER_ATTR": 1,
        "LOAD_ATTR": 9,
        "STORE_ATTR": 4,
        "CALL": 3,
        "STORE_SUBSCR": 1,
        "SEND": 1,
        "JUMP_BACKWARD": 1,
        "TO_BOOL": 3,
        "POP_JUMP_IF_TRUE": 1,
        "POP_JUMP_IF_FALSE": 1,
        "POP_JUMP_IF_NONE": 1,
        "POP_JUMP_IF_NOT_NONE": 1,
    }
    return _inline_cache_entries.get(opname, 0)


def findlabels(code: bytes, opc):
    if opc.version_tuple < (3, 10) or IS_GRAAL:
        return findlabels_pre_310(code, opc)

    return findlabels_310(code, opc)


def findlabels_310(code: bytes, opc):
    """Returns a list of instruction offsets in the supplied bytecode
    which are the targets of some sort of jump instruction.
    """
    labels = []
    for offset, op, arg in unpack_opargs_bytecode_310(code, opc):
        if arg is not None:
            if op in opc.JREL_OPS:
                if opc.version_tuple >= (3, 11) and opc.opname[op] in ("JUMP_BACKWARD", "JUMP_BACKWARD_NO_INTERRUPT"):
                    arg = -arg
                label = offset + 2 + arg * 2
                # in 3.13 we have to add total cache offsets to label
                if opc.version_tuple >= (3, 13):
                    cachesize = _get_cache_size_313(opc.opname[op])
                    label += 2 * cachesize
            elif op in opc.JABS_OPS:
                label = arg * 2
            else:
                continue
            if label not in labels:
                labels.append(label)
    return labels


def findlabels_pre_310(code, opc):
    """Returns a list of instruction offsets in the supplied bytecode
    which are the targets of some sort of jump instruction.
    """
    offsets = []
    for offset, op, arg in unpack_opargs_bytecode(code, opc):
        if arg is not None:
            jump_offset = -1
            if op in opc.JREL_OPS:
                op_len = op_size(op, opc)
                jump_offset = offset + op_len + arg
            elif op in opc.JABS_OPS:
                jump_offset = arg
            if jump_offset >= 0:
                if jump_offset not in offsets:
                    offsets.append(jump_offset)
    return offsets


# For the `co_lines` attribute, we want to emit the full form, omitting
# the (350, 360, No line number) and empty entries.

NO_LINE_NUMBER = -128


def findlinestarts(code, dup_lines: bool=False):
    """Find the offsets in a byte code which are start of lines in the source.

    Generate pairs (offset, lineno) as described in Python/compile.c.
    """

    if hasattr(code, "co_lines"):
        # Taken from 3.10 findlinestarts
        lastline = None
        for start, _, line in code.co_lines():
            if line is not None and line != lastline:
                lastline = line
                yield start, line

    else:
        lineno_table = code.co_lnotab

        if isinstance(lineno_table, dict):
            # We have an uncompressed line-number table
            # The below could be done with a Python generator, but
            # we want to be Python 2.x compatible.
            for addr, lineno in lineno_table.items():
                yield addr, lineno
            # For 3.8 we have to fall through to the return rather
            # than add raise StopIteration
        elif len(lineno_table) == 0:
            yield 0, code.co_firstlineno
        else:
            if isinstance(lineno_table[0], int):
                byte_increments = list(code.co_lnotab[0::2])
                line_deltas = list(code.co_lnotab[1::2])
            else:
                byte_increments = [ord(c) for c in code.co_lnotab[0::2]]
                line_deltas = [ord(c) for c in code.co_lnotab[1::2]]
            bytecode_len = len(code.co_code)

            lastlineno = None
            lineno = code.co_firstlineno
            offset = 0
            byte_incr = 0
            for byte_incr, line_delta in zip(byte_increments, line_deltas):
                if byte_incr:
                    if lineno != lastlineno or dup_lines and 0 < byte_incr < 255:
                        yield offset, lineno
                        lastlineno = lineno
                        pass
                    if offset >= bytecode_len:
                        # The rest of the ``lnotab byte offsets are past the end of
                        # the bytecode; any line numbers for these have been removed.
                        return
                    offset += byte_incr
                    pass
                if line_delta >= 0x80:
                    # line_deltas is an array of 8-bit *signed* integers
                    line_delta -= 0x100
                lineno += line_delta
            if lineno != lastlineno or (dup_lines and 0 < byte_incr < 255):
                yield offset, lineno

    return


def instruction_size(op, opc) -> int:
    """For a given opcode, `op`, in opcode module `opc`,
    return the size, in bytes, of an `op` instruction.

    This is the size of the opcode (one byte) and any operand it has.
    In Python before version 3.6, this will be either 1 or 3 bytes.
    In Python 3.6 or later, it is 2 bytes: a "word"."""
    if op < opc.HAVE_ARGUMENT:
        return 2 if opc.version_tuple >= (3, 6) else 1
    else:
        return 2 if opc.version_tuple >= (3, 6) else 3


# Compatibility
op_size = instruction_size


def show_code(co, version_tuple, file=None, is_pypy: bool=False) -> None:
    """Print details of methods, functions, or code to *file*.

    If *file* is not provided, the output is printed on stdout.
    """
    if file is None:
        print(code_info(co, version_tuple, is_pypy=is_pypy))
    else:
        file.write(code_info(co, version_tuple) + "\n")


def op_has_argument(opcode: int, opc) -> bool:
    """
    Return True if `opcode` instruction has an operand.
    """
    return opcode >= opc.HAVE_ARGUMENT


def pretty_flags(flags, is_pypy=False) -> str:
    """Return pretty representation of code flags."""
    names = []
    result = "0x%08x" % flags
    for i in range(32):
        flag = 1 << i
        if flags & flag:
            names.append(COMPILER_FLAG_NAMES.get(flag, hex(flag)))
            if is_pypy:
                names.append(PYPY_COMPILER_FLAG_NAMES.get(flag, hex(flag)))
            flags ^= flag
            if not flags:
                break
    else:
        names.append(hex(flags))
    names.reverse()
    return "%s (%s)" % (result, " | ".join(names))


def format_code_info(
    co, version_tuple: tuple, name=None, is_pypy=False, is_graal=False
) -> str:
    if not name:
        name = co.co_name
    lines = []

    if not (name == "?" and version_tuple <= (2, 4)):
        lines.append("# Method Name:       %s" % name)

    # Python before version 2.4 and earlier didn't store a name for the main routine.
    # Later versions use "<module>"
    lines.append("# Filename:          %s" % co.co_filename)

    if not is_graal:
        if version_tuple >= (1, 3):
            lines.append("# Argument count:    %s" % co.co_argcount)

        if version_tuple >= (3, 8) and hasattr(co, "co_posonlyargcount"):
            lines.append("# Position-only argument count: %s" % co.co_posonlyargcount)

        if version_tuple >= (3, 0) and hasattr(co, "co_kwonlyargcount"):
            lines.append("# Keyword-only arguments: %s" % co.co_kwonlyargcount)

        pos_argc = co.co_argcount
        if version_tuple >= (1, 3):
            lines.append("# Number of locals:  %s" % co.co_nlocals)
        if version_tuple >= (1, 5):
            lines.append("# Stack size:        %s" % co.co_stacksize)
            pass
        pass
    else:
        pos_argc = 0

    if version_tuple >= (1, 3):
        lines.append(
            "# Flags:             %s" % pretty_flags(co.co_flags, is_pypy=is_pypy)
        )

    if version_tuple >= (1, 5):
        lines.append("# First Line:        %s" % co.co_firstlineno)
    # if co.co_freevars:
    #     lines.append("# Freevars:      %s" % str(co.co_freevars))
    if co.co_consts:
        lines.append("# Constants:")
        for i, c in enumerate(co.co_consts):
            lines.append("# %4d: %s" % (i, better_repr(c)))
    if co.co_names:
        lines.append("# Names:")
        for i_n in enumerate(co.co_names):
            lines.append("# %4d: %s" % i_n)
    if co.co_varnames:
        lines.append("# Varnames:")
        lines.append("#\t%s" % ", ".join(co.co_varnames))
        pass
    if pos_argc > 0:
        lines.append("# Positional arguments:")
        lines.append("#\t%s" % ", ".join(co.co_varnames[:pos_argc]))
        pass
    if len(co.co_varnames) > pos_argc:
        lines.append("# Local variables:")
        for i, n in enumerate(co.co_varnames[pos_argc:]):
            lines.append("# %4d: %s" % (pos_argc + i, n))
    if version_tuple > (2, 0):
        if co.co_freevars:
            lines.append("# Free variables:")
            for i_n in enumerate(co.co_freevars):
                lines.append("# %4d: %s" % i_n)
                pass
            pass
        if co.co_cellvars:
            lines.append("# Cell variables:")
            for i_n in enumerate(co.co_cellvars):
                lines.append("# %4d: %s" % i_n)
                pass
            pass
    return "\n".join(lines)


def format_exception_table(bytecode, version_tuple) -> str:
    if version_tuple < (3, 11) or not hasattr(bytecode, "exception_entries"):
        return ""
    lines = ["ExceptionTable:"]
    for entry in bytecode.exception_entries:
        lasti = " lasti" if entry.lasti else ""
        end = entry.end - 2
        lines.append(
            "  %s to %s -> %s [%s]%s"
            % (entry.start, end, entry.target, entry.depth, lasti)
        )
    return "\n".join(lines)


def extended_arg_val(opc, val):
    return val << opc.EXTENDED_ARG_SHIFT


def unpack_opargs_bytecode_310(code: bytes, opc):
    extended_arg = 0
    try:
        n = len(code)
    except TypeError:
        code = code.co_code
        n = len(code)
    for offset in range(0, n, 2):
        op = code2num(code, offset)
        if op_has_argument(op, opc):
            arg = code2num(code, offset + 1) | extended_arg
            extended_arg = extended_arg_val(opc, arg) if op == opc.EXTENDED_ARG else 0
        else:
            arg = None
        yield offset, op, arg


# This is modified from Python 3.6's ``dis`` module
def unpack_opargs_bytecode(code, opc):
    extended_arg = 0
    try:
        n = len(code)
    except TypeError:
        code = code.co_code
        n = len(code)

    offset = 0
    while offset < n:
        prev_offset = offset
        op = code2num(code, offset)
        offset += 1
        if op_has_argument(op, opc):
            arg = code2num(code, offset) | extended_arg
            extended_arg = (
                extended_arg_val(opc, arg)
                if hasattr(opc, "EXTENDED_ARG") and op == opc.EXTENDED_ARG
                else 0
            )
            offset += 2
        else:
            arg = None
        yield prev_offset, op, arg


def get_jump_target_maps(code, opc):
    """Returns a dictionary where the key is an offset and the values are
    a list of instruction offsets which can get run before that
    instruction. This includes jump instructions as well as non-jump
    instructions. Therefore, the keys of the dictionary are reachable
    instructions. The values of the dictionary may be useful in control-flow
    analysis.
    """
    offset2prev = {}
    prev_offset = -1
    for offset, op, arg in unpack_opargs_bytecode(code, opc):
        if prev_offset >= 0:
            prev_list = offset2prev.get(offset, [])
            prev_list.append(prev_offset)
            offset2prev[offset] = prev_list
        if op in opc.NOFOLLOW:
            prev_offset = -1
        else:
            prev_offset = offset
        if arg is not None:
            jump_offset = -1
            if op in opc.JREL_OPS:
                op_len = op_size(op, opc)
                jump_offset = offset + op_len + arg
            elif op in opc.JABS_OPS:
                jump_offset = arg
            if jump_offset >= 0:
                prev_list = offset2prev.get(jump_offset, [])
                prev_list.append(offset)
                offset2prev[jump_offset] = prev_list
    return offset2prev


# In CPython, this is C code. We redo this in Python using the
# information in opc.
def xstack_effect(opcode, opc, oparg: int = 0, jump=None):
    """Compute the stack effect of opcode with argument oparg, using
    oppush and oppop tables in opc.

    If the code has a jump target and jump is True, stack_effect()
    will return the stack effect of jumping. If jump is False, it will
    return the stack effect of not jumping. And if jump is None
    (default), it will return the maximal stack effect of both cases.
    """
    version_tuple = opc.version_tuple
    pop, push = opc.oppop[opcode], opc.oppush[opcode]
    opname = opc.opname[opcode]
    if opname in "BUILD_CONST_KEY_MAP" and version_tuple >= (3, 12):
        return -oparg
    if opname == "BUILD_MAP" and version_tuple >= (3, 5):
        return 1 - (2 * oparg)
    elif opname in ("UNPACK_SEQUENCE", "UNPACK_EX") and version_tuple >= (3, 0):
        return push + oparg
    elif opname in (
        "BUILD_LIST",
        "BUILD_SET",
        "BUILD_STRING",
        "BUILD_TUPLE",
    ) and version_tuple >= (3, 12):
        return 1 - oparg
    elif opname in ("BUILD_SLICE") and version_tuple <= (2, 7):
        return -2 if oparg == 3 else -1
    elif opname == "LOAD_ATTR" and version_tuple >= (3, 12):
        return 1 if oparg & 1 else 0
    elif opname == "MAKE_FUNCTION":
        if version_tuple >= (3, 5):
            if 0 <= oparg <= 10:
                if version_tuple == (3, 5):
                    return [-1, -2, -3, -3, -2, -3, -3, -4, -2, -3, -3, -4][oparg]
                elif (3, 6) <= version_tuple < (3, 11):
                    return [-1, -2, -2, -3, -2, -3, -3, -4, -2, -3, -3, -4][oparg]
                elif 0 <= oparg <= 2:
                    return [0, -1, -1][oparg]
                else:
                    return None
            else:
                return None
    elif opname == "CALL" and version_tuple >= (3, 12):
        return -oparg - 1
    elif opname == "CALL_KW":
        return -2 - oparg
    elif opname == "CALL_FUNCTION_EX":
        if (3, 5) <= version_tuple < (3, 11):
            return -2 if oparg & 1 else -1
        elif 0 <= oparg <= 3:
            return -3 if oparg & 1 else -2
        else:
            return None
    elif opname in (
        "INSTRUMENTED_LOAD_SUPER_ATTR",
        "LOAD_SUPER_ATTR",
    ) and version_tuple >= (3, 12):
        return -1 if oparg & 1 else -2
    elif opname == "LOAD_GLOBAL" and version_tuple >= (3, 11):
        return 2 if oparg & 1 else 1
    elif opname == "PRECALL" and version_tuple >= (3, 11):
        return -oparg
    elif opname == "RAISE_VARARGS" and version_tuple >= (3, 12):
        return -oparg
    if push >= 0 and pop >= 0:
        return push - pop
    elif pop < 0:
        # The amount popped depends on oparg, and opcode class
        if opcode in opc.VARGS_OPS:
            return push - oparg + (pop + 1)
        elif opcode in opc.NARGS_OPS:
            return -oparg + pop + push
    return -100


if __name__ == "__main__":
    from dis import findlabels as findlabels_std

    my_code = findlabels.__code__.co_code
    from xdis.op_imports import get_opcode_module

    my_opc = get_opcode_module()
    assert findlabels(my_code, my_opc) == findlabels_std(my_code)<|MERGE_RESOLUTION|>--- conflicted
+++ resolved
@@ -18,13 +18,6 @@
 # However, it appears that Python's names and code have been copied a bit heavily from
 # earlier versions of xdis (and without attribution).
 
-<<<<<<< HEAD
-=======
-from ast import Module
-from types import CodeType
-from typing import List
-
->>>>>>> 89f481a8
 from xdis.util import (
     COMPILER_FLAG_NAMES,
     PYPY_COMPILER_FLAG_NAMES,
