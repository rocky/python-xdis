--- conflicted
+++ resolved
@@ -18,11 +18,6 @@
 # However, it appears that Python names and code has copied a bit heavily from
 # earlier versions of xdis (and without attribution).
 
-<<<<<<< HEAD
-=======
-from typing import List
-
->>>>>>> dec2e74c
 from xdis.util import (
     COMPILER_FLAG_NAMES,
     PYPY_COMPILER_FLAG_NAMES,
@@ -45,129 +40,6 @@
     return c
 
 
-<<<<<<< HEAD
-# Adapted from https://github.com/python/cpython/blob/main/Objects/lnotab_notes.txt
-
-# prior to 3.10 code objects stored a field named co_lnotab.
-# This was an array of unsigned bytes disguised as a Python bytes object.
-
-# The old co_lnotab did not account for the presence of bytecodes without a line number,
-# nor was it well suited to tracing as a number of workarounds were required.
-
-# Below is the description of the pre 3.10 co_lnotab format:
-
-
-# The array is conceptually a compressed list of
-#     (bytecode offset increment, line number increment)
-# pairs.  The details are important and delicate, best illustrated by example:
-
-#     byte code offset    source code line number
-#         0                   1
-#         6                   2
-#        50                   7
-#       350                 207
-#       361                 208
-
-# Instead of storing these numbers literally, we compress the list by storing only
-# the difference from one row to the next.  Conceptually, the stored list might
-# look like:
-
-#     0, 1,  6, 1,  44, 5,  300, 200,  11, 1
-
-# The above doesn't really work, but it's a start. An unsigned byte (byte code
-# offset) can't hold negative values, or values larger than 255, a signed byte
-# (line number) can't hold values larger than 127 or less than -128, and the
-# above example contains two such values.  (Note that before 3.6, line number
-# was also encoded by an unsigned byte.)  So we make two tweaks:
-
-#  (a) there's a deep assumption that byte code offsets increase monotonically,
-#  and
-#  (b) if byte code offset jumps by more than 255 from one row to the next, or if
-#  source code line number jumps by more than 127 or less than -128 from one row
-#  to the next, more than one pair is written to the table. In case #b,
-#  there's no way to know from looking at the table later how many were written.
-#  That's the delicate part.  A user of co_lnotab desiring to find the source
-#  line number corresponding to a bytecode address A should do something like
-#  this:
-
-#     lineno = addr = 0
-#     for addr_incr, line_incr in co_lnotab:
-#         addr += addr_incr
-#         if addr > A:
-#             return lineno
-#         if line_incr >= 0x80:
-#             line_incr -= 0x100
-#         lineno += line_incr
-
-# (In C, this is implemented by PyCode_Addr2Line().)  In order for this to work,
-# when the addr field increments by more than 255, the line # increment in each
-# pair generated must be 0 until the remaining addr increment is < 256.  So, in
-# the example above, assemble_lnotab in compile.c should not (as was actually done
-# until 2.2) expand 300, 200 to
-#     255, 255, 45, 45,
-# but to
-#     255, 0, 45, 127, 0, 73.
-
-
-# The above is sufficient to reconstruct line numbers for tracebacks, but not for
-# line tracing.  Tracing is handled by PyCode_CheckLineNumber() in codeobject.c
-# and maybe_call_line_trace() in ceval.c.
-def findlinestarts(code, dup_lines=False):
-    """Find the offsets in a byte code which are start of lines in the source.
-
-    This code is used up until 3.10. For 3.10 see lnotab comments
-    xdis.opcodes.opcode_310.
-
-
-    Generate pairs (offset, lineno) as described in Python/compile.c.
-    """
-    lineno_table = code.co_lnotab
-
-    if isinstance(lineno_table, dict):
-        # We have an uncompressed line-number table
-        # The below could be done with a Python generator, but
-        # we want to be Python 2.x compatible.
-        for addr, lineno in lineno_table.items():
-            yield addr, lineno
-        # For 3.8 we have to fall through to the return rather
-        # than add raise StopIteration
-    elif len(lineno_table) == 0:
-        yield 0, code.co_firstlineno
-    else:
-        if isinstance(lineno_table[0], int):
-            byte_increments = list(code.co_lnotab[0::2])
-            line_deltas = list(code.co_lnotab[1::2])
-        else:
-            byte_increments = [ord(c) for c in code.co_lnotab[0::2]]
-            line_deltas = [ord(c) for c in code.co_lnotab[1::2]]
-        bytecode_len = len(code.co_code)
-
-        lastlineno = None
-        lineno = code.co_firstlineno
-        offset = 0
-        byte_incr = 0
-        for byte_incr, line_delta in zip(byte_increments, line_deltas):
-            if byte_incr:
-                if lineno != lastlineno or dup_lines and 0 < byte_incr < 255:
-                    yield offset, lineno
-                    lastlineno = lineno
-                    pass
-                if offset >= bytecode_len:
-                    # The rest of the ``lnotab byte offsets are past the end of
-                    # the bytecode; any line numbers for these have been removed.
-                    return
-                offset += byte_incr
-                pass
-            if line_delta >= 0x80:
-                # line_deltas is an array of 8-bit *signed* integers
-                line_delta -= 0x100
-            lineno += line_delta
-        if lineno != lastlineno or (dup_lines and 0 < byte_incr < 255):
-            yield offset, lineno
-
-
-=======
->>>>>>> dec2e74c
 def code_info(x, version_tuple, is_pypy=False):
     """Formatted details of methods, functions, or code."""
     return format_code_info(get_code_object(x), version_tuple, is_pypy=is_pypy)
