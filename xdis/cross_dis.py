--- conflicted
+++ resolved
@@ -172,22 +172,15 @@
     Python before version 3.6 this will be either 1 or 3 bytes.  In
     Python 3.6 or later, it is 2 bytes or a "word"."""
     if op < opc.HAVE_ARGUMENT:
-<<<<<<< HEAD
-        if opc.version >= 3.6:
+        if opc.version_tuple >= (3, 6):
             return 2
         else:
             return 1
     else:
-        if opc.version >= 3.6:
+        if opc.version_tuple >= (3, 6):
             return 2
         else:
             return 3
-=======
-        return 2 if opc.version_tuple >= (3, 6) else 1
-    else:
-        return 2 if opc.version_tuple >= (3, 6) else 3
-
->>>>>>> f466b42d
 
 # Compatiblity
 op_size = instruction_size
