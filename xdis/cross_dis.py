# (C) Copyright 2020-2021, 2023 by Rocky Bernstein
#
#  This program is free software; you can redistribute it and/or
#  modify it under the terms of the GNU General Public License
#  as published by the Free Software Foundation; either version 2
#  of the License, or (at your option) any later version.
#
#  This program is distributed in the hope that it will be useful,
#  but WITHOUT ANY WARRANTY; without even the implied warranty of
#  MERCHANTABILITY or FITNESS FOR A PARTICULAR PURPOSE.  See the
#  GNU General Public License for more details.
#
#  You should have received a copy of the GNU General Public License
#  along with this program; if not, write to the Free Software
#  Foundation, Inc., 51 Franklin Street, Fifth Floor, Boston, MA  02110-1301, USA.

# Here, we are more closely modeling Python's ``lib/dis.py`` organization.
# However, it appears that Python names and code has copied a bit heavily from
# earlier versions of xdis (and without attribution).

from xdis.util import (
    COMPILER_FLAG_NAMES,
    PYPY_COMPILER_FLAG_NAMES,
    better_repr,
    code2num,
)
from xdis.version_info import PYTHON_VERSION_TRIPLE


def _try_compile(source, name):
    """Attempts to compile the given source, first as an expression and
    then as a statement if the first approach fails.

    Utility function to accept strings in functions that otherwise
    expect code objects
    """
    try:
        c = compile(source, name, "eval")
    except SyntaxError:
        c = compile(source, name, "exec")
    return c


def findlinestarts(code, dup_lines=False):
    """Find the offsets in a byte code which are start of lines in the source.

    Generate pairs (offset, lineno) as described in Python/compile.c.
    """
    lineno_table = code.co_lnotab

    if isinstance(lineno_table, dict):
        # We have an uncompressed line-number table
        # The below could be done with a Python generator, but
        # we want to be Python 2.x compatible.
        for addr, lineno in lineno_table.items():
            yield addr, lineno
        # For 3.8 we have to fall through to the return rather
        # than add raise StopIteration
    elif len(lineno_table) == 0:
        yield 0, code.co_firstlineno
    else:
        if isinstance(lineno_table[0], int):
            byte_increments = list(code.co_lnotab[0::2])
            line_increments = list(code.co_lnotab[1::2])
        else:
            byte_increments = [ord(c) for c in code.co_lnotab[0::2]]
            line_increments = [ord(c) for c in code.co_lnotab[1::2]]
        bytecode_len = len(code.co_code)

        lastlineno = None
        lineno = code.co_firstlineno
        offset = 0
        byte_incr = 0
        for byte_incr, line_incr in zip(byte_increments, line_increments):
            if byte_incr:
                if lineno != lastlineno or dup_lines and 0 < byte_incr < 255:
                    yield offset, lineno
                    lastlineno = lineno
                    pass
                if offset >= bytecode_len:
                    # The rest of the ``lnotab byte offsets are past the end of
                    # the bytecode, so the lines were optimized away.
                    return
                offset += byte_incr
                pass
            if line_incr >= 0x80:
                # line_increments is an array of 8-bit signed integers
                line_incr -= 0x100
            lineno += line_incr
        if lineno != lastlineno or (dup_lines and 0 < byte_incr < 255):
            yield offset, lineno


def code_info(x, version_tuple, is_pypy=False):
    """Formatted details of methods, functions, or code."""
    return format_code_info(get_code_object(x), version_tuple, is_pypy=is_pypy)


def get_code_object(x):
    """Helper to handle methods, functions, generators, strings and raw code objects"""
    if hasattr(x, "__func__"):  # Method
        x = x.__func__
    if hasattr(x, "__code__"):  # Function
        x = x.__code__
    elif hasattr(x, "func_code"):  # Function pre 2.7
        x = x.__code__
    elif hasattr(x, "gi_code"):  # Generator
        x = x.gi_code
    elif hasattr(x, "ag_code"):  # ...an asynchronous generator object, or
        x = x.ag_code
    elif hasattr(x, "cr_code"):  # ...a coroutine.
        x = x.cr_code
    # Handle source code.
    if isinstance(x, str):
        x = _try_compile(x, "<disassembly>")
    # By now, if we don't have a code object, we can't disassemble x.
    if hasattr(x, "co_code"):
        return x
    raise TypeError("don't know how to disassemble %s objects" % type(x).__name__)


def findlabels(code, opc):
    if opc.version_tuple < (3, 10):
        return findlabels_pre_310(code, opc)
    else:
        return findlabels_310(code, opc)


def findlabels_310(code, opc):
    """Returns a list of instruction offsets in the supplied bytecode
    which are the targets of some sort of jump instruction.
    """
    labels = []
    for offset, op, arg in unpack_opargs_bytecode_310(code, opc):
        if arg is not None:
            if op in opc.JREL_OPS:
                if opc.version_tuple >= (3, 11) and "JUMP_BACKWARD" in opc.opname[op]:
                    arg = -arg
                label = offset + 2 + arg * 2
            elif op in opc.JABS_OPS:
                label = arg * 2
            else:
                continue
            if label not in labels:
                labels.append(label)
    return labels


def findlabels_pre_310(code, opc):
    """Returns a list of instruction offsets in the supplied bytecode
    which are the targets of some sort of jump instruction.
    """
    offsets = []
    for offset, op, arg in unpack_opargs_bytecode(code, opc):
        if arg is not None:
            jump_offset = -1
            if op in opc.JREL_OPS:
                op_len = op_size(op, opc)
                jump_offset = offset + op_len + arg
            elif op in opc.JABS_OPS:
                jump_offset = arg
            if jump_offset >= 0:
                if jump_offset not in offsets:
                    offsets.append(jump_offset)
    return offsets


def instruction_size(op, opc):
    """For a given opcode, `op`, in opcode module `opc`,
    return the size, in bytes, of an `op` instruction.

    This is the size of the opcode (1 byte) and any operand it has. In
    Python before version 3.6 this will be either 1 or 3 bytes.  In
    Python 3.6 or later, it is 2 bytes or a "word"."""
    if op < opc.HAVE_ARGUMENT:
        if opc.version_tuple >= (3, 6):
            return 2
        else:
            return 1
    else:
        if opc.version_tuple >= (3, 6):
            return 2
        else:
            return 3

# Compatibility
op_size = instruction_size


def show_code(co, version_tuple, file=None, is_pypy=False):
    """Print details of methods, functions, or code to *file*.

    If *file* is not provided, the output is printed on stdout.
    """
    if file is None:
        print(code_info(co, version_tuple, is_pypy=is_pypy))
    else:
        file.write(code_info(co, version_tuple) + "\n")


def op_has_argument(op, opc):
    return op >= opc.HAVE_ARGUMENT


def pretty_flags(flags, is_pypy=False):
    """Return pretty representation of code flags."""
    names = []
    result = "0x%08x" % flags
    for i in range(32):
        flag = 1 << i
        if flags & flag:
            names.append(COMPILER_FLAG_NAMES.get(flag, hex(flag)))
            if is_pypy:
                names.append(PYPY_COMPILER_FLAG_NAMES.get(flag, hex(flag)))
            flags ^= flag
            if not flags:
                break
    else:
        names.append(hex(flags))
    names.reverse()
    return "%s (%s)" % (result, " | ".join(names))


def format_code_info(co, version_tuple, name=None, is_pypy=False):
    if not name:
        name = co.co_name
    lines = []

    if not (name == "?" and version_tuple <= (2, 4)):
        lines.append("# Method Name:       %s" % name)

    # Python before version 2.4 and earlier didn't store a name for the main routine.
    # Later versions use "<module>"
    lines.append("# Filename:          %s" % co.co_filename)

    if version_tuple >= (1, 3):
        lines.append("# Argument count:    %s" % co.co_argcount)

    if version_tuple >= (3, 8) and hasattr(co, "co_posonlyargcount"):
        lines.append("# Position-only argument count: %s" % co.co_posonlyargcount)

    if version_tuple >= (3, 0) and hasattr(co, "co_kwonlyargcount"):
        lines.append("# Keyword-only arguments: %s" % co.co_kwonlyargcount)

    pos_argc = co.co_argcount
    if version_tuple >= (1, 3):
        lines.append("# Number of locals:  %s" % co.co_nlocals)
    if version_tuple >= (1, 5):
        lines.append("# Stack size:        %s" % co.co_stacksize)

    if version_tuple >= (1, 3):
        lines.append(
            "# Flags:             %s" % pretty_flags(co.co_flags, is_pypy=is_pypy)
        )

    if version_tuple >= (1, 5):
        lines.append("# First Line:        %s" % co.co_firstlineno)
    # if co.co_freevars:
    #     lines.append("# Freevars:      %s" % str(co.co_freevars))
    if co.co_consts:
        lines.append("# Constants:")
        for i, c in enumerate(co.co_consts):
            lines.append("# %4d: %s" % (i, better_repr(c)))
    if co.co_names:
        lines.append("# Names:")
        for i_n in enumerate(co.co_names):
            lines.append("# %4d: %s" % i_n)
    if co.co_varnames:
        lines.append("# Varnames:")
        lines.append("#\t%s" % ", ".join(co.co_varnames))
        pass
    if pos_argc > 0:
        lines.append("# Positional arguments:")
        lines.append("#\t%s" % ", ".join(co.co_varnames[:pos_argc]))
        pass
    if len(co.co_varnames) > pos_argc:
        lines.append("# Local variables:")
        for i, n in enumerate(co.co_varnames[pos_argc:]):
            lines.append("# %4d: %s" % (pos_argc + i, n))
    if version_tuple > (2, 0):
        if co.co_freevars:
            lines.append("# Free variables:")
            for i_n in enumerate(co.co_freevars):
                lines.append("# %4d: %s" % i_n)
                pass
            pass
        if co.co_cellvars:
            lines.append("# Cell variables:")
            for i_n in enumerate(co.co_cellvars):
                lines.append("# %4d: %s" % i_n)
                pass
            pass
    return "\n".join(lines)


def format_exception_table(bytecode, version_tuple) -> str:
    if version_tuple < (3, 11) or not hasattr(bytecode, "exception_entries"):
        return ""
    lines = ["ExceptionTable:"]
    for entry in bytecode.exception_entries:
        lasti = " lasti" if entry.lasti else ""
        end = entry.end - 2
        lines.append(
            "  %s to %s -> %s [%s]%s" % (
                entry.start,
                end,
                entry.target,
                entry.depth,
                lasti)
        )
    return "\n".join(lines)


def extended_arg_val(opc, val):
    return val << opc.EXTENDED_ARG_SHIFT


def unpack_opargs_bytecode_310(code, opc):
    extended_arg = 0
    try:
        n = len(code)
    except TypeError:
        code = code.co_code
        n = len(code)
    for offset in range(0, n, 2):
        op = code2num(code, offset)
        if op_has_argument(op, opc):
            arg = code2num(code, offset + 1) | extended_arg
            if op == opc.EXTENDED_ARG:
                extended_arg = extended_arg_val(opc, arg)
            else:
                extended_arg = 0
        else:
            arg = None
        yield offset, op, arg


# This is modified from Python 3.6's dis
def unpack_opargs_bytecode(code, opc):
    extended_arg = 0
    try:
        n = len(code)
    except TypeError:
        code = code.co_code
        n = len(code)

    offset = 0
    while offset < n:
        prev_offset = offset
        op = code2num(code, offset)
        offset += 1
        if op_has_argument(op, opc):
            arg = code2num(code, offset) | extended_arg
<<<<<<< HEAD
            if op == opc.EXTENDED_ARG:
                extended_arg = (arg << opc.EXTENDED_ARG_SHIFT)
            else:
                extended_arg = 0
=======
            extended_arg = (
                extended_arg_val(opc, arg)
                if hasattr(opc, "EXTENDED_ARG") and op == opc.EXTENDED_ARG
                else 0
            )
>>>>>>> d78601cd
            offset += 2
        else:
            arg = None
        yield prev_offset, op, arg


def get_jump_target_maps(code, opc):
    """Returns a dictionary where the key is an offset and the values are
    a list of instruction offsets which can get run before that
    instruction. This includes jump instructions as well as non-jump
    instructions. Therefore, the keys of the dictionary are reachable
    instructions. The values of the dictionary may be useful in control-flow
    analysis.
    """
    offset2prev = {}
    prev_offset = -1
    for offset, op, arg in unpack_opargs_bytecode(code, opc):
        if prev_offset >= 0:
            prev_list = offset2prev.get(offset, [])
            prev_list.append(prev_offset)
            offset2prev[offset] = prev_list
        if op in opc.NOFOLLOW:
            prev_offset = -1
        else:
            prev_offset = offset
        if arg is not None:
            jump_offset = -1
            if op in opc.JREL_OPS:
                op_len = op_size(op, opc)
                jump_offset = offset + op_len + arg
            elif op in opc.JABS_OPS:
                jump_offset = arg
            if jump_offset >= 0:
                prev_list = offset2prev.get(jump_offset, [])
                prev_list.append(offset)
                offset2prev[jump_offset] = prev_list
    return offset2prev


# In CPython, this is C code. We redo this in Python using the
# information in opc.
def xstack_effect(opcode, opc, oparg = 0, jump=None):
    """Compute the stack effect of opcode with argument oparg, using
    oppush and oppop tables in opc.

    If the code has a jump target and jump is True, stack_effect()
    will return the stack effect of jumping. If jump is False, it will
    return the stack effect of not jumping. And if jump is None
    (default), it will return the maximal stack effect of both cases.
    """
    pop, push = opc.oppop[opcode], opc.oppush[opcode]
    opname = opc.opname[opcode]
    if opname in ("BUILD_MAP",):
        if opc.version_tuple >= (3, 5):
            return 1 - (2 * oparg)
    elif opname in ("UNPACK_SEQUENCE", "UNPACK_EX") and opc.version_tuple >= (3, 0):
        return push + oparg
    elif opname in ("BUILD_SLICE") and opc.version_tuple <= (2, 7):
        if oparg == 3:
            return -2
        else:
            return -1
        pass
    elif opname == "MAKE_FUNCTION":
        if opc.version_tuple >= (3, 5):
            if 0 <= oparg <= 10:
                if opc.version_tuple == (3, 5):
                    return [-1, -2, -3, -3, -2, -3, -3, -4, -2, -3, -3, -4][oparg]
                elif opc.version_tuple >= (3, 6):
                    return [-1, -2, -2, -3, -2, -3, -3, -4, -2, -3, -3, -4][oparg]
            else:
                return None
    elif opname == "CALL_FUNCTION_EX":
        if opc.version_tuple >= (3, 5):
            if 0 <= oparg <= 10:
                return [-1, -2, -1][oparg]
            else:
                return None
    if push >= 0 and pop >= 0:
        return push - pop
    elif pop < 0:
        # The amount popped depends on oparg, and opcode class
        if opcode in opc.VARGS_OPS:
            return push - oparg + (pop + 1)
        elif opcode in opc.NARGS_OPS:
            return -oparg + pop + push
    return -100


def check_stack_effect():
    import dis

    from xdis import IS_PYPY
    from xdis.op_imports import get_opcode_module

    if IS_PYPY:
        variant = "pypy"
    else:
        variant = ""
    opc = get_opcode_module(None, variant)
    for (
        opname,
        opcode,
    ) in opc.opmap.items():
        if opname in ("EXTENDED_ARG", "NOP"):
            continue
        xdis_args = [opcode, opc]
        dis_args = [opcode]
        if op_has_argument(opcode, opc):
            xdis_args.append(0)
            dis_args.append(0)

        effect = xstack_effect(*xdis_args)
        check_effect = dis.stack_effect(*dis_args)
        if effect == -100:
            print(
                "%d (%s) needs adjusting; should be: should have effect %d"
                % (opcode, opname, check_effect)
            )
        elif check_effect == effect:
            pass
            # print("%d (%s) is good: effect %d" % (opcode, opname, effect))
        else:
            print(
                "%d (%s) not okay; effect %d vs %d"
                % (opcode, opname, effect, check_effect)
            )
            pass
        pass
    return


if __name__ == "__main__":
    from dis import findlabels as findlabels_std

    my_code = findlabels.__code__.co_code
    from xdis.op_imports import get_opcode_module

<<<<<<< HEAD
    opc = get_opcode_module()
    assert findlabels(code, opc) == findlabels_std(code)
=======
    my_opc = get_opcode_module()
    assert findlabels(my_code, my_opc) == findlabels_std(my_code)
    if PYTHON_VERSION_TRIPLE >= (3, 4):
        check_stack_effect()
>>>>>>> d78601cd
<|MERGE_RESOLUTION|>--- conflicted
+++ resolved
@@ -351,18 +351,10 @@
         offset += 1
         if op_has_argument(op, opc):
             arg = code2num(code, offset) | extended_arg
-<<<<<<< HEAD
             if op == opc.EXTENDED_ARG:
                 extended_arg = (arg << opc.EXTENDED_ARG_SHIFT)
             else:
                 extended_arg = 0
-=======
-            extended_arg = (
-                extended_arg_val(opc, arg)
-                if hasattr(opc, "EXTENDED_ARG") and op == opc.EXTENDED_ARG
-                else 0
-            )
->>>>>>> d78601cd
             offset += 2
         else:
             arg = None
@@ -501,12 +493,5 @@
     my_code = findlabels.__code__.co_code
     from xdis.op_imports import get_opcode_module
 
-<<<<<<< HEAD
     opc = get_opcode_module()
-    assert findlabels(code, opc) == findlabels_std(code)
-=======
-    my_opc = get_opcode_module()
-    assert findlabels(my_code, my_opc) == findlabels_std(my_code)
-    if PYTHON_VERSION_TRIPLE >= (3, 4):
-        check_stack_effect()
->>>>>>> d78601cd
+    assert findlabels(code, opc) == findlabels_std(code)