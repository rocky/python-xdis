--- conflicted
+++ resolved
@@ -18,12 +18,7 @@
 # However, it appears that Python's names and code have been copied a bit heavily from
 # earlier versions of xdis (and without attribution).
 
-<<<<<<< HEAD
-=======
-from types import CodeType
-from typing import List
-
->>>>>>> e0a6d707
+
 from xdis.util import (
     COMPILER_FLAG_NAMES,
     PYPY_COMPILER_FLAG_NAMES,
