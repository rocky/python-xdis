--- conflicted
+++ resolved
@@ -458,16 +458,11 @@
     elif opname == "CALL" and version_tuple >= (3, 12):
         return -oparg - 1
     elif opname == "CALL_FUNCTION_EX":
-<<<<<<< HEAD
         if (3, 5) <= opc.version_tuple < (3, 11):
             if oparg & 1:
                 return -2
             else:
                 return -1
-=======
-        if (3, 5) <= version_tuple < (3, 11):
-            return -2 if oparg & 1 else -1
->>>>>>> 0bd169f5
         elif 0 <= oparg <= 3:
             if oparg & 1:
                 return -3
@@ -475,7 +470,6 @@
                 return -2
         else:
             return None
-<<<<<<< HEAD
     elif opname == "LOAD_GLOBAL":
         if opc.version_tuple >= (3, 11):
             if oparg & 1:
@@ -485,19 +479,6 @@
     elif opname == "PRECALL":
         if opc.version_tuple >= (3, 11):
             return -oparg
-=======
-    elif opname in (
-        "INSTRUMENTED_LOAD_SUPER_ATTR",
-        "LOAD_SUPER_ATTR",
-    ) and version_tuple >= (3, 12):
-        return -1 if oparg & 1 else -2
-    elif opname == "LOAD_GLOBAL" and version_tuple >= (3, 11):
-        return 2 if oparg & 1 else 1
-    elif opname == "PRECALL" and version_tuple >= (3, 11):
-        return -oparg
-    elif opname == "RAISE_VARARGS" and version_tuple >= (3, 12):
-        return -oparg
->>>>>>> 0bd169f5
     if push >= 0 and pop >= 0:
         return push - pop
     elif pop < 0:
