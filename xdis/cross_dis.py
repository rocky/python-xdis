# (C) Copyright 2020-2021, 2023-2025 by Rocky Bernstein
#
#  This program is free software; you can redistribute it and/or
#  modify it under the terms of the GNU General Public License
#  as published by the Free Software Foundation; either version 2
#  of the License, or (at your option) any later version.
#
#  This program is distributed in the hope that it will be useful,
#  but WITHOUT ANY WARRANTY; without even the implied warranty of
#  MERCHANTABILITY or FITNESS FOR A PARTICULAR PURPOSE.  See the
#  GNU General Public License for more details.
#
#  You should have received a copy of the GNU General Public License
#  along with this program; if not, write to the Free Software
#  Foundation, Inc., 51 Franklin Street, Fifth Floor, Boston, MA  02110-1301, USA.

# Here, we are more closely modeling Python's ``dis`` module organization.
# However, it appears that Python's names and code have been copied a bit heavily from
# earlier versions of xdis (and without attribution).

from xdis.util import (
    COMPILER_FLAG_NAMES,
    PYPY_COMPILER_FLAG_NAMES,
    better_repr,
    code2num,
)
from xdis.version_info import IS_GRAAL, PYTHON_IMPLEMENTATION, PythonImplementation


def _try_compile(source: str, name: str):
    """Attempts to compile the given source, first as an expression and
    then as a statement if the first approach fails.

    Utility function to accept strings in functions that otherwise
    expect code objects
    """
    try:
        c = compile(source, name, "eval")
    except SyntaxError:
        c = compile(source, name, "exec")
    return c


def code_info(
    x, version_tuple: tuple, python_implementation: PythonImplementation
) -> str:
    """Formatted details of methods, functions, or code."""
    return format_code_info(get_code_object(x), version_tuple, python_implementation=python_implementation)


def get_code_object(x):
    """Helper to handle methods, functions, generators, strings and raw code objects"""
    if hasattr(x, "__func__"):  # Method
        x = x.__func__
    if hasattr(x, "__code__"):  # Function
        x = x.__code__
    elif hasattr(x, "func_code"):  # Function pre 2.7
        x = x.__code__
    elif hasattr(x, "gi_code"):  # Generator
        x = x.gi_code
    elif hasattr(x, "ag_code"):  # ...an asynchronous generator object, or
        x = x.ag_code
    elif hasattr(x, "cr_code"):  # ...a coroutine.
        x = x.cr_code
    # Handle source code.
    if isinstance(x, str):
        x = _try_compile(x, "<disassembly>")
    # By now, if we don't have a code object, we can't disassemble x.
    if hasattr(x, "co_code"):
        return x
    raise TypeError("don't know how to disassemble %s objects" % type(x).__name__)


def get_cache_size_313(opname: str) -> int:
    _inline_cache_entries = {
        "LOAD_GLOBAL": 4,
        "BINARY_OP": 1,
        "UNPACK_SEQUENCE": 1,
        "COMPARE_OP": 1,
        "CONTAINS_OP": 1,
        "BINARY_SUBSCR": 1,
        "FOR_ITER": 1,
        "LOAD_SUPER_ATTR": 1,
        "LOAD_ATTR": 9,
        "STORE_ATTR": 4,
        "CALL": 3,
        "STORE_SUBSCR": 1,
        "SEND": 1,
        "JUMP_BACKWARD": 1,
        "TO_BOOL": 3,
        "POP_JUMP_IF_TRUE": 1,
        "POP_JUMP_IF_FALSE": 1,
        "POP_JUMP_IF_NONE": 1,
        "POP_JUMP_IF_NOT_NONE": 1,
    }
    return _inline_cache_entries.get(opname, 0)


# For compatibility
_get_cache_size_313 = get_cache_size_313


def findlabels(code: bytes, opc):
    if opc.version_tuple < (3, 10) or IS_GRAAL:
        return findlabels_pre_310(code, opc)

    return findlabels_310(code, opc)


def findlabels_310(code: bytes, opc):
    """Returns a list of instruction offsets in the supplied bytecode
    which are the targets of some sort of jump instruction.
    """
    labels = []
    for offset, op, arg in unpack_opargs_bytecode_310(code, opc):
        if arg is not None:
            if op in opc.JREL_OPS:
                if opc.version_tuple >= (3, 11) and opc.opname[op] in (
                    "JUMP_BACKWARD",
                    "JUMP_BACKWARD_NO_INTERRUPT",
                ):
                    arg = -arg
                label = offset + 2 + arg * 2
                # in 3.13 we have to add total cache offsets to label
                if opc.version_tuple >= (3, 13):
                    cachesize = _get_cache_size_313(opc.opname[op])
                    label += 2 * cachesize
            elif op in opc.JABS_OPS:
                label = arg * 2
            else:
                continue
            if label not in labels:
                labels.append(label)
    return labels


def findlabels_pre_310(code, opc):
    """Returns a list of instruction offsets in the supplied bytecode
    which are the targets of some sort of jump instruction.
    """
    offsets = []
    for offset, op, arg in unpack_opargs_bytecode(code, opc):
        if arg is not None:
            jump_offset = -1
            if op in opc.JREL_OPS:
                op_len = op_size(op, opc)
                jump_offset = offset + op_len + arg
            elif op in opc.JABS_OPS:
                jump_offset = arg
            if jump_offset >= 0:
                if jump_offset not in offsets:
                    offsets.append(jump_offset)
    return offsets


# For the `co_lines` attribute, we want to emit the full form, omitting
# the (350, 360, No line number) and empty entries.

NO_LINE_NUMBER = -128


def findlinestarts(code, dup_lines: bool = False):
    """Find the offsets in a byte code which are start of lines in the source.

    Generate pairs (offset, lineno) as described in Python/compile.c.
    """

    if hasattr(code, "co_lines"):
        # Taken from 3.10 findlinestarts
        lastline = None
        for start, _, line in code.co_lines():
            if line is not None and line != lastline:
                lastline = line
                yield start, line

    else:
        lineno_table = code.co_lnotab

        if isinstance(lineno_table, dict):
            # We have an uncompressed line-number table
            # The below could be done with a Python generator, but
            # we want to be Python 2.x compatible.
            for addr, lineno in lineno_table.items():
                yield addr, lineno
            # For 3.8 we have to fall through to the return rather
            # than add raise StopIteration
        elif len(lineno_table) == 0:
            yield 0, code.co_firstlineno
        else:
            if isinstance(lineno_table[0], int):
                byte_increments = list(code.co_lnotab[0::2])
                line_deltas = list(code.co_lnotab[1::2])
            else:
                byte_increments = [ord(c) for c in code.co_lnotab[0::2]]
                line_deltas = [ord(c) for c in code.co_lnotab[1::2]]
            bytecode_len = len(code.co_code)

            lastlineno = None
            lineno = code.co_firstlineno
            offset = 0
            byte_incr = 0
            for byte_incr, line_delta in zip(byte_increments, line_deltas):
                if byte_incr:
                    if lineno != lastlineno or dup_lines and 0 < byte_incr < 255:
                        yield offset, lineno
                        lastlineno = lineno
                        pass
                    if offset >= bytecode_len:
                        # The rest of the ``lnotab byte offsets are past the end of
                        # the bytecode; any line numbers for these have been removed.
                        return
                    offset += byte_incr
                    pass
                if line_delta >= 0x80:
                    # line_deltas is an array of 8-bit *signed* integers
                    line_delta -= 0x100
                lineno += line_delta
            if lineno != lastlineno or (dup_lines and 0 < byte_incr < 255):
                yield offset, lineno

    return


def instruction_size(op, opc) -> int:
    """For a given opcode, `op`, in opcode module `opc`,
    return the size, in bytes, of an `op` instruction.

    This is the size of the opcode (one byte) and any operand it has.
    In Python before version 3.6, this will be either 1 or 3 bytes.
    In Python 3.6 or later, it is 2 bytes: a "word"."""
    if op < opc.HAVE_ARGUMENT:
        return 2 if opc.version_tuple >= (3, 6) else 1
    else:
        return 2 if opc.version_tuple >= (3, 6) else 3


# Compatibility
op_size = instruction_size


def show_code(
    co,
    version_tuple: tuple,
    file=None,
    python_implementation=PYTHON_IMPLEMENTATION,
) -> None:
    """Print details of methods, functions, or code to *file*.

    If *file* is not provided, the output is printed on stdout.
    """
    if file is None:
        print(code_info(co, version_tuple, python_implementation))
    else:
        file.write(code_info(co, version_tuple, python_implementation) + "\n")


def op_has_argument(opcode: int, opc) -> bool:
    """
    Return True if `opcode` instruction has an operand.
    """
    return opcode >= opc.HAVE_ARGUMENT


def pretty_flags(flags, python_implementation=PYTHON_IMPLEMENTATION) -> str:
    """Return pretty representation of code flags."""
    names = []
    result = "0x%08x" % flags
    for i in range(32):
        flag = 1 << i
        if flags & flag:
            if python_implementation == PythonImplementation.PyPy and flag in PYPY_COMPILER_FLAG_NAMES:
                names.append(PYPY_COMPILER_FLAG_NAMES.get(flag, hex(flag)))
            else:
                names.append(COMPILER_FLAG_NAMES.get(flag, hex(flag)))
            flags ^= flag
            if not flags:
                break
    else:
        names.append(hex(flags))
    names.reverse()
    return "%s (%s)" % (result, " | ".join(names))


def format_code_info(
    co,
    version_tuple: tuple,
    name=None,
    python_implementation=PYTHON_IMPLEMENTATION,
    file_offset=None,
) -> str:
    if not name:
        name = co.co_name
    lines = []

    if not (name == "?" and version_tuple <= (2, 4)):
        lines.append("# Method Name:       %s" % name)

    # Python before version 2.4 and earlier didn't store a name for the main routine.
    # Later versions use "<module>"
    lines.append("# Filename:          %s" % co.co_filename)

    if file_offset:
        lines.append("# Offset in file:    0x%x" % file_offset[0])

    if version_tuple >= (1, 3):
        lines.append("# Argument count:    %s" % co.co_argcount)

    if version_tuple >= (3, 8) and hasattr(co, "co_posonlyargcount"):
        lines.append("# Position-only argument count: %s" % co.co_posonlyargcount)

    if version_tuple >= (3, 0) and hasattr(co, "co_kwonlyargcount"):
        lines.append("# Keyword-only arguments: %s" % co.co_kwonlyargcount)

    pos_argc = co.co_argcount
    if version_tuple >= (1, 3):
        lines.append("# Number of locals:  %s" % co.co_nlocals)
    if version_tuple >= (1, 5):
        lines.append("# Stack size:        %s" % co.co_stacksize)
        pass

    if version_tuple >= (1, 3):
        lines.append("# Flags:             %s" % pretty_flags(co.co_flags, python_implementation))

    if version_tuple >= (1, 5):
        lines.append("# First Line:        %s" % co.co_firstlineno)
    # if co.co_freevars:
    #     lines.append("# Freevars:      %s" % str(co.co_freevars))
    if co.co_consts:
        lines.append("# Constants:")
        for i, c in enumerate(co.co_consts):
            lines.append("# %4d: %s" % (i, better_repr(c)))
    if co.co_names:
        lines.append("# Names:")
        for i_n in enumerate(co.co_names):
            lines.append("# %4d: %s" % i_n)
    if co.co_varnames:
        lines.append("# Varnames:")
        lines.append("#\t%s" % ", ".join(co.co_varnames))
        pass
    if pos_argc > 0:
        lines.append("# Positional arguments:")
        lines.append("#\t%s" % ", ".join(co.co_varnames[:pos_argc]))
        pass
    if len(co.co_varnames) > pos_argc:
        lines.append("# Local variables:")
        for i, n in enumerate(co.co_varnames[pos_argc:]):
            lines.append("# %4d: %s" % (pos_argc + i, n))
    if version_tuple > (2, 0):
        if co.co_freevars:
            lines.append("# Free variables:")
            for i_n in enumerate(co.co_freevars):
                lines.append("# %4d: %s" % i_n)
                pass
            pass
        if co.co_cellvars:
            lines.append("# Cell variables:")
            for i_n in enumerate(co.co_cellvars):
                lines.append("# %4d: %s" % i_n)
                pass
            pass

    if file_offset:
        lines.append("# co_code offset in file: 0x%x" % file_offset[1])

    return "\n".join(lines)


def format_exception_table(bytecode, version_tuple) -> str:
    if version_tuple < (3, 11) or not hasattr(bytecode, "exception_entries"):
        return ""
    lines = ["ExceptionTable:"]
    for entry in bytecode.exception_entries:
        lasti = " lasti" if entry.lasti else ""
        end = entry.end - 2
<<<<<<< HEAD
        lines.append(
            "  %s to %s -> %s [%s]%s"
            % (entry.start, end, entry.target, entry.depth, lasti)
        )
=======
        lines.append(f"  {entry.start} to {end} -> {entry.target} [{entry.depth}]{lasti}")
>>>>>>> 5d6c98ed
    return "\n".join(lines)


def extended_arg_val(opc, val):
    return val << opc.EXTENDED_ARG_SHIFT


def unpack_opargs_bytecode_310(code: bytes, opc):
    extended_arg = 0
    try:
        n = len(code)
    except TypeError:
        code = code.co_code
        n = len(code)
    for offset in range(0, n, 2):
        op = code2num(code, offset)
        if op_has_argument(op, opc):
            arg = code2num(code, offset + 1) | extended_arg
            extended_arg = extended_arg_val(opc, arg) if op == opc.EXTENDED_ARG else 0
        else:
            arg = None
        yield offset, op, arg


# This is modified from Python 3.6's ``dis`` module
def unpack_opargs_bytecode(code, opc):
    extended_arg = 0
    try:
        n = len(code)
    except TypeError:
        code = code.co_code
        n = len(code)

    offset = 0
    while offset < n:
        prev_offset = offset
        op = code2num(code, offset)
        offset += 1
        if op_has_argument(op, opc):
            arg = code2num(code, offset) | extended_arg
            extended_arg = extended_arg_val(opc, arg) if hasattr(opc, "EXTENDED_ARG") and op == opc.EXTENDED_ARG else 0
            offset += 2
        else:
            arg = None
        yield prev_offset, op, arg


def get_jump_target_maps(code, opc):
    """Returns a dictionary where the key is an offset and the values are
    a list of instruction offsets which can get run before that
    instruction. This includes jump instructions as well as non-jump
    instructions. Therefore, the keys of the dictionary are reachable
    instructions. The values of the dictionary may be useful in control-flow
    analysis.
    """
    offset2prev = {}
    prev_offset = -1
    for offset, op, arg in unpack_opargs_bytecode(code, opc):
        if prev_offset >= 0:
            prev_list = offset2prev.get(offset, [])
            prev_list.append(prev_offset)
            offset2prev[offset] = prev_list
        if op in opc.NOFOLLOW:
            prev_offset = -1
        else:
            prev_offset = offset
        if arg is not None:
            jump_offset = -1
            if op in opc.JREL_OPS:
                op_len = op_size(op, opc)
                jump_offset = offset + op_len + arg
            elif op in opc.JABS_OPS:
                jump_offset = arg
            if jump_offset >= 0:
                prev_list = offset2prev.get(jump_offset, [])
                prev_list.append(offset)
                offset2prev[jump_offset] = prev_list
    return offset2prev


# In CPython, this is C code. We redo this in Python using the
# information in opc.
def xstack_effect(opcode, opc, oparg: int = 0, jump=None):
    """Compute the stack effect of opcode with argument oparg, using
    oppush and oppop tables in opc.

    If the code has a jump target and jump is True, stack_effect()
    will return the stack effect of jumping. If jump is False, it will
    return the stack effect of not jumping. And if jump is None
    (default), it will return the maximal stack effect of both cases.
    """
    version_tuple = opc.version_tuple
    pop, push = opc.oppop[opcode], opc.oppush[opcode]
    opname = opc.opname[opcode]
    if version_tuple >= (3, 0):
        if opname in "BUILD_CONST_KEY_MAP" and version_tuple >= (3, 12):
            return -oparg
        if opname == "BUILD_MAP" and version_tuple >= (3, 5):
            return 1 - (2 * oparg)
        if opname in ("UNPACK_SEQUENCE",):
                return oparg - 1
        elif opname in ("UNPACK_EX"):
            return (oparg & 0xFF) + (oparg >> 8)
        elif opname == "BUILD_INTERPOLATION":
            # 3.14+ only
            return -2 if oparg & 1 else -1

    if opname in (
        "BUILD_LIST",
        "BUILD_SET",
        "BUILD_STRING",
        "BUILD_TUPLE",
    ) and version_tuple >= (3, 12):
        return 1 - oparg
    elif opname in ("BUILD_SLICE") and version_tuple <= (2, 7):
        return -2 if oparg == 3 else -1
    elif opname == "LOAD_ATTR" and version_tuple >= (3, 12):
        return 1 if oparg & 1 else 0
    elif opname == "MAKE_FUNCTION":
        if version_tuple >= (3, 5):
            if 0 <= oparg <= 10:
                if version_tuple == (3, 5):
                    return [-1, -2, -3, -3, -2, -3, -3, -4, -2, -3, -3, -4][oparg]
                elif (3, 6) <= version_tuple < (3, 11):
                    return [-1, -2, -2, -3, -2, -3, -3, -4, -2, -3, -3, -4][oparg]
                elif 0 <= oparg <= 2:
                    return [0, -1, -1][oparg]
                else:
                    return None
            else:
                return None
    elif opname in ("CALL", "INSTRUMENTED_CALL") and version_tuple >= (3, 12):
        return -oparg - 1
    elif opname in ("CALL_KW", "INSTRUMENTED_CALL_KW"):
        return -2 - oparg
    elif opname == "CALL_FUNCTION_EX":
        if version_tuple >= (3, 14):
            return -3
        if (3, 5) <= version_tuple < (3, 11):
            return -2 if oparg & 1 else -1
        elif 0 <= oparg <= 3:
            return -3 if oparg & 1 else -2
        else:
            return None
    elif opname in (
        "INSTRUMENTED_LOAD_SUPER_ATTR",
        "LOAD_SUPER_ATTR",
    ) and version_tuple >= (3, 12):
        if opname == "INSTRUMENTED_LOAD_SUPER_ATTR" and version_tuple >= (3, 14):
            return -2
        return -1 if oparg & 1 else -2
    elif opname == "LOAD_GLOBAL" and version_tuple >= (3, 11):
        return 2 if oparg & 1 else 1
    elif opname == "PRECALL" and version_tuple >= (3, 11):
        return -oparg
    elif opname == "RAISE_VARARGS" and version_tuple >= (3, 12):
        return -oparg
    if push >= 0 and pop >= 0:
        return push - pop
    elif pop < 0:
        # The amount popped depends on oparg, and opcode class
        if opcode in opc.VARGS_OPS:
            return push - oparg + (pop + 1)
        elif opcode in opc.NARGS_OPS:
            return -oparg + pop + push
    return -100


if __name__ == "__main__":
    from dis import findlabels as findlabels_std

    my_code = findlabels.__code__.co_code
    from xdis.op_imports import get_opcode_module

    my_opc = get_opcode_module()
    assert findlabels(my_code, my_opc) == findlabels_std(my_code)<|MERGE_RESOLUTION|>--- conflicted
+++ resolved
@@ -372,14 +372,10 @@
     for entry in bytecode.exception_entries:
         lasti = " lasti" if entry.lasti else ""
         end = entry.end - 2
-<<<<<<< HEAD
         lines.append(
             "  %s to %s -> %s [%s]%s"
             % (entry.start, end, entry.target, entry.depth, lasti)
         )
-=======
-        lines.append(f"  {entry.start} to {end} -> {entry.target} [{entry.depth}]{lasti}")
->>>>>>> 5d6c98ed
     return "\n".join(lines)
 
 
