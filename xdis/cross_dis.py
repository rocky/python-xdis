--- conflicted
+++ resolved
@@ -423,14 +423,10 @@
         offset += 1
         if op_has_argument(op, opc):
             arg = code2num(code, offset) | extended_arg
-<<<<<<< HEAD
             if op == opc.EXTENDED_ARG:
                 extended_arg = arg << opc.EXTENDED_ARG_SHIFT
             else:
                 extended_arg = 0
-=======
-            extended_arg = extended_arg_val(opc, arg) if hasattr(opc, "EXTENDED_ARG") and op == opc.EXTENDED_ARG else 0
->>>>>>> 3b571e5a
             offset += 2
         else:
             arg = None
@@ -495,7 +491,10 @@
             return (oparg & 0xFF) + (oparg >> 8)
         elif opname == "BUILD_INTERPOLATION":
             # 3.14+ only
-            return -2 if oparg & 1 else -1
+            if oparg & 1:
+                return -2
+            else:
+                return -1
 
     if opname in (
         "BUILD_LIST",
@@ -533,18 +532,13 @@
     elif opname in ("CALL_KW", "INSTRUMENTED_CALL_KW"):
         return -2 - oparg
     elif opname == "CALL_FUNCTION_EX":
-<<<<<<< HEAD
+        if version_tuple >= (3, 14):
+            return -3
         if (3, 5) <= opc.version_tuple < (3, 11):
             if oparg & 1:
                 return -2
             else:
                 return -1
-=======
-        if version_tuple >= (3, 14):
-            return -3
-        if (3, 5) <= version_tuple < (3, 11):
-            return -2 if oparg & 1 else -1
->>>>>>> 3b571e5a
         elif 0 <= oparg <= 3:
             if oparg & 1:
                 return -3
@@ -562,16 +556,12 @@
         "INSTRUMENTED_LOAD_SUPER_ATTR",
         "LOAD_SUPER_ATTR",
     ) and version_tuple >= (3, 12):
-<<<<<<< HEAD
+        if opname == "INSTRUMENTED_LOAD_SUPER_ATTR" and version_tuple >= (3, 14):
+            return -2
         if oparg & 1:
             return -1
         else:
             return -2
-=======
-        if opname == "INSTRUMENTED_LOAD_SUPER_ATTR" and version_tuple >= (3, 14):
-            return -2
-        return -1 if oparg & 1 else -2
->>>>>>> 3b571e5a
     elif opname == "LOAD_GLOBAL" and version_tuple >= (3, 11):
         if oparg & 1:
             return 2
