# (C) Copyright 2020-2021, 2023-2025 by Rocky Bernstein
#
#  This program is free software; you can redistribute it and/or
#  modify it under the terms of the GNU General Public License
#  as published by the Free Software Foundation; either version 2
#  of the License, or (at your option) any later version.
#
#  This program is distributed in the hope that it will be useful,
#  but WITHOUT ANY WARRANTY; without even the implied warranty of
#  MERCHANTABILITY or FITNESS FOR A PARTICULAR PURPOSE.  See the
#  GNU General Public License for more details.
#
#  You should have received a copy of the GNU General Public License
#  along with this program; if not, write to the Free Software
#  Foundation, Inc., 51 Franklin Street, Fifth Floor, Boston, MA  02110-1301, USA.

# Here, we are more closely modeling Python's ``dis`` module organization.
# However, it appears that Python's names and code have been copied a bit heavily from
# earlier versions of xdis (and without attribution).

<<<<<<< HEAD
=======
from types import CodeType
from typing import List, Optional, Tuple

>>>>>>> 205e8c72
from xdis.util import (
    COMPILER_FLAG_NAMES,
    PYPY_COMPILER_FLAG_NAMES,
    better_repr,
    code2num,
)
from xdis.version_info import IS_GRAAL, PYTHON_IMPLEMENTATION, PythonImplementation


def _try_compile(source: str, name: str):
    """Attempts to compile the given source, first as an expression and
    then as a statement if the first approach fails.

    Utility function to accept strings in functions that otherwise
    expect code objects
    """
    try:
        c = compile(source, name, "eval")
    except SyntaxError:
        c = compile(source, name, "exec")
    return c


def code_info(
    x, version_tuple: tuple, python_implementation: PythonImplementation
) -> str:
    """Formatted details of methods, functions, or code."""
    return format_code_info(
        get_code_object(x), version_tuple, python_implementation=python_implementation
    )


def get_code_object(x):
    """Helper to handle methods, functions, generators, strings and raw code objects"""
    if hasattr(x, "__func__"):  # Method
        x = x.__func__
    if hasattr(x, "__code__"):  # Function
        x = x.__code__
    elif hasattr(x, "func_code"):  # Function pre 2.7
        x = x.__code__
    elif hasattr(x, "gi_code"):  # Generator
        x = x.gi_code
    elif hasattr(x, "ag_code"):  # ...an asynchronous generator object, or
        x = x.ag_code
    elif hasattr(x, "cr_code"):  # ...a coroutine.
        x = x.cr_code
    # Handle source code.
    if isinstance(x, str):
        x = _try_compile(x, "<disassembly>")
    # By now, if we don't have a code object, we can't disassemble x.
    if hasattr(x, "co_code"):
        return x
    raise TypeError("don't know how to disassemble %s objects" % type(x).__name__)


def get_cache_size_313(opname: str) -> int:
    _inline_cache_entries = {
        "LOAD_GLOBAL": 4,
        "BINARY_OP": 1,
        "UNPACK_SEQUENCE": 1,
        "COMPARE_OP": 1,
        "CONTAINS_OP": 1,
        "BINARY_SUBSCR": 1,
        "FOR_ITER": 1,
        "LOAD_SUPER_ATTR": 1,
        "LOAD_ATTR": 9,
        "STORE_ATTR": 4,
        "CALL": 3,
        "STORE_SUBSCR": 1,
        "SEND": 1,
        "JUMP_BACKWARD": 1,
        "TO_BOOL": 3,
        "POP_JUMP_IF_TRUE": 1,
        "POP_JUMP_IF_FALSE": 1,
        "POP_JUMP_IF_NONE": 1,
        "POP_JUMP_IF_NOT_NONE": 1,
    }
    return _inline_cache_entries.get(opname, 0)


# For compatibility
_get_cache_size_313 = get_cache_size_313


def findlabels(code: bytes, opc):
    if opc.version_tuple < (3, 10) or IS_GRAAL:
        return findlabels_pre_310(code, opc)

    return findlabels_310(code, opc)


def findlabels_310(code: bytes, opc):
    """Returns a list of instruction offsets in the supplied bytecode
    which are the targets of some sort of jump instruction.
    """
    labels = []
    for offset, op, arg in unpack_opargs_bytecode_310(code, opc):
        if arg is not None:
            if op in opc.JREL_OPS:
                if opc.version_tuple >= (3, 11) and opc.opname[op] in (
                    "JUMP_BACKWARD",
                    "JUMP_BACKWARD_NO_INTERRUPT",
                ):
                    arg = -arg
                label = offset + 2 + arg * 2
                # in 3.13 we have to add total cache offsets to label
                if opc.version_tuple >= (3, 13):
                    cachesize = _get_cache_size_313(opc.opname[op])
                    label += 2 * cachesize
            elif op in opc.JABS_OPS:
                label = arg * 2
            else:
                continue
            if label not in labels:
                labels.append(label)
    return labels


def findlabels_pre_310(code, opc):
    """Returns a list of instruction offsets in the supplied bytecode
    which are the targets of some sort of jump instruction.
    """
    offsets = []
    for offset, op, arg in unpack_opargs_bytecode(code, opc):
        if arg is not None:
            jump_offset = -1
            if op in opc.JREL_OPS:
                op_len = op_size(op, opc)
                jump_offset = offset + op_len + arg
            elif op in opc.JABS_OPS:
                jump_offset = arg
            if jump_offset >= 0:
                if jump_offset not in offsets:
                    offsets.append(jump_offset)
    return offsets


# For the `co_lines` attribute, we want to emit the full form, omitting
# the (350, 360, No line number) and empty entries.

NO_LINE_NUMBER = -128


def findlinestarts(code, dup_lines: bool = False):
    """Find the offsets in a byte code which are start of lines in the source.

    Generate pairs (offset, lineno) as described in Python/compile.c.
    """

    if hasattr(code, "co_lines"):
        # Taken from 3.10 findlinestarts
        lastline = None
        for start, _, line in code.co_lines():
            if line is not None and line != lastline:
                lastline = line
                yield start, line

    else:
        lineno_table = code.co_lnotab

        if isinstance(lineno_table, dict):
            # We have an uncompressed line-number table
            # The below could be done with a Python generator, but
            # we want to be Python 2.x compatible.
            for addr, lineno in lineno_table.items():
                yield addr, lineno
            # For 3.8 we have to fall through to the return rather
            # than add raise StopIteration
        elif len(lineno_table) == 0:
            yield 0, code.co_firstlineno
        else:
            if isinstance(lineno_table[0], int):
                byte_increments = list(code.co_lnotab[0::2])
                line_deltas = list(code.co_lnotab[1::2])
            else:
                byte_increments = [ord(c) for c in code.co_lnotab[0::2]]
                line_deltas = [ord(c) for c in code.co_lnotab[1::2]]
            bytecode_len = len(code.co_code)

            lastlineno = None
            lineno = code.co_firstlineno
            offset = 0
            byte_incr = 0
            for byte_incr, line_delta in zip(byte_increments, line_deltas):
                if byte_incr:
                    if lineno != lastlineno or dup_lines and 0 < byte_incr < 255:
                        yield offset, lineno
                        lastlineno = lineno
                        pass
                    if offset >= bytecode_len:
                        # The rest of the ``lnotab byte offsets are past the end of
                        # the bytecode; any line numbers for these have been removed.
                        return
                    offset += byte_incr
                    pass
                if line_delta >= 0x80:
                    # line_deltas is an array of 8-bit *signed* integers
                    line_delta -= 0x100
                lineno += line_delta
            if lineno != lastlineno or (dup_lines and 0 < byte_incr < 255):
                yield offset, lineno

    return


def instruction_size(op, opc) -> int:
    """For a given opcode, `op`, in opcode module `opc`,
    return the size, in bytes, of an `op` instruction.

    This is the size of the opcode (one byte) and any operand it has.
    In Python before version 3.6, this will be either 1 or 3 bytes.
    In Python 3.6 or later, it is 2 bytes: a "word"."""
    if op < opc.HAVE_ARGUMENT:
        return 2 if opc.version_tuple >= (3, 6) else 1
    else:
        return 2 if opc.version_tuple >= (3, 6) else 3


# Compatibility
op_size = instruction_size


def show_code(
    co,
    version_tuple: tuple,
    file=None,
    python_implementation=PYTHON_IMPLEMENTATION,
) -> None:
    """Print details of methods, functions, or code to *file*.

    If *file* is not provided, the output is printed on stdout.
    """
    if file is None:
        print(code_info(co, version_tuple, python_implementation))
    else:
        file.write(code_info(co, version_tuple, python_implementation) + "\n")


def op_has_argument(opcode: int, opc) -> bool:
    """
    Return True if `opcode` instruction has an operand.
    """
    return opcode >= opc.HAVE_ARGUMENT


def pretty_flags(flags, python_implementation=PYTHON_IMPLEMENTATION) -> str:
    """Return pretty representation of code flags."""
    names = []
    result = "0x%08x" % flags
    for i in range(32):
        flag = 1 << i
        if flags & flag:
            names.append(COMPILER_FLAG_NAMES.get(flag, hex(flag)))
            if python_implementation == PythonImplementation.PyPy:
                names.append(PYPY_COMPILER_FLAG_NAMES.get(flag, hex(flag)))
            flags ^= flag
            if not flags:
                break
    else:
        names.append(hex(flags))
    names.reverse()
    return "%s (%s)" % (result, " | ".join(names))


def format_code_info(
<<<<<<< HEAD
    co, version_tuple: tuple, name=None, is_pypy=False, is_graal=False, file_offset=None
=======
    co,
    version_tuple: tuple,
    name=None,
    python_implementation=PYTHON_IMPLEMENTATION,
    file_offset: Optional[tuple] = None,
>>>>>>> 205e8c72
) -> str:
    if not name:
        name = co.co_name
    lines = []

    if not (name == "?" and version_tuple <= (2, 4)):
        lines.append("# Method Name:       %s" % name)

    # Python before version 2.4 and earlier didn't store a name for the main routine.
    # Later versions use "<module>"
    lines.append("# Filename:          %s" % co.co_filename)

    if file_offset:
        lines.append("# Offset in file:    0x%x" % file_offset[0])

    if version_tuple >= (1, 3):
        lines.append("# Argument count:    %s" % co.co_argcount)

    if version_tuple >= (3, 8) and hasattr(co, "co_posonlyargcount"):
        lines.append("# Position-only argument count: %s" % co.co_posonlyargcount)

    if version_tuple >= (3, 0) and hasattr(co, "co_kwonlyargcount"):
        lines.append("# Keyword-only arguments: %s" % co.co_kwonlyargcount)

    pos_argc = co.co_argcount
    if version_tuple >= (1, 3):
        lines.append("# Number of locals:  %s" % co.co_nlocals)
    if version_tuple >= (1, 5):
        lines.append("# Stack size:        %s" % co.co_stacksize)
        pass

    if version_tuple >= (1, 3):
        lines.append(
            "# Flags:             %s" % pretty_flags(co.co_flags, python_implementation)
        )

    if version_tuple >= (1, 5):
        lines.append("# First Line:        %s" % co.co_firstlineno)
    # if co.co_freevars:
    #     lines.append("# Freevars:      %s" % str(co.co_freevars))
    if co.co_consts:
        lines.append("# Constants:")
        for i, c in enumerate(co.co_consts):
            lines.append("# %4d: %s" % (i, better_repr(c)))
    if co.co_names:
        lines.append("# Names:")
        for i_n in enumerate(co.co_names):
            lines.append("# %4d: %s" % i_n)
    if co.co_varnames:
        lines.append("# Varnames:")
        lines.append("#\t%s" % ", ".join(co.co_varnames))
        pass
    if pos_argc > 0:
        lines.append("# Positional arguments:")
        lines.append("#\t%s" % ", ".join(co.co_varnames[:pos_argc]))
        pass
    if len(co.co_varnames) > pos_argc:
        lines.append("# Local variables:")
        for i, n in enumerate(co.co_varnames[pos_argc:]):
            lines.append("# %4d: %s" % (pos_argc + i, n))
    if version_tuple > (2, 0):
        if co.co_freevars:
            lines.append("# Free variables:")
            for i_n in enumerate(co.co_freevars):
                lines.append("# %4d: %s" % i_n)
                pass
            pass
        if co.co_cellvars:
            lines.append("# Cell variables:")
            for i_n in enumerate(co.co_cellvars):
                lines.append("# %4d: %s" % i_n)
                pass
            pass

    if file_offset:
        lines.append("# co_code offset in file: 0x%x" % file_offset[1])

    return "\n".join(lines)


def format_exception_table(bytecode, version_tuple) -> str:
    if version_tuple < (3, 11) or not hasattr(bytecode, "exception_entries"):
        return ""
    lines = ["ExceptionTable:"]
    for entry in bytecode.exception_entries:
        lasti = " lasti" if entry.lasti else ""
        end = entry.end - 2
        lines.append(
            "  %s to %s -> %s [%s]%s"
            % (entry.start, end, entry.target, entry.depth, lasti)
        )
    return "\n".join(lines)


def extended_arg_val(opc, val):
    return val << opc.EXTENDED_ARG_SHIFT


def unpack_opargs_bytecode_310(code: bytes, opc):
    extended_arg = 0
    try:
        n = len(code)
    except TypeError:
        code = code.co_code
        n = len(code)
    for offset in range(0, n, 2):
        op = code2num(code, offset)
        if op_has_argument(op, opc):
            arg = code2num(code, offset + 1) | extended_arg
            extended_arg = extended_arg_val(opc, arg) if op == opc.EXTENDED_ARG else 0
        else:
            arg = None
        yield offset, op, arg


# This is modified from Python 3.6's ``dis`` module
def unpack_opargs_bytecode(code, opc):
    extended_arg = 0
    try:
        n = len(code)
    except TypeError:
        code = code.co_code
        n = len(code)

    offset = 0
    while offset < n:
        prev_offset = offset
        op = code2num(code, offset)
        offset += 1
        if op_has_argument(op, opc):
            arg = code2num(code, offset) | extended_arg
            extended_arg = (
                extended_arg_val(opc, arg)
                if hasattr(opc, "EXTENDED_ARG") and op == opc.EXTENDED_ARG
                else 0
            )
            offset += 2
        else:
            arg = None
        yield prev_offset, op, arg


def get_jump_target_maps(code, opc):
    """Returns a dictionary where the key is an offset and the values are
    a list of instruction offsets which can get run before that
    instruction. This includes jump instructions as well as non-jump
    instructions. Therefore, the keys of the dictionary are reachable
    instructions. The values of the dictionary may be useful in control-flow
    analysis.
    """
    offset2prev = {}
    prev_offset = -1
    for offset, op, arg in unpack_opargs_bytecode(code, opc):
        if prev_offset >= 0:
            prev_list = offset2prev.get(offset, [])
            prev_list.append(prev_offset)
            offset2prev[offset] = prev_list
        if op in opc.NOFOLLOW:
            prev_offset = -1
        else:
            prev_offset = offset
        if arg is not None:
            jump_offset = -1
            if op in opc.JREL_OPS:
                op_len = op_size(op, opc)
                jump_offset = offset + op_len + arg
            elif op in opc.JABS_OPS:
                jump_offset = arg
            if jump_offset >= 0:
                prev_list = offset2prev.get(jump_offset, [])
                prev_list.append(offset)
                offset2prev[jump_offset] = prev_list
    return offset2prev


# In CPython, this is C code. We redo this in Python using the
# information in opc.
def xstack_effect(opcode, opc, oparg: int = 0, jump=None):
    """Compute the stack effect of opcode with argument oparg, using
    oppush and oppop tables in opc.

    If the code has a jump target and jump is True, stack_effect()
    will return the stack effect of jumping. If jump is False, it will
    return the stack effect of not jumping. And if jump is None
    (default), it will return the maximal stack effect of both cases.
    """
    version_tuple = opc.version_tuple
    pop, push = opc.oppop[opcode], opc.oppush[opcode]
    opname = opc.opname[opcode]
    if opname in "BUILD_CONST_KEY_MAP" and version_tuple >= (3, 12):
        return -oparg
    if opname == "BUILD_MAP" and version_tuple >= (3, 5):
        return 1 - (2 * oparg)
    elif opname in ("UNPACK_SEQUENCE", "UNPACK_EX") and version_tuple >= (3, 0):
        return push + oparg
    elif opname in (
        "BUILD_LIST",
        "BUILD_SET",
        "BUILD_STRING",
        "BUILD_TUPLE",
    ) and version_tuple >= (3, 12):
        return 1 - oparg
    elif opname in ("BUILD_SLICE") and version_tuple <= (2, 7):
        return -2 if oparg == 3 else -1
    elif opname == "LOAD_ATTR" and version_tuple >= (3, 12):
        return 1 if oparg & 1 else 0
    elif opname == "MAKE_FUNCTION":
        if version_tuple >= (3, 5):
            if 0 <= oparg <= 10:
                if version_tuple == (3, 5):
                    return [-1, -2, -3, -3, -2, -3, -3, -4, -2, -3, -3, -4][oparg]
                elif (3, 6) <= version_tuple < (3, 11):
                    return [-1, -2, -2, -3, -2, -3, -3, -4, -2, -3, -3, -4][oparg]
                elif 0 <= oparg <= 2:
                    return [0, -1, -1][oparg]
                else:
                    return None
            else:
                return None
    elif opname == "CALL" and version_tuple >= (3, 12):
        return -oparg - 1
    elif opname == "CALL_KW":
        return -2 - oparg
    elif opname == "CALL_FUNCTION_EX":
        if (3, 5) <= version_tuple < (3, 11):
            return -2 if oparg & 1 else -1
        elif 0 <= oparg <= 3:
            return -3 if oparg & 1 else -2
        else:
            return None
    elif opname in (
        "INSTRUMENTED_LOAD_SUPER_ATTR",
        "LOAD_SUPER_ATTR",
    ) and version_tuple >= (3, 12):
        return -1 if oparg & 1 else -2
    elif opname == "LOAD_GLOBAL" and version_tuple >= (3, 11):
        return 2 if oparg & 1 else 1
    elif opname == "PRECALL" and version_tuple >= (3, 11):
        return -oparg
    elif opname == "RAISE_VARARGS" and version_tuple >= (3, 12):
        return -oparg
    if push >= 0 and pop >= 0:
        return push - pop
    elif pop < 0:
        # The amount popped depends on oparg, and opcode class
        if opcode in opc.VARGS_OPS:
            return push - oparg + (pop + 1)
        elif opcode in opc.NARGS_OPS:
            return -oparg + pop + push
    return -100


if __name__ == "__main__":
    from dis import findlabels as findlabels_std

    my_code = findlabels.__code__.co_code
    from xdis.op_imports import get_opcode_module

    my_opc = get_opcode_module()
    assert findlabels(my_code, my_opc) == findlabels_std(my_code)<|MERGE_RESOLUTION|>--- conflicted
+++ resolved
@@ -18,12 +18,6 @@
 # However, it appears that Python's names and code have been copied a bit heavily from
 # earlier versions of xdis (and without attribution).
 
-<<<<<<< HEAD
-=======
-from types import CodeType
-from typing import List, Optional, Tuple
-
->>>>>>> 205e8c72
 from xdis.util import (
     COMPILER_FLAG_NAMES,
     PYPY_COMPILER_FLAG_NAMES,
@@ -289,15 +283,11 @@
 
 
 def format_code_info(
-<<<<<<< HEAD
-    co, version_tuple: tuple, name=None, is_pypy=False, is_graal=False, file_offset=None
-=======
     co,
     version_tuple: tuple,
     name=None,
     python_implementation=PYTHON_IMPLEMENTATION,
-    file_offset: Optional[tuple] = None,
->>>>>>> 205e8c72
+    file_offset=None,
 ) -> str:
     if not name:
         name = co.co_name
