--- conflicted
+++ resolved
@@ -70,11 +70,7 @@
     raise TypeError("don't know how to disassemble %s objects" % type(x).__name__)
 
 
-<<<<<<< HEAD
-def _get_cache_size_313(opname):
-=======
-def get_cache_size_313(opname: str) -> int:
->>>>>>> f4531d82
+def get_cache_size_313(opname):
     _inline_cache_entries = {
         "LOAD_GLOBAL": 4,
         "BINARY_OP": 1,
