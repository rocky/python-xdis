# Copyright (c) 2015-2017 by Rocky Bernstein

import imp, marshal, os, py_compile, sys, tempfile, time
from struct import unpack, pack

import xdis.unmarshal
from xdis import PYTHON3, PYTHON_VERSION
from xdis import magics
from xdis.dropbox.decrypt25 import fix_dropbox_pyc

def check_object_path(path):
    if path.endswith(".py"):
        try:
            import importlib
            return importlib.util.cache_from_source(path,
                                                    optimization='')
        except:
            try:
                import imp
                imp.cache_from_source(path, debug_override=False)
            except:
                pass
            pass
        basename = os.path.basename(path)[0:-3]
        if PYTHON3:
            spath = path
        else:
            spath = path.decode('utf-8')
        path = tempfile.mkstemp(prefix=basename + '-',
                                suffix='.pyc', text=False)[1]
        py_compile.compile(spath, cfile=path, doraise=True)

    if not path.endswith(".pyc") and not path.endswith(".pyo"):
        raise ValueError("path %s must point to a .py or .pyc file\n" %
                         path)
    return path

def is_pypy(magic_int):
    return magic_int in (62211+7, 3180+7)

def load_file(filename):
    """
    load a Python source file and compile it to byte-code
    _load_file(filename: string): code_object
    filename:	name of file containing Python source code
                (normally a .py)
    code_object: code_object compiled from this source code
    This function does NOT write any file!
    """
    fp = open(filename, 'r')
    try:
      source = fp.read()

      try:
          if PYTHON_VERSION < 2.6:
              co = compile(source, filename, 'exec')
          else:
              co = compile(source, filename, 'exec', dont_inherit=True)
      except SyntaxError:
          sys.stderr.write('>>Syntax error in %s\n' % filename)
          raise
    finally:
      fp.close()
    return co

def load_module(filename, code_objects=None, fast_load=False,
                get_code=True):
    """load a module without importing it.
    load_module(filename: string): version, magic_int, code_object

    filename:	name of file containing Python byte-code object
                (normally a .pyc)

    code_object: code_object from this file
    version: Python major/minor value e.g. 2.7. or 3.4
    magic_int: more specific than version. The actual byte code version of the
               code object

    Parsing the  code object takes a bit of parsing time, but
    sometimes all you want is the module info, time string, code size,
    python version, etc. For that, set get_code=False.
    """
    if code_objects is None:
        code_objects = {}

    timestamp = 0
    fp = open(filename, 'rb')
<<<<<<< HEAD
    magic = fp.read(4)
    magic_int = magics.magic2int(magic)

    # For reasons I don't understand PyPy 3.2 stores a magic
    # of '0'...  The two values below are for Python 2.x and 3.x respectively
    if magic[0:1] in ['0', chr(0)]:
        magic = magics.int2magic(3180+7)

    try:
        version = float(magics.versions[magic][:3])
    except KeyError:
        if len(magic) >= 2:
            raise ImportError("Unknown magic number %s in %s" %
                              (ord(magic[0])+256*ord(magic[1]), filename))
        else:
            raise ImportError("Bad magic number: '%s'" % magic)

    if magic_int in (3361,):
        raise ImportError("%s is interim Python %s (%d) bytecode which is "
                          "not supported.\nFinal released versions are "
                          "supported." % (
                              filename, magics.versions[magic],
                              magics.magic2int(magic)))
    elif magic_int == 62135:
        fp.seek(0)
        return fix_dropbox_pyc(fp)
    elif magic_int == 62215:
        raise ImportError("%s is a dropbox-hacked Python %s (bytecode %d).\n"
                          "See https://github.com/kholia/dedrop for how to "
                          "decrypt." % (
                              filename, version, magics.magic2int(magic)))

    # print version
    ts = fp.read(4)
    timestamp = unpack("I", ts)[0]
    my_magic_int = magics.magic2int(imp.get_magic())
    magic_int = magics.magic2int(magic)

    # Note: a higher magic number doesn't necessarily mean a later
    # release.  At Python 3.0 the magic number decreased
    # significantly. Hence the range below. Also note inclusion of
    # the size info, occurred within a Python major/minor
    # release. Hence the test on the magic value rather than
    # PYTHON_VERSION, although PYTHON_VERSION would probably work.
    if 3200 <= magic_int < 20121:
          source_size = unpack("I", fp.read(4))[0] # size mod 2**32
    else:
        source_size = None

    if get_code:
        if my_magic_int == magic_int:
            bytecode = fp.read()
            co = marshal.loads(bytecode)
        elif fast_load:
            co = xdis.marsh.load(fp, magic_int, code_objects)
        else:
            co = xdis.unmarshal.load_code(fp, magic_int, code_objects)
        pass
    else:
        co = None
    fp.close()
=======
    try:
        magic = fp.read(4)
        magic_int = magics.magic2int(magic)

        # For reasons I don't understand PyPy 3.2 stores a magic
        # of '0'...  The two values below are for Python 2.x and 3.x respectively
        if magic[0:1] in ['0', b'0']:
            magic = magics.int2magic(3180+7)

        try:
            version = float(magics.versions[magic][:3])
        except KeyError:
            if len(magic) >= 2:
                raise ImportError("Unknown magic number %s in %s" %
                                (ord(magic[0])+256*ord(magic[1]), filename))
            else:
                raise ImportError("Bad magic number: '%s'" % magic)

        if magic_int in (3361,):
            raise ImportError("%s is interim Python %s (%d) bytecode which is "
                              "not supported.\nFinal released versions are "
                              "supported." % (
                                  filename, magics.versions[magic],
                                  magics.magic2int(magic)))
        elif magic_int == 62135:
            fp.seek(0)
            return fix_dropbox_pyc(fp)
        elif magic_int == 62215:
            raise ImportError("%s is a dropbox-hacked Python %s (bytecode %d).\n"
                              "See https://github.com/kholia/dedrop for how to "
                              "decrypt." % (
                                  filename, version, magics.magic2int(magic)))

        try:
            # print version
            ts = fp.read(4)
            timestamp = unpack("I", ts)[0]
            my_magic_int = magics.magic2int(imp.get_magic())
            magic_int = magics.magic2int(magic)

            # Note: a higher magic number doesn't necessarily mean a later
            # release.  At Python 3.0 the magic number decreased
            # significantly. Hence the range below. Also note inclusion of
            # the size info, occurred within a Python major/minor
            # release. Hence the test on the magic value rather than
            # PYTHON_VERSION, although PYTHON_VERSION would probably work.
            if 3200 <= magic_int < 20121:
                source_size = unpack("I", fp.read(4))[0] # size mod 2**32
            else:
                source_size = None

            if get_code:
                if my_magic_int == magic_int:
                    bytecode = fp.read()
                    co = marshal.loads(bytecode)
                elif fast_load:
                    co = xdis.marsh.load(fp, magic_int, code_objects)
                else:
                    co = xdis.unmarshal.load_code(fp, magic_int, code_objects)
                pass
            else:
                co = None
        except:
            import traceback
            traceback.print_exc()
            raise ImportError("Ill-formed bytecode file %s" % filename)

    finally:
      fp.close()
>>>>>>> 94e21b63

    return version, timestamp, magic_int, co, is_pypy(magic_int), source_size

def write_bytecode_file(bytecode_path, code, magic_int, filesize=0):
    """Write bytecode file _bytecode_path_, with code for having Python
    magic_int (i.e. bytecode associated with some version of Python)
    """
    fp = open(bytecode_path, 'wb')
    fp.write(pack('Hcc', magic_int, '\r', '\n'))
    try:
        fp.write(pack('I', int(time.time())))
        if (3000 <= magic_int < 20121):
            # In Python 3 you need to write out the size mod 2**32 here
            fp.write(pack('I', filesize))
        fp.write(marshal.dumps(code))
    finally:
        fp.close()

    return

# if __name__ == '__main__':
#         co = load_file(__file__)
#         obj_path = check_object_path(__file__)
#         version, timestamp, magic_int, co2, pypy, source_size = load_module(obj_path)
#         print("version", version, "magic int", magic_int, 'is_pypy', pypy)
#         import datetime
#         print(datetime.datetime.fromtimestamp(timestamp))
#         if source_size:
#             print("source size mod 2**32: %d" % source_size)
#         assert co == co2<|MERGE_RESOLUTION|>--- conflicted
+++ resolved
@@ -49,18 +49,18 @@
     """
     fp = open(filename, 'r')
     try:
-      source = fp.read()
+        source = fp.read()
 
-      try:
-          if PYTHON_VERSION < 2.6:
-              co = compile(source, filename, 'exec')
-          else:
-              co = compile(source, filename, 'exec', dont_inherit=True)
-      except SyntaxError:
-          sys.stderr.write('>>Syntax error in %s\n' % filename)
-          raise
+        try:
+            if PYTHON_VERSION < 2.6:
+                co = compile(source, filename, 'exec')
+            else:
+                co = compile(source, filename, 'exec', dont_inherit=True)
+        except SyntaxError:
+            sys.stderr.write('>>Syntax error in %s\n' % filename)
+            raise
     finally:
-      fp.close()
+        fp.close()
     return co
 
 def load_module(filename, code_objects=None, fast_load=False,
@@ -85,7 +85,6 @@
 
     timestamp = 0
     fp = open(filename, 'rb')
-<<<<<<< HEAD
     magic = fp.read(4)
     magic_int = magics.magic2int(magic)
 
@@ -147,77 +146,6 @@
     else:
         co = None
     fp.close()
-=======
-    try:
-        magic = fp.read(4)
-        magic_int = magics.magic2int(magic)
-
-        # For reasons I don't understand PyPy 3.2 stores a magic
-        # of '0'...  The two values below are for Python 2.x and 3.x respectively
-        if magic[0:1] in ['0', b'0']:
-            magic = magics.int2magic(3180+7)
-
-        try:
-            version = float(magics.versions[magic][:3])
-        except KeyError:
-            if len(magic) >= 2:
-                raise ImportError("Unknown magic number %s in %s" %
-                                (ord(magic[0])+256*ord(magic[1]), filename))
-            else:
-                raise ImportError("Bad magic number: '%s'" % magic)
-
-        if magic_int in (3361,):
-            raise ImportError("%s is interim Python %s (%d) bytecode which is "
-                              "not supported.\nFinal released versions are "
-                              "supported." % (
-                                  filename, magics.versions[magic],
-                                  magics.magic2int(magic)))
-        elif magic_int == 62135:
-            fp.seek(0)
-            return fix_dropbox_pyc(fp)
-        elif magic_int == 62215:
-            raise ImportError("%s is a dropbox-hacked Python %s (bytecode %d).\n"
-                              "See https://github.com/kholia/dedrop for how to "
-                              "decrypt." % (
-                                  filename, version, magics.magic2int(magic)))
-
-        try:
-            # print version
-            ts = fp.read(4)
-            timestamp = unpack("I", ts)[0]
-            my_magic_int = magics.magic2int(imp.get_magic())
-            magic_int = magics.magic2int(magic)
-
-            # Note: a higher magic number doesn't necessarily mean a later
-            # release.  At Python 3.0 the magic number decreased
-            # significantly. Hence the range below. Also note inclusion of
-            # the size info, occurred within a Python major/minor
-            # release. Hence the test on the magic value rather than
-            # PYTHON_VERSION, although PYTHON_VERSION would probably work.
-            if 3200 <= magic_int < 20121:
-                source_size = unpack("I", fp.read(4))[0] # size mod 2**32
-            else:
-                source_size = None
-
-            if get_code:
-                if my_magic_int == magic_int:
-                    bytecode = fp.read()
-                    co = marshal.loads(bytecode)
-                elif fast_load:
-                    co = xdis.marsh.load(fp, magic_int, code_objects)
-                else:
-                    co = xdis.unmarshal.load_code(fp, magic_int, code_objects)
-                pass
-            else:
-                co = None
-        except:
-            import traceback
-            traceback.print_exc()
-            raise ImportError("Ill-formed bytecode file %s" % filename)
-
-    finally:
-      fp.close()
->>>>>>> 94e21b63
 
     return version, timestamp, magic_int, co, is_pypy(magic_int), source_size
 
