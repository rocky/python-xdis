# Copyright (c) 2015-2021, 2024-2025 by Rocky Bernstein
#  This program is free software; you can redistribute it and/or
#  modify it under the terms of the GNU General Public License
#  as published by the Free Software Foundation; either version 2
#  of the License, or (at your option) any later version.
#
#  This program is distributed in the hope that it will be useful,
#  but WITHOUT ANY WARRANTY; without even the implied warranty of
#  MERCHANTABILITY or FITNESS FOR A PARTICULAR PURPOSE.  See the
#  GNU General Public License for more details.
#
#  You should have received a copy of the GNU General Public License
#  along with this program; if not, write to the Free Software
#  Foundation, Inc., 51 Franklin Street, Fifth Floor, Boston, MA  02110-1301, USA.

import marshal
import os.path as osp
import py_compile
import sys
import tempfile
import types
from datetime import datetime
from os import close
from struct import pack, unpack
from types import CodeType

import xdis.marsh
import xdis.unmarshal
from xdis.dropbox.decrypt25 import fix_dropbox_pyc
from xdis.magics import (
    GRAAL3_MAGICS,
    INTERIM_MAGIC_INTS,
    JYTHON_MAGICS,
    PYPY3_MAGICS,
    PYTHON_MAGIC_INT,
    RUSTPYTHON_MAGICS,
    int2magic,
    magic2int,
    magic_int2tuple,
    magicint2version,
    py_str2tuple,
    versions,
)
from xdis.version_info import PYTHON3, PYTHON_VERSION_TRIPLE, PythonImplementation


def is_python_source(path) -> bool:
    try:
        data = open(path, "r").read()
    except UnicodeDecodeError:
        for encoding in ("utf-8", "utf-16", "latin-1", "iso-8859-15"):
            try:
                data = open(path, "r", encoding=encoding).read()
            except UnicodeDecodeError:
                pass
            else:
                break
    except Exception:
        return False

    try:
        compile(data, path, "exec")
    except Exception:
        return False
    return True


def is_bytecode_extension(path: str) -> bool:
    """
    Return True if filename ``path`` is named like a bytecode file,
    that is,  has extension ".pyc" or ".pyo"
    """
    return path.endswith(".pyc") or path.endswith(".pyo")


# FIXME: the function name is weird. This checks and returns the path.
def check_object_path(path: str) -> str:
    if not is_bytecode_extension(path) and is_python_source(path):
        try:
            import importlib

            bytecode_path = importlib.util.cache_from_source(path, optimization="")
            if osp.exists(bytecode_path):
                return bytecode_path
        except Exception:
            try:
                import imp

                imp.cache_from_source(path, debug_override=False)
            except Exception:
                pass
            pass
        basename = osp.basename(path)[0:-3]
        if PYTHON3:
            spath = path
        else:
            spath = path.decode("utf-8")

        # It would be better to use a context manager function like WithNamedTemporary.
        # However we are seeing write errors when this is done in Windows.
        # So until this is resolved, we'll use mkstemp and explicitly do a close.
        fd, path = tempfile.mkstemp(prefix=basename + "-", suffix=".pyc", text=False)
        close(fd)
        py_compile.compile(spath, cfile=path, doraise=True)

    if not is_bytecode_extension(path):
        raise ValueError(
            f"Path {path} must point to a Python source that can be compiled, or Python bytecode (.pyc, .pyo)\n"
        )
    return path


def is_pypy(magic_int: int, filename) -> bool:
    # PyPy 3.8 starts pyston's trend of using Python's magic numbers.
    if magic_int in (3413, 3414) and filename.endswith("pypy38.pyc"):
        return True
    return magic_int in ((62211 + 7, 3180 + 7) + PYPY3_MAGICS)


def load_file(filename: str, out=sys.stdout) -> CodeType:
    """
    load a Python source file and compile it to byte-code
    _load_file(filename: string): code_object
    filename:	name of file containing Python source code
                (normally a .py)
    code_object: code_object compiled from this source code
    This function does NOT write any file!
    """
    fp = open(filename, "rb")
    try:
        source = fp.read()
        try:
            if PYTHON_VERSION_TRIPLE < (2, 6):
                co = compile(source, filename, "exec")
            else:
                co = compile(source, filename, "exec", dont_inherit=True)
        except SyntaxError:
            out.write(f">>Syntax error in {filename}\n")
            raise
    finally:
        fp.close()
    return co


def load_module(
    filename: str,
    code_objects=None,
    fast_load: bool = False,
    get_code: bool = True,
    save_file_offsets: bool = False,
):
    """load a module without importing it.
    Parameters:
       filename:    name of file containing Python byte-code object
                    (normally a .pyc)

       code_objects: list of additional code_object from this
                     file. This might be a types.CodeType or one of
                     the portable xdis code types, e.g. Code38, Code3,
                     Code2, etc. This can be empty.

       fast_load:    If True, then use Python's builtin loader. This can be done only if
                     the bytecode version matches the current bytecode interpreter.

       get_code:     Parsing the code object takes a bit of
                     parsing time, but sometimes all you want is the
                     module info, time string, code size, python
                     version, etc. For that, set `get_code` to
                     `False`.

    Return values are as follows:
        version_tuple: a tuple version number for the given magic_int,
                       e.g. (2, 7) or (3, 4)
        timestamp: int; the seconds since EPOCH of the time of the bytecode creation, or None
                        if no timestamp was stored
        magic_int: int, a bytecode-specific version number. This is related to the Python version
                     number, the two aren't quite the same thing.
        co         : code object
        python_implementation : The variant of Python the bytecode is written in, e.g. CPython, Graal, Rust, Jython, ...
        source_size: The size of the source code mod 2**32, if that was stored in the bytecode.
                     None otherwise.
        sip_hash   : the SIP Hash for the file (only in Python 3.7 or greater), if the file
                     was created with a SIP hash or None otherwise. Note that if the sip_hash is not
                     none, then the timestamp and source_size will be invalid.
    """

    # Some sanity checks
    if not osp.exists(filename):
        raise ImportError(f"File name: '{filename}' doesn't exist")
    elif not osp.isfile(filename):
        raise ImportError(f"File name: '{filename}' isn't a file")
    elif osp.getsize(filename) < 50:
        raise ImportError(
            "File name: '%s (%d bytes)' is too short to be a valid pyc file"
            % (filename, osp.getsize(filename))
        )

    with open(filename, "rb") as fp:
        return load_module_from_file_object(
            fp,
            filename=filename,
            code_objects=code_objects,
            fast_load=fast_load,
            get_code=get_code,
            save_file_offsets=save_file_offsets,
        )


def load_module_from_file_object(
    fp,
    filename="<unknown>",
    code_objects=None,
    fast_load=False,
    get_code=True,
    save_file_offsets=False,
):
    """load a module from a file object without importing it.

    See :func:load_module for a list of return values.
    """

    if code_objects is None:
        code_objects = {}

    timestamp = 0
    file_offsets = {}
    python_implementation = PythonImplementation.CPython
    try:
        magic = fp.read(4)
        magic_int = magic2int(magic)

        # For reasons I don't understand, PyPy 3.2 stores a magic
        # of '0'...  The two values below are for Python 2.x and 3.x respectively
        if magic[0:1] in ["0", b"0"]:
            magic = int2magic(3180 + 7)

        try:
            # FIXME: use the internal routine below
            version_triple = magic_int2tuple(magic_int)
        except KeyError:
            if len(magic) >= 2:
                raise ImportError(
                    "Unknown magic number %s in %s"
                    % (ord(magic[0:1]) + 256 * ord(magic[1:2]), filename)
                )
            else:
                raise ImportError(f"Bad magic number: '{magic}'")

        if magic_int in [2657, 22138] + list(
            RUSTPYTHON_MAGICS
        ) + list(JYTHON_MAGICS):
            version = magicint2version.get(magic_int, "")
            raise ImportError(f"Magic int {magic_int} ({version}) is not supported.")

        if magic_int in INTERIM_MAGIC_INTS:
            raise ImportError(
                "%s is interim Python %s (%d) bytecode which is "
                "not supported.\nFinal released versions are "
                "supported." % (filename, versions[magic], magic2int(magic))
            )
        elif magic_int == 62135:
            fp.seek(0)
            return fix_dropbox_pyc(fp)
        elif magic_int == 62215:
            raise ImportError(
                "%s is a dropbox-hacked Python %s (bytecode %d).\n"
                "See https://github.com/kholia/dedrop for how to "
                "decrypt." % (filename, versions[magic], magic2int(magic))
            )

        try:
            my_magic_int = PYTHON_MAGIC_INT
            magic_int = magic2int(magic)
            version = magic_int2tuple(magic_int)

            timestamp = None
            source_size = None
            sip_hash = None

            ts = fp.read(4)
            if magic_int in (3439,) or version >= (3, 7):
                # PEP 552. https://www.python.org/dev/peps/pep-0552/
                pep_bits = ts[-1]
                if PYTHON_VERSION_TRIPLE <= (2, 7):
                    pep_bits = ord(pep_bits)
                if (pep_bits & 1) or magic_int == 3393:  # 3393 is 3.7.0beta3
                    # SipHash
                    sip_hash = unpack("<Q", fp.read(8))[0]
                else:
                    # Uses older-style timestamp and size
                    timestamp = unpack("<I", fp.read(4))[0]  # pep552_bits
                    source_size = unpack("<I", fp.read(4))[0]  # size mod 2**32
                    pass
            else:

                # Early Pyston targeting 2.7 doesn't seem to have a timestamp!
                if magic_int not in (2657,):
                    timestamp = unpack("<I", ts)[0]

                # Note: a higher magic number doesn't necessarily mean a later
                # release.  At Python 3.0 the magic number decreased
                # significantly. Hence, the range below. Also note inclusion of
                # the size info, occurred within a Python major/minor
                # release. That is why there is the test on the magic value rather than
                # PYTHON_VERSION, although PYTHON_VERSION would probably work.
                if (
                    (3200 <= magic_int < 20121)
                    and version >= (1, 5)
                    or magic_int in list(PYPY3_MAGICS) + [2657]
                ):
                    source_size = unpack("<I", fp.read(4))[0]  # size mod 2**32

            if get_code:
                # Graal uses the same magic int for separate major/minor releases!
                # So we can't get the major minor number using just a magic check.
                # Instead we'd also need to seek for a "graal number" typically
                # lower number like 25, 29, or 85. to distinguish.
                # Furthermore, runnin unmarshal in graal on graal, can cause the
                # the graal python interpreter to crash!
                # For these reasons, we are better off using our marshal routines
                # for Graal Python.
                if magic_int in GRAAL3_MAGICS:
                    is_graal = True
                    python_implementation = PythonImplementation.Graal
                else:
                    is_graal = False
                if save_file_offsets and not is_graal:
                    co, file_offsets = xdis.unmarshal.load_code_and_get_file_offsets(
                        fp, magic_int, code_objects
                    )

                elif my_magic_int == magic_int and not is_graal:
                    bytecode = fp.read()
                    co = marshal.loads(bytecode)
                    # Python 3.10 returns a tuple here?
                    if isinstance(co, tuple):
                        co = co[0]
                        assert isinstance(co, types.CodeType)
                elif fast_load:
                    co = xdis.marsh.load(fp, magicint2version[magic_int])
                else:
                    co = xdis.unmarshal.load_code(fp, magic_int, code_objects)
                pass
            else:
                co = None
        except NotImplementedError:
            raise
        except Exception:
            kind, msg = sys.exc_info()[0:2]
            import traceback

            traceback.print_exc()
            raise ImportError(f"Ill-formed bytecode file {filename}\n{kind}; {msg}")

    finally:
        fp.close()

    if is_pypy(magic_int, filename):
        python_implementation = PythonImplementation.PyPy

<<<<<<< HEAD
    # Below we need to return co.version_triple instead of version_triple,
    # because Graal uses the *same* magic number but different bytecode
    # for Python 3.11 and Python 3.12. What a zoo we have here.
    if hasattr(co, "version_triple") and co.version_triple != (0, 0, 0):
        version_triple = co.version_triple

=======
>>>>>>> 8d4d89a8
    return (
        version_triple,
        timestamp,
        magic_int,
        co,
        python_implementation,
        source_size,
        sip_hash,
        file_offsets,
    )


def write_bytecode_file(
    bytecode_path,
    code_obj,
    magic_int,
    compilation_ts=None,
    filesize: int = 0,
    allow_native: bool = True,
) -> None:
    """Write bytecode file _bytecode_path_, with code for having Python
    magic_int (i.e. bytecode associated with some version of Python)
    """
    fp = open(bytecode_path, "wb")
    version_tuple = py_str2tuple(magicint2version[magic_int])
    if version_tuple >= (3, 0):
        fp.write(pack("<Hcc", magic_int, b"\r", b"\n"))
        if version_tuple >= (3, 7):  # pep552 bytes
            fp.write(pack("<I", 0))  # pep552 bytes
    else:
        fp.write(pack("<Hcc", magic_int, b"\r", b"\n"))

    if compilation_ts:
        if isinstance(compilation_ts, datetime):
            fp.write(pack("<I", int(compilation_ts.timestamp())))
        elif isinstance(compilation_ts, int):
            fp.write(pack("<I", compilation_ts))
        else:
            raise TypeError("Timestamp must be a datetime, int or None")
    else:
        fp.write(pack("<I", int(datetime.now().timestamp())))

    if version_tuple >= (3, 3):
        # In Python 3.3+, these 4 bytes are the size of the source code_obj file (mod 2^32)
        fp.write(pack("<I", filesize))
    if allow_native and isinstance(code_obj, types.CodeType):
        fp.write(marshal.dumps(code_obj))
    else:
        code_sequence = xdis.marsh.dumps(code_obj, python_version=version_tuple)
        if isinstance(code_sequence, str):
            # Python 1.x uses code strings, not bytes. To get this into bytes needed by
            # fp.write, encode the string using 'latin-1' and 'unicode_escape' to convert escape sequences
            # into the raw byte values. 'latin-1' is a single-byte encoding that works well for this.
            code_bytes = (
                code_sequence.encode("latin-1")
                .decode("unicode_escape")
                .encode("latin-1")
            )
        else:
            code_bytes = code_sequence
        fp.write(code_bytes)
    fp.close()


if __name__ == "__main__":
    co = load_file(__file__)
    obj_path = check_object_path(__file__)
    version, timestamp, magic_int, co2, pypy, source_size, sip_hash, file_offsets = (
        load_module(obj_path)
    )
    print("version", version, "magic int", magic_int, "is_pypy", pypy)
    if timestamp is not None:
        print(datetime.fromtimestamp(timestamp))
    if source_size is not None:
        print("source size mod 2**32: %d" % source_size)
    if sip_hash is not None:
        print(f"Sip Hash: 0x{sip_hash:x}")
    assert co == co2<|MERGE_RESOLUTION|>--- conflicted
+++ resolved
@@ -358,15 +358,6 @@
     if is_pypy(magic_int, filename):
         python_implementation = PythonImplementation.PyPy
 
-<<<<<<< HEAD
-    # Below we need to return co.version_triple instead of version_triple,
-    # because Graal uses the *same* magic number but different bytecode
-    # for Python 3.11 and Python 3.12. What a zoo we have here.
-    if hasattr(co, "version_triple") and co.version_triple != (0, 0, 0):
-        version_triple = co.version_triple
-
-=======
->>>>>>> 8d4d89a8
     return (
         version_triple,
         timestamp,
