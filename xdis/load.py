# Copyright (c) 2015-2021, 2024-2025 by Rocky Bernstein
#  This program is free software; you can redistribute it and/or
#  modify it under the terms of the GNU General Public License
#  as published by the Free Software Foundation; either version 2
#  of the License, or (at your option) any later version.
#
#  This program is distributed in the hope that it will be useful,
#  but WITHOUT ANY WARRANTY; without even the implied warranty of
#  MERCHANTABILITY or FITNESS FOR A PARTICULAR PURPOSE.  See the
#  GNU General Public License for more details.
#
#  You should have received a copy of the GNU General Public License
#  along with this program; if not, write to the Free Software
#  Foundation, Inc., 51 Franklin Street, Fifth Floor, Boston, MA  02110-1301, USA.

import marshal
import os.path as osp
import py_compile
import sys
import tempfile
import types
from datetime import datetime
from os import close
from struct import pack, unpack

import xdis.marsh
import xdis.unmarshal
from xdis.dropbox.decrypt25 import fix_dropbox_pyc
from xdis.magics import (
    GRAAL3_MAGICS,
    JYTHON_MAGICS,
    PYPY3_MAGICS,
    PYTHON_MAGIC_INT,
    RUSTPYTHON_MAGICS,
    int2magic,
    magic2int,
    magic_int2tuple,
    magicint2version,
    py_str2tuple,
    versions,
)
from xdis.version_info import PYTHON3, PYTHON_VERSION_TRIPLE


def is_python_source(path) -> bool:
    try:
        data = open(path, "r").read()
    except UnicodeDecodeError:
        for encoding in ("utf-8", "utf-16", "latin-1", "iso-8859-15"):
            try:
                data = open(path, "r", encoding=encoding).read()
            except UnicodeDecodeError:
                pass
            else:
                break
    except Exception:
        return False

    try:
        compile(data, path, "exec")
    except Exception:
        return False
    return True


def is_bytecode_extension(path: str) -> bool:
    """
    Return True if filename ``path`` is named like a bytecode file,
    that is,  has extension ".pyc" or ".pyo"
    """
    return path.endswith(".pyc") or path.endswith(".pyo")


# FIXME: the function name is weird. This checks and returns the path.
def check_object_path(path: str) -> str:
    if not is_bytecode_extension(path) and is_python_source(path):
        try:
            import importlib

            bytecode_path = importlib.util.cache_from_source(path, optimization="")
            if osp.exists(bytecode_path):
                return bytecode_path
        except Exception:
            try:
                import imp

                imp.cache_from_source(path, debug_override=False)
            except Exception:
                pass
            pass
        basename = osp.basename(path)[0:-3]
        if PYTHON3:
            spath = path
        else:
            spath = path.decode("utf-8")

        # It would be better to use a context manager function like WithNamedTemporary.
        # However we are seeing write errors when this is done in Windows.
        # So until this is resolved, we'll use mkstemp and explicitly do a close.
        fd, path = tempfile.mkstemp(prefix=basename + "-", suffix=".pyc", text=False)
        close(fd)
        py_compile.compile(spath, cfile=path, doraise=True)

    if not is_bytecode_extension(path):
        raise ValueError(
            "Path %s must point to a Python source that can be compiled, or Python bytecode (.pyc, .pyo)\n"
            % path
        )
    return path


def is_pypy(magic_int: int, filename) -> bool:
    # PyPy 3.8 starts pyston's trend of using Python's magic numbers.
    if magic_int in (3413, 3414) and filename.endswith("pypy38.pyc"):
        return True
    return magic_int in ((62211 + 7, 3180 + 7) + PYPY3_MAGICS)


def load_file(filename, out=sys.stdout):
    """
    load a Python source file and compile it to byte-code
    _load_file(filename: string): code_object
    filename:	name of file containing Python source code
                (normally a .py)
    code_object: code_object compiled from this source code
    This function does NOT write any file!
    """
    fp = open(filename, "rb")
    try:
        source = fp.read()
        try:
            if PYTHON_VERSION_TRIPLE < (2, 6):
                co = compile(source, filename, "exec")
            else:
                co = compile(source, filename, "exec", dont_inherit=True)
        except SyntaxError:
            out.write(">>Syntax error in %s\n" % filename)
            raise
    finally:
        fp.close()
    return co


def load_module(
    filename: str,
    code_objects=None,
    fast_load: bool = False,
    get_code: bool = True,
    save_file_offsets: bool = False,
):
    """load a module without importing it.
    Parameters:
       filename:    name of file containing Python byte-code object
                    (normally a .pyc)

       code_objects: list of additional code_object from this
                     file. This might be a types.CodeType or one of
                     the portable xdis code types, e.g. Code38, Code3,
                     Code2, etc. This can be empty.

       fast_load:    If True, then use Python's builtin loader. This can be done only if
                     the bytecode version matches the current bytecode interpreter.

       get_code:     Parsing the code object takes a bit of
                     parsing time, but sometimes all you want is the
                     module info, time string, code size, python
                     version, etc. For that, set `get_code` to
                     `False`.

    Return values are as follows:
        version_tuple: a tuple version number for the given magic_int,
                       e.g. (2, 7) or (3, 4)
        timestamp: int; the seconds since EPOCH of the time of the bytecode creation, or None
                        if no timestamp was stored
        magic_int: int, a bytecode-specific version number. This is related to the Python version
                     number, the two aren't quite the same thing.
        co         : code object
        ispypy     : True if this was a PyPy code object
        source_size: The size of the source code mod 2**32, if that was stored in the bytecode.
                     None otherwise.
        sip_hash   : the SIP Hash for the file (only in Python 3.7 or greater), if the file
                     was created with a SIP hash or None otherwise. Note that if the sip_hash is not
                     none, then the timestamp and source_size will be invalid.
    """

    # Some sanity checks
    if not osp.exists(filename):
        raise ImportError("File name: '%s' doesn't exist" % filename)
    elif not osp.isfile(filename):
        raise ImportError("File name: '%s' isn't a file" % filename)
    elif osp.getsize(filename) < 50:
        raise ImportError(
            "File name: '%s (%d bytes)' is too short to be a valid pyc file"
            % (filename, osp.getsize(filename))
        )

    with open(filename, "rb") as fp:
        return load_module_from_file_object(
            fp,
            filename=filename,
            code_objects=code_objects,
            fast_load=fast_load,
            get_code=get_code,
            save_file_offsets=save_file_offsets,
        )


def load_module_from_file_object(
    fp,
    filename="<unknown>",
    code_objects=None,
    fast_load=False,
    get_code=True,
    save_file_offsets=False,
):
    """load a module from a file object without importing it.

    See :func:load_module for a list of return values.
    """

    if code_objects is None:
        code_objects = {}

    timestamp = 0
    file_offsets = {}
    try:
        magic = fp.read(4)
        magic_int = magic2int(magic)

        # For reasons I don't understand, PyPy 3.2 stores a magic
        # of '0'...  The two values below are for Python 2.x and 3.x respectively
        if magic[0:1] in ["0", b"0"]:
            magic = int2magic(3180 + 7)

        try:
            # FIXME: use the internal routine below
            tuple_version = magic_int2tuple(magic_int)
        except KeyError:
            if len(magic) >= 2:
                raise ImportError(
                    "Unknown magic number %s in %s"
                    % (ord(magic[0:1]) + 256 * ord(magic[1:2]), filename)
                )
            else:
                raise ImportError("Bad magic number: '%s'" % magic)

        if magic_int in [2657, 22138] + list(GRAAL3_MAGICS) + list(
            RUSTPYTHON_MAGICS
        ) + list(JYTHON_MAGICS):
            version = magicint2version.get(magic_int, "")
            raise ImportError("Magic int %s (%s) is not supported." % (magic_int, version))

        if magic_int in (
            3010,
            3020,
            3030,
            3040,
            3050,
            3060,
            3061,
            3071,
            3361,
            3091,
            3101,
            3103,
            3141,
            3270,
            3280,
            3290,
            3300,
            3320,
            3330,
            3371,
            62071,
            62071,
            62081,
            62091,
            62092,
            62111,
        ):
            raise ImportError(
                "%s is interim Python %s (%d) bytecode which is "
                "not supported.\nFinal released versions are "
                "supported." % (filename, versions[magic], magic2int(magic))
            )
        elif magic_int == 62135:
            fp.seek(0)
            return fix_dropbox_pyc(fp)
        elif magic_int == 62215:
            raise ImportError(
                "%s is a dropbox-hacked Python %s (bytecode %d).\n"
                "See https://github.com/kholia/dedrop for how to "
                "decrypt." % (filename, versions[magic], magic2int(magic))
            )

        try:
            my_magic_int = PYTHON_MAGIC_INT
            magic_int = magic2int(magic)
            version = magic_int2tuple(magic_int)

            timestamp = None
            source_size = None
            sip_hash = None

            ts = fp.read(4)
            if magic_int in (3439,) or version >= (3, 7):
                # PEP 552. https://www.python.org/dev/peps/pep-0552/
                pep_bits = ts[-1]
                if PYTHON_VERSION_TRIPLE[:2] <= (2, 7):
                    pep_bits = ord(pep_bits)
                if (pep_bits & 1) or magic_int == 3393:  # 3393 is 3.7.0beta3
                    # SipHash
                    sip_hash = unpack("<Q", fp.read(8))[0]
                else:
                    # Uses older-style timestamp and size
                    timestamp = unpack("<I", fp.read(4))[0]  # pep552_bits
                    source_size = unpack("<I", fp.read(4))[0]  # size mod 2**32
                    pass
            else:

                # Early Pyston targeting 2.7 doesn't seem to have a timestamp!
                if magic_int not in (2657,):
                    timestamp = unpack("<I", ts)[0]

                # Note: a higher magic number doesn't necessarily mean a later
                # release.  At Python 3.0 the magic number decreased
                # significantly. Hence, the range below. Also note inclusion of
                # the size info, occurred within a Python major/minor
                # release. That is why there is the test on the magic value rather than
                # PYTHON_VERSION, although PYTHON_VERSION would probably work.
                if (
                    (3200 <= magic_int < 20121)
                    and version >= (1, 5)
                    or magic_int in list(PYPY3_MAGICS) + [2657]
                ):
                    source_size = unpack("<I", fp.read(4))[0]  # size mod 2**32

            if get_code:
                if save_file_offsets:
                    co, file_offsets = xdis.unmarshal.load_code_and_get_file_offsets(
                        fp, magic_int, code_objects
                    )

                elif my_magic_int == magic_int:
                    bytecode = fp.read()
                    co = marshal.loads(bytecode)
                    # Python 3.10 returns a tuple here?
                    if isinstance(co, tuple):
                        co = co[0]
                        assert isinstance(co, types.CodeType)
                elif fast_load:
                    co = xdis.marsh.load(fp, magicint2version[magic_int])
                else:
                    co = xdis.unmarshal.load_code(fp, magic_int, code_objects)
                pass
            else:
                co = None
        except NotImplementedError:
            raise
        except Exception:
            kind, msg = sys.exc_info()[0:2]
            import traceback

            traceback.print_exc()
            raise ImportError(
                "Ill-formed bytecode file %s\n%s; %s" % (filename, kind, msg)
            )

    finally:
        fp.close()

    return (
        tuple_version,
        timestamp,
        magic_int,
        co,
        is_pypy(magic_int, filename),
        source_size,
        sip_hash,
        file_offsets,
    )


def write_bytecode_file(
<<<<<<< HEAD
    bytecode_path, code_obj, magic_int, compilation_ts=None, filesize: int=0
):
=======
    bytecode_path, code_obj, magic_int, compilation_ts=None, filesize: int = 0
) -> None:
>>>>>>> 3fdb1fb6
    """Write bytecode file _bytecode_path_, with code for having Python
    magic_int (i.e. bytecode associated with some version of Python)
    """
    fp = open(bytecode_path, "wb")
    version = py_str2tuple(magicint2version[magic_int])
    if version >= (3, 0):
        fp.write(pack("<Hcc", magic_int, b"\r", b"\n"))
        if version >= (3, 7):  # pep552 bytes
            fp.write(pack("<I", 0))  # pep552 bytes
    else:
        fp.write(pack("<Hcc", magic_int, b"\r", b"\n"))

    if compilation_ts:
        if isinstance(compilation_ts, datetime):
            fp.write(pack("<I", int(compilation_ts.timestamp())))
        elif isinstance(compilation_ts, int):
            fp.write(pack("<I", compilation_ts))
        else:
            raise TypeError("Timestamp must be a datetime, int or None")
    else:
        fp.write(pack("<I", int(datetime.now().timestamp())))

    if version >= (3, 3):
        # In Python 3.3+, these 4 bytes are the size of the source code_obj file (mod 2^32)
        fp.write(pack("<I", filesize))
    if isinstance(code_obj, types.CodeType):
        fp.write(marshal.dumps(code_obj))
    else:
        fp.write(xdis.marsh.dumps(code_obj))
    fp.close()


if __name__ == "__main__":
    co = load_file(__file__)
    obj_path = check_object_path(__file__)
    version, timestamp, magic_int, co2, pypy, source_size, sip_hash, file_offsets = load_module(
        obj_path
    )
    print("version", version, "magic int", magic_int, "is_pypy", pypy)
    if timestamp is not None:
        print(datetime.fromtimestamp(timestamp))
    if source_size is not None:
        print("source size mod 2**32: %d" % source_size)
    if sip_hash is not None:
        print("Sip Hash: 0x%x" % sip_hash)
    assert co == co2<|MERGE_RESOLUTION|>--- conflicted
+++ resolved
@@ -382,13 +382,8 @@
 
 
 def write_bytecode_file(
-<<<<<<< HEAD
-    bytecode_path, code_obj, magic_int, compilation_ts=None, filesize: int=0
-):
-=======
     bytecode_path, code_obj, magic_int, compilation_ts=None, filesize: int = 0
 ) -> None:
->>>>>>> 3fdb1fb6
     """Write bytecode file _bytecode_path_, with code for having Python
     magic_int (i.e. bytecode associated with some version of Python)
     """
