--- conflicted
+++ resolved
@@ -205,14 +205,10 @@
             ts = fp.read(4)
             if version >= 3.7:
                 # PEP 552. https://www.python.org/dev/peps/pep-0552/
-<<<<<<< HEAD
-                if (ord(ts[-1]) & 1) or magic_int == 3393: # 3393 is 3.7.0beta3
-=======
                 pep_bits = ts[-1]
                 if PYTHON_VERSION <= 2.7:
                     pep_bits = ord(pep_bits)
                 if (pep_bits & 1) or magic_int == 3393: # 3393 is 3.7.0beta3
->>>>>>> eb1a8d7a
                     # SipHash
                     sip_hash = unpack("<Q", fp.read(8))[0]
                 else:
