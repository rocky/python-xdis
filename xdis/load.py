# Copyright (c) 2015-2020 by Rocky Bernstein
#  This program is free software; you can redistribute it and/or
#  modify it under the terms of the GNU General Public License
#  as published by the Free Software Foundation; either version 2
#  of the License, or (at your option) any later version.
#
#  This program is distributed in the hope that it will be useful,
#  but WITHOUT ANY WARRANTY; without even the implied warranty of
#  MERCHANTABILITY or FITNESS FOR A PARTICULAR PURPOSE.  See the
#  GNU General Public License for more details.
#
#  You should have received a copy of the GNU General Public License
#  along with this program; if not, write to the Free Software
#  Foundation, Inc., 51 Franklin Street, Fifth Floor, Boston, MA  02110-1301, USA.

import marshal, py_compile, sys, tempfile, time
from struct import unpack, pack
import os.path as osp

import xdis.unmarshal
from xdis.version_info import PYTHON3, PYTHON_VERSION, IS_PYPY
from xdis.magics import (
    IS_PYPY3,
    PYTHON_MAGIC_INT,
    int2magic,
    magic2int,
    magic_int2float,
    magicint2version,
    versions,
)
from xdis.dropbox.decrypt25 import fix_dropbox_pyc

def check_object_path(path):
    if path.endswith(".py"):
        try:
            import importlib
            return importlib.util.cache_from_source(path,
                                                    optimization='')
        except:
            try:
                import imp
                imp.cache_from_source(path, debug_override=False)
            except:
                pass
            pass
        basename = osp.basename(path)[0:-3]
        if PYTHON3:
            spath = path
        else:
            spath = path.decode("utf-8")
        path = tempfile.mkstemp(prefix=basename + "-", suffix=".pyc", text=False)[1]
        py_compile.compile(spath, cfile=path, doraise=True)

    if not path.endswith(".pyc") and not path.endswith(".pyo"):
        raise ValueError("path %s must point to a .py or .pyc file\n" % path)
    return path


def is_pypy(magic_int):
    return magic_int in ((62211 + 7, 3180 + 7) + IS_PYPY3)


def load_file(filename, out=sys.stdout):
    """
    load a Python source file and compile it to byte-code
    _load_file(filename: string): code_object
    filename:	name of file containing Python source code
                (normally a .py)
    code_object: code_object compiled from this source code
    This function does NOT write any file!
    """
    fp = open(filename, 'r')
    try:
        source = fp.read()
        try:
            if PYTHON_VERSION < 2.6:
                co = compile(source, filename, "exec")
            else:
                co = compile(source, filename, "exec", dont_inherit=True)
        except SyntaxError:
            out.write(">>Syntax error in %s\n" % filename)
            raise
    finally:
        fp.close()
    return co


def load_module(filename, code_objects=None, fast_load=False, get_code=True):
    """load a module without importing it.
    load_module(filename: string): version, magic_int, code_object

    filename:	name of file containing Python byte-code object
                (normally a .pyc)

    code_object: code_object from this file
    version: Python major/minor value e.g. 2.7. or 3.4
    magic_int: more specific than version. The actual byte code version of the
               code object

    Parsing the code object takes a bit of parsing time, but
    sometimes all you want is the module info, time string, code size,
    python version, etc. For that, set get_code=False.
    """

    # Some sanity checks
    if not osp.exists(filename):
        raise ImportError("File name: '%s' doesn't exist" % filename)
    elif not osp.isfile(filename):
        raise ImportError("File name: '%s' isn't a file" % filename)
    elif osp.getsize(filename) < 50:
        raise ImportError(
            "File name: '%s (%d bytes)' is too short to be a valid pyc file"
            % (filename, osp.getsize(filename))
        )

    try:
        fp = open(filename, 'rb')
        return load_module_from_file_object(fp, filename=filename, code_objects=code_objects,
                                            fast_load=fast_load, get_code=get_code)
    finally:
        fp.close()

def load_module_from_file_object(
    fp, filename="<unknown>", code_objects=None, fast_load=False, get_code=True
):
    """load a module from a file object without importing it.

    See :func:load_module for a list of return values.
    """

    if code_objects is None:
        code_objects = {}

    timestamp = 0
    try:
        magic = fp.read(4)
        magic_int = magic2int(magic)

        # For reasons I don't understand, PyPy 3.2 stores a magic
        # of '0'...  The two values below are for Python 2.x and 3.x respectively
<<<<<<< HEAD
        if magic[0:1] in ["0", "0"]:
            magic = magics.int2magic(3180 + 7)
=======
        if magic[0:1] in ["0", b"0"]:
            magic = int2magic(3180 + 7)
>>>>>>> 3bed1fef

        try:
            # FIXME: use the internal routine below
            float_version = float(versions[magic][:3])
            # float_version = magic_int2float(magic_int)
        except KeyError:
            if magic_int in (2657, 22138):
                raise ImportError("This smells like Pyston which is not supported.")

            if len(magic) >= 2:
                raise ImportError(
                    "Unknown magic number %s in %s"
                    % (ord(magic[0:1]) + 256 * ord(magic[1:2]), filename)
                )
            else:
                raise ImportError("Bad magic number: '%s'" % magic)

        if magic_int in (3010, 3020, 3030, 3040, 3050, 3060, 3061, 3361, 3371):
            raise ImportError(
                "%s is interim Python %s (%d) bytecode which is "
                "not supported.\nFinal released versions are "
                "supported." % (filename, versions[magic], magic2int(magic))
            )
        elif magic_int == 62135:
            fp.seek(0)
            return fix_dropbox_pyc(fp)
        elif magic_int == 62215:
            raise ImportError(
                "%s is a dropbox-hacked Python %s (bytecode %d).\n"
                "See https://github.com/kholia/dedrop for how to "
                "decrypt." % (filename, versions[magic], magic2int(magic))
            )

        try:
            # print version
            ts = fp.read(4)
            my_magic_int = PYTHON_MAGIC_INT
            magic_int = magic2int(magic)

            if magic_int == 3393:
                timestamp = 0
                _ = unpack("<I", ts)[0]  # hash word 1
                _ = unpack("<I", fp.read(4))[0]  # hash word 2
            elif magic_int in (3394, 3401, 3412, 3413, 3422):
                timestamp = 0
                _ = unpack("<I", fp.read(4))[0]  # pep552_bits
            else:
                timestamp = unpack("<I", ts)[0]

            # Note: a higher magic number doesn't necessarily mean a later
            # release.  At Python 3.0 the magic number decreased
            # significantly. Hence the range below. Also note inclusion of
            # the size info, occurred within a Python major/minor
            # release. Hence the test on the magic value rather than
            # PYTHON_VERSION, although PYTHON_VERSION would probably work.
            if (
                (3200 <= magic_int < 20121)
                and (magic_int not in (5892, 11913, 39170, 39171))
            ) or (magic_int in IS_PYPY3):

                source_size = unpack("<I", fp.read(4))[0]  # size mod 2**32
            else:
                source_size = None

            if get_code:
                if my_magic_int == magic_int:
                    bytecode = fp.read()
                    co = marshal.loads(bytecode)
                elif fast_load:
                    co = xdis.marsh.load(fp, magicint2version[magic_int])
                else:
                    co = xdis.unmarshal.load_code(fp, magic_int, code_objects)
                pass
            else:
                co = None
        except:
            kind, msg = sys.exc_info()[0:2]
            import traceback

            traceback.print_exc()
            raise ImportError(
                "Ill-formed bytecode file %s\n%s; %s" % (filename, kind, msg)
            )

    finally:
        fp.close()

    return float_version, timestamp, magic_int, co, is_pypy(magic_int), source_size


def write_bytecode_file(bytecode_path, code, magic_int, filesize=0):
    """Write bytecode file _bytecode_path_, with code for having Python
    magic_int (i.e. bytecode associated with some version of Python)
    """
    fp = open(bytecode_path, "wb")
    try:
        fp.write(pack('<Hcc', magic_int, '\r', '\n'))
        fp.write(pack('<I', int(time.time())))
        if (3000 <= magic_int < 20121):
            # In Python 3 you need to write out the size mod 2**32 here
            fp.write(pack("<I", filesize))
        fp.write(marshal.dumps(code))
    finally:
        fp.close()

    return

# if __name__ == '__main__':
#         co = load_file(__file__)
#         obj_path = check_object_path(__file__)
#         version, timestamp, magic_int, co2, pypy, source_size = load_module(obj_path)
#         print("version", version, "magic int", magic_int, 'is_pypy', pypy)
#         import datetime
#         print(datetime.datetime.fromtimestamp(timestamp))
#         if source_size:
#             print("source size mod 2**32: %d" % source_size)
#         assert co == co2<|MERGE_RESOLUTION|>--- conflicted
+++ resolved
@@ -138,13 +138,8 @@
 
         # For reasons I don't understand, PyPy 3.2 stores a magic
         # of '0'...  The two values below are for Python 2.x and 3.x respectively
-<<<<<<< HEAD
         if magic[0:1] in ["0", "0"]:
             magic = magics.int2magic(3180 + 7)
-=======
-        if magic[0:1] in ["0", b"0"]:
-            magic = int2magic(3180 + 7)
->>>>>>> 3bed1fef
 
         try:
             # FIXME: use the internal routine below
