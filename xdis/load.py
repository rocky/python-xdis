--- conflicted
+++ resolved
@@ -395,17 +395,10 @@
     magic_int (i.e. bytecode associated with some version of Python)
     """
     fp = open(bytecode_path, "wb")
-<<<<<<< HEAD
-    version = py_str2tuple(magicint2version[magic_int])
-    if version >= (3, 0):
-        fp.write(pack("<Hcc", magic_int, "\r", "\n"))
-        if version >= (3, 7):  # pep552 bytes
-=======
     version_tuple = py_str2tuple(magicint2version[magic_int])
     if version_tuple >= (3, 0):
-        fp.write(pack("<Hcc", magic_int, b"\r", b"\n"))
+        fp.write(pack("<Hcc", magic_int, "\r", "\n"))
         if version_tuple >= (3, 7):  # pep552 bytes
->>>>>>> d09e443b
             fp.write(pack("<I", 0))  # pep552 bytes
     else:
         fp.write(pack("<Hcc", magic_int, "\r", "\n"))
