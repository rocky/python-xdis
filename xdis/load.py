# Copyright (c) 2015-2020 by Rocky Bernstein
#  This program is free software; you can redistribute it and/or
#  modify it under the terms of the GNU General Public License
#  as published by the Free Software Foundation; either version 2
#  of the License, or (at your option) any later version.
#
#  This program is distributed in the hope that it will be useful,
#  but WITHOUT ANY WARRANTY; without even the implied warranty of
#  MERCHANTABILITY or FITNESS FOR A PARTICULAR PURPOSE.  See the
#  GNU General Public License for more details.
#
#  You should have received a copy of the GNU General Public License
#  along with this program; if not, write to the Free Software
#  Foundation, Inc., 51 Franklin Street, Fifth Floor, Boston, MA  02110-1301, USA.

import marshal, py_compile, sys, tempfile, time
from struct import unpack, pack
import os.path as osp

import xdis.unmarshal
from xdis.version_info import PYTHON3, PYTHON_VERSION
from xdis.magics import (
    IS_PYPY3,
    PYTHON_MAGIC_INT,
    int2magic,
    magic_int2float,
    magic2int,
    magicint2version,
    versions,
)
from xdis.dropbox.decrypt25 import fix_dropbox_pyc

<<<<<<< HEAD
=======

def is_python_source(path):
    try:
        data = open(path, "r").read()
    except UnicodeDecodeError:
        for encoding in ("utf-8", "utf-16", "latin-1", "iso-8859-15"):
            try:
                data = open(path, "r", encoding=encoding).read()
            except UnicodeDecodeError:
                pass
            else:
                break
    except:
        return False

    try:
        compile(data, path, "exec")
    except:
        return False
    return True

def is_bytecode_extension(path):
    return path.endswith(".pyc") or path.endswith(".pyo")

>>>>>>> a26a9bef
def check_object_path(path):
    if not is_bytecode_extension(path) and is_python_source(path):
        try:
            import importlib
<<<<<<< HEAD
            return importlib.util.cache_from_source(path,
                                                    optimization='')
=======

            bytecode_path = importlib.util.cache_from_source(path, optimization="")
            if osp.exists(bytecode_path):
                return bytecode_path
>>>>>>> a26a9bef
        except:
            try:
                import imp
                imp.cache_from_source(path, debug_override=False)
            except:
                pass
            pass
        basename = osp.basename(path)[0:-3]
        if PYTHON3:
            spath = path
        else:
            spath = path.decode("utf-8")
        path = tempfile.mkstemp(prefix=basename + "-", suffix=".pyc", text=False)[1]
        py_compile.compile(spath, cfile=path, doraise=True)

    if not is_bytecode_extension(path):
        raise ValueError(
            "path %s must point to a Python source that can be compiled, or Python bytecode (.pyc, .pyo)\n"
            % path
        )
    return path


def is_pypy(magic_int):
    return magic_int in ((62211 + 7, 3180 + 7) + IS_PYPY3)


def load_file(filename, out=sys.stdout):
    """
    load a Python source file and compile it to byte-code
    _load_file(filename: string): code_object
    filename:	name of file containing Python source code
                (normally a .py)
    code_object: code_object compiled from this source code
    This function does NOT write any file!
    """
    fp = open(filename, 'r')
    try:
        source = fp.read()
        try:
            if PYTHON_VERSION < 2.6:
                co = compile(source, filename, "exec")
            else:
                co = compile(source, filename, "exec", dont_inherit=True)
        except SyntaxError:
            out.write(">>Syntax error in %s\n" % filename)
            raise
    finally:
        fp.close()
    return co


def load_module(filename, code_objects=None, fast_load=False, get_code=True):
    """load a module without importing it.
    Parameters:
       filename:    name of file containing Python byte-code object
                    (normally a .pyc)

       code_objects: list of additional code_object from this
                     file. This might be a types.CodeType or one of
                     the portable xdis code types, e.g. Code38, Code3,
                     Code2, etc. This can be empty

       get_code:     bool. Parsing the code object takes a bit of
                     parsing time, but sometimes all you want is the
                     module info, time string, code size, python
                     version, etc. For that, set `get_code` to
                     `False`.

    Return values are as follows:
        float_version: float; the floating-point version number for the given magic_int,
                       e.g. 2.7 or 3.4
        timestamp: int; the seconds since EPOCH of the time of the bytecode creation, or None
                        if no timestamp was stored
        magic_int: int, a more specific than version number. The actual byte code version of the
                   code object
        co         : code object
        ispypy     : True if this was a PyPy code object
        source_size: The size of the source code mod 2**32, if that was stored in the bytecode.
                     None otherwise.
        sip_hash   : the SIP Hash for the file (only in Python 3.7 or greater), if the file
                     was created with a SIP hash or None otherwise. Note that if the sip_hash is not
                     none, then the timestamp and source_size will be invalid.
    """

    # Some sanity checks
    if not osp.exists(filename):
        raise ImportError("File name: '%s' doesn't exist" % filename)
    elif not osp.isfile(filename):
        raise ImportError("File name: '%s' isn't a file" % filename)
    elif osp.getsize(filename) < 50:
        raise ImportError(
            "File name: '%s (%d bytes)' is too short to be a valid pyc file"
            % (filename, osp.getsize(filename))
        )

    try:
        fp = open(filename, 'rb')
        return load_module_from_file_object(fp, filename=filename, code_objects=code_objects,
                                            fast_load=fast_load, get_code=get_code)
    finally:
        fp.close()

def load_module_from_file_object(
    fp, filename="<unknown>", code_objects=None, fast_load=False, get_code=True
):
    """load a module from a file object without importing it.

    See :func:load_module for a list of return values.
    """

    if code_objects is None:
        code_objects = {}

    timestamp = 0
    try:
        magic = fp.read(4)
        magic_int = magic2int(magic)

        # For reasons I don't understand, PyPy 3.2 stores a magic
        # of '0'...  The two values below are for Python 2.x and 3.x respectively
        if magic[0:1] in ["0", "0"]:
            magic = int2magic(3180 + 7)

        try:
            # FIXME: use the internal routine below
            float_version = magic_int2float(magic_int)
        except KeyError:
            if magic_int in (2657, 22138):
                raise ImportError("This smells like Pyston which is not supported.")

            if len(magic) >= 2:
                raise ImportError(
                    "Unknown magic number %s in %s"
                    % (ord(magic[0:1]) + 256 * ord(magic[1:2]), filename)
                )
            else:
                raise ImportError("Bad magic number: '%s'" % magic)

        if magic_int in (
            3010,
            3020,
            3030,
            3040,
            3050,
            3060,
            3061,
            3071,
            3361,
            3091,
            3101,
            3103,
            3141,
            3270,
            3280,
            3290,
            3300,
            3320,
            3330,
            3371,
            62071,
            62071,
            62081,
            62091,
            62092,
            62111,
        ):
            raise ImportError(
                "%s is interim Python %s (%d) bytecode which is "
                "not supported.\nFinal released versions are "
                "supported." % (filename, versions[magic], magic2int(magic))
            )
        elif magic_int == 62135:
            fp.seek(0)
            return fix_dropbox_pyc(fp)
        elif magic_int == 62215:
            raise ImportError(
                "%s is a dropbox-hacked Python %s (bytecode %d).\n"
                "See https://github.com/kholia/dedrop for how to "
                "decrypt." % (filename, versions[magic], magic2int(magic))
            )

        try:
            # print version
            my_magic_int = PYTHON_MAGIC_INT
            magic_int = magic2int(magic)
            version = magic_int2float(magic_int)

            timestamp = None
            source_size = None
            sip_hash = None

            ts = fp.read(4)
            if version >= 3.7:
                # PEP 552. https://www.python.org/dev/peps/pep-0552/
                pep_bits = ts[-1]
                if PYTHON_VERSION <= 2.7:
                    pep_bits = ord(pep_bits)
                if (pep_bits & 1) or magic_int == 3393:  # 3393 is 3.7.0beta3
                    # SipHash
                    sip_hash = unpack("<Q", fp.read(8))[0]
                else:
                    # Uses older-style timestamp and size
                    timestamp = unpack("<I", fp.read(4))[0]  # pep552_bits
                    source_size = unpack("<I", fp.read(4))[0]  # size mod 2**32
                    pass
            else:
                timestamp = unpack("<I", ts)[0]
                # Note: a higher magic number doesn't necessarily mean a later
                # release.  At Python 3.0 the magic number decreased
                # significantly. Hence the range below. Also note inclusion of
                # the size info, occurred within a Python major/minor
                # release. Hence the test on the magic value rather than
                # PYTHON_VERSION, although PYTHON_VERSION would probably work.
                if (
                    (3200 <= magic_int < 20121)
                    and version >= 1.5
                    or magic_int in IS_PYPY3
                ):
                    source_size = unpack("<I", fp.read(4))[0]  # size mod 2**32

            if get_code:
                if my_magic_int == magic_int:
                    bytecode = fp.read()
                    co = marshal.loads(bytecode)
                elif fast_load:
                    co = xdis.marsh.load(fp, magicint2version[magic_int])
                else:
                    co = xdis.unmarshal.load_code(fp, magic_int, code_objects)
                pass
            else:
                co = None
        except:
            kind, msg = sys.exc_info()[0:2]
            import traceback

            traceback.print_exc()
            raise ImportError(
                "Ill-formed bytecode file %s\n%s; %s" % (filename, kind, msg)
            )

    finally:
        fp.close()

    return (
        float_version,
        timestamp,
        magic_int,
        co,
        is_pypy(magic_int),
        source_size,
        sip_hash,
    )


def write_bytecode_file(bytecode_path, code, magic_int, filesize=0):
    """Write bytecode file _bytecode_path_, with code for having Python
    magic_int (i.e. bytecode associated with some version of Python)
    """
    fp = open(bytecode_path, "wb")
    try:
        fp.write(pack('<Hcc', magic_int, '\r', '\n'))
        fp.write(pack('<I', int(time.time())))
        if (3000 <= magic_int < 20121):
            # In Python 3 you need to write out the size mod 2**32 here
            fp.write(pack("<I", filesize))
        fp.write(marshal.dumps(code))
    finally:
        fp.close()

    return

if __name__ == "__main__":
    co = load_file(__file__)
    obj_path = check_object_path(__file__)
    version, timestamp, magic_int, co2, pypy, source_size, sip_hash = load_module(
        obj_path
    )
    print("version", version, "magic int", magic_int, "is_pypy", pypy)
    if timestamp is not None:
        import datetime

        print(datetime.datetime.fromtimestamp(timestamp))
    if source_size is not None:
        print("source size mod 2**32: %d" % source_size)
    if sip_hash is not None:
        print("Sip Hash: 0x%x" % sip_hash)
    assert co == co2<|MERGE_RESOLUTION|>--- conflicted
+++ resolved
@@ -30,8 +30,6 @@
 )
 from xdis.dropbox.decrypt25 import fix_dropbox_pyc
 
-<<<<<<< HEAD
-=======
 
 def is_python_source(path):
     try:
@@ -56,23 +54,20 @@
 def is_bytecode_extension(path):
     return path.endswith(".pyc") or path.endswith(".pyo")
 
->>>>>>> a26a9bef
 def check_object_path(path):
     if not is_bytecode_extension(path) and is_python_source(path):
         try:
             import importlib
-<<<<<<< HEAD
             return importlib.util.cache_from_source(path,
                                                     optimization='')
-=======
 
             bytecode_path = importlib.util.cache_from_source(path, optimization="")
             if osp.exists(bytecode_path):
                 return bytecode_path
->>>>>>> a26a9bef
         except:
             try:
                 import imp
+
                 imp.cache_from_source(path, debug_override=False)
             except:
                 pass
@@ -91,7 +86,6 @@
             % path
         )
     return path
-
 
 def is_pypy(magic_int):
     return magic_int in ((62211 + 7, 3180 + 7) + IS_PYPY3)
