--- conflicted
+++ resolved
@@ -126,19 +126,13 @@
 
     fp.close()
 
-    is_pypy = magic_int in (62218,)
-    return version, timestamp, magic_int, co, is_pypy
+    return version, timestamp, magic_int, co, is_pypy(magic_int)
 
 if __name__ == '__main__':
     co = load_file(__file__)
     obj_path = check_object_path(__file__)
-<<<<<<< HEAD
     version, timestamp, magic_int, co2, pypy = load_module(obj_path)
     print("version", version, "magic int", magic_int, 'is_pypy', pypy)
-=======
-    version, timestamp, magic_int, co2, is_pypy = load_module(obj_path)
-    print("version", version, "magic int", magic_int)
->>>>>>> cb04d6e6
     import datetime
     print(datetime.datetime.fromtimestamp(timestamp))
     if version < 3.5:
