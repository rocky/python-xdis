--- conflicted
+++ resolved
@@ -86,13 +86,7 @@
         while offset < n:
 
             # code[offset] is an int 0..255 in Python 3 when indexing bytes
-<<<<<<< HEAD
             op_byte = ord(bytecode[offset])
-=======
-            # print(f"offset: {offset}") # debug
-            op_byte = bytecode[offset]
-            # print(f"{opc.opname[op_byte]}") # debug
->>>>>>> a517951a
             op_len = arg_counts[op_byte] + 1
             # print(f"op_len: {op_len}") # debug
 
@@ -165,12 +159,7 @@
                 # non-negative single-byte value
                 return extensions * MULTIPLIER_POSITIVE + val
 
-<<<<<<< HEAD
 def find_linestarts_graal(code_object, opc, dup_lines):
-=======
-
-def find_linestarts_graal(code_object, opc, dup_lines: bool) -> dict:
->>>>>>> a517951a
     source_map = SourceMap(code_object, opc)
     bytecode = code_object.co_code
     i = 0
