--- conflicted
+++ resolved
@@ -1,4 +1,4 @@
-# (C) Copyright 2017-2019 by Rocky Bernstein
+# (C) Copyright 2017-2020 by Rocky Bernstein
 #
 #  This program is free software; you can redistribute it and/or
 #  modify it under the terms of the GNU General Public License
@@ -14,10 +14,7 @@
 #  along with this program; if not, write to the Free Software
 #  Foundation, Inc., 51 Franklin Street, Fifth Floor, Boston, MA  02110-1301, USA.
 
-<<<<<<< HEAD
-=======
 from xdis import PYTHON3, PYTHON_VERSION
->>>>>>> ada4f174
 import inspect, types
 
 
