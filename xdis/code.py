# (C) Copyright 2017 by Rocky Bernstein
from xdis import PYTHON3
import inspect, types
class Code3:
    """Class for a Python3 code object used when a Python interpreter less than 3 is
    working on Python3 bytecode. It also functions as an object that can be used
    to build or write a Python3 code object, since we allow mutable structures.
    When done mutating, call method freeze().

    For convenience in generating code objects, fields like
    `co_consts`, co_names which are (immutable) tuples in the end-result can be stored
    instead as (mutable) lists. Likewise the line number table `co_lnotab`
    can be stored as a simple list of offset, line_number tuples.
    """
    def __init__(self, co_argcount, co_kwonlyargcount, co_nlocals,
                 co_stacksize, co_flags, co_code,
                 co_consts, co_names, co_varnames, co_filename, co_name,
                 co_firstlineno, co_lnotab, co_freevars, co_cellvars):
        self.co_argcount = co_argcount
        self.co_kwonlyargcount = co_kwonlyargcount
        self.co_nlocals = co_nlocals
        self.co_stacksize = co_stacksize
        self.co_flags = co_flags
        self.co_code = co_code
        self.co_consts = co_consts
        self.co_names = co_names
        self.co_varnames = co_varnames
        self.co_filename = co_filename
        self.co_name = co_name
        self.co_firstlineno = co_firstlineno
        self.co_lnotab = co_lnotab
        self.co_freevars = co_freevars
        self.co_cellvars = co_cellvars

    def encode_lineno_tab(self):
        co_lnotab = ''

        prev_line_number = self.co_firstlineno
        prev_offset = 0
        for offset, line_number in self.co_lnotab:
            offset_diff = offset - prev_offset
            line_diff = line_number - prev_line_number
            prev_offset = offset
            prev_line_number = line_number
            while offset_diff >= 256:
                co_lnotab += bytearray([255, 0])
                offset_diff -= 255
            while line_diff >= 256:
                co_lnotab += bytearray([0, 255])
                line_diff -= 255
<<<<<<< HEAD
            co_lnotab += chr(offset_diff)
            co_lnotab += chr(line_diff)
=======
            co_lnotab += bytearray([offset_diff, line_diff])
>>>>>>> 4764a112

        self.co_lnotab = co_lnotab

    def freeze(self):
        for field in 'co_consts co_names co_varnames co_freevars co_cellvars'.split():
            val = getattr(self, field)
            if isinstance(val, list):
                setattr(self, field, tuple(val))

        if isinstance(self.co_lnotab, dict):
            d = self.co_lnotab
            self.co_lnotab = sorted(zip(d.keys(), d.values()),
                                    key=lambda tup: tup[0])
        if isinstance(self.co_lnotab, list):
            # We assume we have a list of tuples:
            # (offset, linenumber) which we convert
            # into the encoded format
            self.encode_lineno_tab()


        if PYTHON3:
            args = (self.co_argcount,
                    self.co_kwonlyargcount,
                    self.co_nlocals,
                    self.co_stacksize,
                    self.co_flags,
                    self.co_code,
                    self.co_consts,
                    self.co_names,
                    self.co_varnames,
                    self.co_filename,
                    self.co_name,
                    self.co_firstlineno,
                    self.co_lnotab,
                    self.co_freevars,
                    self.co_cellvars)
            return types.CodeType(*args)
        else:
            return self


    def check(self):
        for field in 'co_argcount co_nlocals co_flags co_firstlineno'.split():
            val = getattr(self, field)
            assert isinstance(val, int), \
                "%s should be int, is %s" % (field, type(val))
        for field in 'co_consts co_names co_varnames'.split():
            val = getattr(self, field)
            assert isinstance(val, tuple), \
                "%s should be tuple, is %s" % (field, type(val))


class Code3Compat(Code3):
    """A much more flexible version of Code. We don't require kwonlyargcount which
    does't exist. You can also fill in what you want and leave the rest blank.
    Remmeber though to call inherited function freeze when done.
    """
    def __init__(self,
                 co_argcount=0,
                 co_kwonlyargcount=0,
                 co_nlocals=0,
                 co_stacksize=0, co_flags=[], co_code=[],
                 co_consts=[], co_names=[], co_varnames=[], co_filename='unknown',
                 co_name = 'unknown', co_firstlineno=1,
                 co_lnotab='', co_freevars=[], co_cellvars=[]):
        self.co_argcount = co_argcount
        self.co_kwonlyargcount = co_kwonlyargcount
        self.co_nlocals = co_nlocals
        self.co_stacksize = co_stacksize
        self.co_flags = co_flags
        self.co_code = co_code
        self.co_consts = co_consts
        self.co_names = co_names
        self.co_varnames = co_varnames
        self.co_filename = co_filename
        self.co_name = co_name
        self.co_firstlineno = co_firstlineno
        self.co_lnotab = co_lnotab
        self.co_freevars = co_freevars
        self.co_cellvars = co_cellvars

class Code2:
    """Class for a Python2 code object used when a Python 3 interpreter is
    working on Python2 bytecode. It also functions as an object that can be used
    to build or write a Python3 code object, since we allow mutable structures.
    When done mutating, call method freeze().

    For convenience in generating code objects, fields like
    `co_consts`, co_names which are (immutable) tuples in the end-result can be stored
    instead as (mutable) lists. Likewise the line number table `co_lnotab`
    can be stored as a simple list of offset, line_number tuples.

    """
    def __init__(self, co_argcount, co_kwonlyargcount, co_nlocals, co_stacksize,
                 co_flags, co_code,
                 co_consts, co_names, co_varnames, co_filename, co_name,
                 co_firstlineno, co_lnotab, co_freevars, co_cellvars):
        self.co_argcount = co_argcount
        # Note: There is no kwonlyargcount in Python2
        self.co_kwonlyargcount = co_kwonlyargcount
        self.co_nlocals = co_nlocals
        self.co_stacksize = co_stacksize
        self.co_flags = co_flags
        self.co_code = co_code
        self.co_consts = co_consts
        self.co_names = co_names
        self.co_varnames = co_varnames
        self.co_filename = co_filename
        self.co_name = co_name
        self.co_firstlineno = co_firstlineno
        self.co_lnotab = co_lnotab
        self.co_freevars = co_freevars
        self.co_cellvars = co_cellvars
        return

    def encode_lineno_tab(self):
        co_lnotab = ''

        prev_line_number = self.co_firstlineno
        prev_offset = 0
        for offset, line_number in self.co_lnotab:
            offset_diff = offset - prev_offset
            line_diff = line_number - prev_line_number
            prev_offset = offset
            prev_line_number = line_number
            while offset_diff >= 256:
                co_lnotab.append(chr(255))
                co_lnotab.append(chr(0))
                offset_diff -= 255
            while line_diff >= 256:
                co_lnotab.append(chr(0))
                co_lnotab.append(chr(255))
                line_diff -= 255
            co_lnotab += chr(offset_diff)
            co_lnotab += chr(line_diff)

        self.co_lnotab = co_lnotab

    def freeze(self):
        for field in 'co_consts co_names co_varnames co_freevars co_cellvars'.split():
            val = getattr(self, field)
            if isinstance(val, list):
                setattr(self, field, tuple(val))

        if isinstance(self.co_lnotab, dict):
            d = self.co_lnotab
            self.co_lnotab = sorted(zip(d.keys(), d.values()),
                                    key=lambda tup: tup[0])
        if isinstance(self.co_lnotab, list):
            # We assume we have a list of tuples:
            # (offset, linenumber) which we convert
            # into the encoded format

            # FIXME: handle PYTHON 3
            self.encode_lineno_tab()


        if PYTHON3:
            delattr(self, 'co_kwonlyargcount')
            return self
        else:
            args = (self.co_argcount,
                    self.co_nlocals,
                    self.co_stacksize,
                    self.co_flags,
                    self.co_code,
                    self.co_consts,
                    self.co_names,
                    self.co_varnames,
                    self.co_filename,
                    self.co_name,
                    self.co_firstlineno,
                    self.co_lnotab,
                    self.co_freevars,
                    self.co_cellvars)
            return types.CodeType(*args)


    def check(self):
        for field in 'co_argcount co_nlocals co_flags co_firstlineno'.split():
            val = getattr(self, field)
            assert isinstance(val, int), \
                "%s should be int, is %s" % (field, type(val))
        for field in 'co_consts co_names co_varnames'.split():
            val = getattr(self, field)
            assert isinstance(val, tuple), \
                "%s should be tuple, is %s" % (field, type(val))

class Code2Compat(Code2):
    """A much more flexible version of Code. We don't require kwonlyargcount which
    does't exist. You can also fill in what you want and leave the rest blank.
    Remmeber though to call inherited function freeze when done.
    """
    def __init__(self, co_argcount=0, co_nlocals=0,
                 co_stacksize=0, co_flags=[], co_code=[],
                 co_consts=[], co_names=[], co_varnames=[], co_filename='unknown',
                 co_name = 'unknown', co_firstlineno=1,
                 co_lnotab='', co_freevars=[], co_cellvars=[]):
        self.co_argcount = co_argcount
        self.co_nlocals = co_nlocals
        self.co_stacksize = co_stacksize
        self.co_flags = co_flags
        self.co_code = co_code
        self.co_consts = co_consts
        self.co_names = co_names
        self.co_varnames = co_varnames
        self.co_filename = co_filename
        self.co_name = co_name
        self.co_firstlineno = co_firstlineno
        self.co_lnotab = co_lnotab
        self.co_freevars = co_freevars
        self.co_cellvars = co_cellvars


def iscode(obj):
    """A replacement for inspect.iscode() which we can't used because we may be
    using a different version of Python than the version of Python used
    in creating the byte-compiled objects. Here, the code types may mismatch.
    """
    return inspect.iscode(obj) or isinstance(obj, Code3) or isinstance(obj, Code2)

def code_has_star_arg(code):
    """Return True iff
    the code object has a variable positional parameter (*args-like)"""
    return (code.co_flags & 4) != 0

def code_has_star_star_arg(code):
    """Return True iff
    The code object has a variable keyword parameter (**kwargs-like)."""
    return (code.co_flags & 8) != 0<|MERGE_RESOLUTION|>--- conflicted
+++ resolved
@@ -48,12 +48,8 @@
             while line_diff >= 256:
                 co_lnotab += bytearray([0, 255])
                 line_diff -= 255
-<<<<<<< HEAD
             co_lnotab += chr(offset_diff)
             co_lnotab += chr(line_diff)
-=======
-            co_lnotab += bytearray([offset_diff, line_diff])
->>>>>>> 4764a112
 
         self.co_lnotab = co_lnotab
 
