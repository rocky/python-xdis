# (C) Copyright 2020-2021, 2023-2025 by Rocky Bernstein
#
#  This program is free software; you can redistribute it and/or
#  modify it under the terms of the GNU General Public License
#  as published by the Free Software Foundation; either version 2
#  of the License, or (at your option) any later version.
#
#  This program is distributed in the hope that it will be useful,
#  but WITHOUT ANY WARRANTY; without even the implied warranty of
#  MERCHANTABILITY or FITNESS FOR A PARTICULAR PURPOSE.  See the
#  GNU General Public License for more details.
#
#  You should have received a copy of the GNU General Public License
#  along with this program; if not, write to the Free Software
#  Foundation, Inc., 51 Franklin Street, Fifth Floor, Boston, MA  02110-1301, USA.

import types
from copy import deepcopy
<<<<<<< HEAD
=======
from typing import Any, Dict, Set, Tuple, Union
>>>>>>> 15633fed

from xdis.codetype.code30 import Code3, Code3FieldTypes
from xdis.version_info import PYTHON_VERSION_TRIPLE, version_tuple_to_str

# Note: order is the positional order. It is important to match this
# with the 3.8 order.
Code38FieldNames = """
        co_argcount
        co_posonlyargcount
        co_kwonlyargcount
        co_nlocals
        co_stacksize
        co_flags
        co_code
        co_consts
        co_names
        co_varnames
        co_freevars
        co_cellvars
        co_filename
        co_name
        co_firstlineno
        co_lnotab
"""

Code38FieldTypes = deepcopy(Code3FieldTypes)
Code38FieldTypes.update(
    {
        "co_posonlyargcount": int,
    }
)


class Code38(Code3):
    """
    Class for a Python 3.8..3.9 code object used when a Python
    interpreter less not in that range but working on Python 3.8..3.10
    bytecode. It also functions as an object that can be used to build
    or write a Python3 code object, since we allow mutable structures.

    When done mutating, call method to_native().

    For convenience in generating code objects, fields like
    `co_consts`, co_names which are (immutable) tuples in the end-result can be stored
    instead as (mutable) lists. Likewise, the line number table `co_lnotab`
    can be stored as a simple list of offset, line_number tuples.

    """

    def __init__(
        self,
        co_argcount: int,
        co_posonlyargcount: int,
        co_kwonlyargcount: int,
        co_nlocals: int,
        co_stacksize: int,
        co_flags,
        co_code,
        co_consts,
        co_names,
        co_varnames,
        co_filename,
        co_name: str,
        co_firstlineno: int,
        co_lnotab,
        co_freevars,
        co_cellvars,
<<<<<<< HEAD
        collection_order: dict = {}
=======
        collection_order: Dict[Union[set, frozenset, dict], Tuple[Any]] = {},
        reference_objects: Set[Any] = set(),
        version_triple: Tuple[int, int, int] = (0, 0, 0),
>>>>>>> 15633fed
    ) -> None:
        # Keyword argument parameters in the call below is more robust.
        # Since things change around, robustness is good.
        super().__init__(
            co_argcount=co_argcount,
            co_kwonlyargcount=co_kwonlyargcount,
            co_nlocals=co_nlocals,
            co_stacksize=co_stacksize,
            co_flags=co_flags,
            co_code=co_code,
            co_consts=co_consts,
            co_names=co_names,
            co_varnames=co_varnames,
            co_filename=co_filename,
            co_name=co_name,
            co_firstlineno=co_firstlineno,
            co_lnotab=co_lnotab,
            co_freevars=co_freevars,
            co_cellvars=co_cellvars,
            collection_order = collection_order,
            reference_objects = reference_objects,
            version_triple = version_triple,
        )
        self.co_posonlyargcount = co_posonlyargcount
        self.fieldtypes = Code38FieldTypes
        if type(self) is Code38:
            self.check()

    def to_native(self) -> types.CodeType:
        if not (3, 8) <= PYTHON_VERSION_TRIPLE < (3, 10):
            raise TypeError(
                "Python Interpreter needs to be in range 3.8..3.9; "
                + "is %s" % version_tuple_to_str()
            )

        code = deepcopy(self)
        code.freeze()
        try:
            code.check()
        except AssertionError as e:
            raise TypeError(e)

        return types.CodeType(
            code.co_argcount,
            code.co_posonlyargcount,
            code.co_kwonlyargcount,
            code.co_nlocals,
            code.co_stacksize,
            code.co_flags,
            code.co_code,
            code.co_consts,
            code.co_names,
            code.co_varnames,
            code.co_filename,
            code.co_name,
            code.co_firstlineno,
            code.co_lnotab,  # noqa
            code.co_freevars,
            code.co_cellvars,
        )<|MERGE_RESOLUTION|>--- conflicted
+++ resolved
@@ -16,10 +16,6 @@
 
 import types
 from copy import deepcopy
-<<<<<<< HEAD
-=======
-from typing import Any, Dict, Set, Tuple, Union
->>>>>>> 15633fed
 
 from xdis.codetype.code30 import Code3, Code3FieldTypes
 from xdis.version_info import PYTHON_VERSION_TRIPLE, version_tuple_to_str
@@ -87,14 +83,10 @@
         co_lnotab,
         co_freevars,
         co_cellvars,
-<<<<<<< HEAD
-        collection_order: dict = {}
-=======
-        collection_order: Dict[Union[set, frozenset, dict], Tuple[Any]] = {},
-        reference_objects: Set[Any] = set(),
-        version_triple: Tuple[int, int, int] = (0, 0, 0),
->>>>>>> 15633fed
-    ) -> None:
+        collection_order = {},
+        reference_objects = set(),
+        version_triple = (0, 0, 0),
+    ):
         # Keyword argument parameters in the call below is more robust.
         # Since things change around, robustness is good.
         super().__init__(
