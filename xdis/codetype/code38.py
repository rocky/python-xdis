# (C) Copyright 2020-2021 by Rocky Bernstein
#
#  This program is free software; you can redistribute it and/or
#  modify it under the terms of the GNU General Public License
#  as published by the Free Software Foundation; either version 2
#  of the License, or (at your option) any later version.
#
#  This program is distributed in the hope that it will be useful,
#  but WITHOUT ANY WARRANTY; without even the implied warranty of
#  MERCHANTABILITY or FITNESS FOR A PARTICULAR PURPOSE.  See the
#  GNU General Public License for more details.
#
#  You should have received a copy of the GNU General Public License
#  along with this program; if not, write to the Free Software
#  Foundation, Inc., 51 Franklin Street, Fifth Floor, Boston, MA  02110-1301, USA.

from xdis.version_info import PYTHON_VERSION_TRIPLE, version_tuple_to_str
from xdis.codetype.code30 import Code3, Code3FieldTypes
import types
from copy import deepcopy

# Note: order is the positional order. It is important to match this
# with the 3.8 order.
Code38FieldNames = """
        co_argcount
        co_posonlyargcount
        co_kwonlyargcount
        co_nlocals
        co_stacksize
        co_flags
        co_code
        co_consts
        co_names
        co_varnames
        co_filename
        co_name
        co_firstlineno
        co_lnotab
        co_freevars
        co_cellvars
"""

Code38FieldTypes = deepcopy(Code3FieldTypes)
Code38FieldTypes.update({
    "co_posonlyargcount": int,
})



class Code38(Code3):
    """Class for a Python 3.8+ code object used when a Python interpreter less than 3.8 is
    working on Python3 bytecode. It also functions as an object that can be used
    to build or write a Python3 code object, since we allow mutable structures.

    When done mutating, call method to_native().

    For convenience in generating code objects, fields like
    `co_consts`, co_names which are (immutable) tuples in the end-result can be stored
    instead as (mutable) lists. Likewise the line number table `co_lnotab`
    can be stored as a simple list of offset, line_number tuples.
    """

    def __init__(
        self,
        co_argcount,
        co_posonlyargcount,
        co_kwonlyargcount,
        co_nlocals,
        co_stacksize,
        co_flags,
        co_code,
        co_consts,
        co_names,
        co_varnames,
        co_filename,
        co_name,
        co_firstlineno,
        co_lnotab,
        co_freevars,
        co_cellvars,
    ):
        super(Code38, self).__init__(
            co_argcount,
            co_kwonlyargcount,
            co_nlocals,
            co_stacksize,
            co_flags,
            co_code,
            co_consts,
            co_names,
            co_varnames,
            co_filename,
            co_name,
            co_firstlineno,
            co_lnotab,
            co_freevars,
            co_cellvars,
        )
        self.co_posonlyargcount = co_posonlyargcount
        self.fieldtypes = Code38FieldTypes
        if type(self) == Code38:
            self.check()

    def to_native(self):
<<<<<<< HEAD
        raise TypeError(
            "Python Interpreter needs to be in 3.8 or greater; is %s"
            % ".".join([str(v) for v in PYTHON_VERSION_TRIPLE])
=======
        if not (PYTHON_VERSION_TRIPLE >= (3, 8)):
            raise TypeError(
                "Python Interpreter needs to be in 3.8 or greater; is %s"
                % version_tuple_to_str()
            )

        code = deepcopy(self)
        code.freeze()
        try:
            code.check()
        except AssertionError as e:
            raise TypeError(e)

        return types.CodeType(
            code.co_argcount,
            code.co_posonlyargcount,
            code.co_kwonlyargcount,
            code.co_nlocals,
            code.co_stacksize,
            code.co_flags,
            code.co_code,
            code.co_consts,
            code.co_names,
            code.co_varnames,
            code.co_filename,
            code.co_name,
            code.co_firstlineno,
            code.co_lnotab,
            code.co_freevars,
            code.co_cellvars,
>>>>>>> 80ad79c9
        )<|MERGE_RESOLUTION|>--- conflicted
+++ resolved
@@ -14,9 +14,8 @@
 #  along with this program; if not, write to the Free Software
 #  Foundation, Inc., 51 Franklin Street, Fifth Floor, Boston, MA  02110-1301, USA.
 
-from xdis.version_info import PYTHON_VERSION_TRIPLE, version_tuple_to_str
+from xdis.version_info import version_tuple_to_str
 from xdis.codetype.code30 import Code3, Code3FieldTypes
-import types
 from copy import deepcopy
 
 # Note: order is the positional order. It is important to match this
@@ -102,40 +101,7 @@
             self.check()
 
     def to_native(self):
-<<<<<<< HEAD
         raise TypeError(
             "Python Interpreter needs to be in 3.8 or greater; is %s"
-            % ".".join([str(v) for v in PYTHON_VERSION_TRIPLE])
-=======
-        if not (PYTHON_VERSION_TRIPLE >= (3, 8)):
-            raise TypeError(
-                "Python Interpreter needs to be in 3.8 or greater; is %s"
-                % version_tuple_to_str()
-            )
-
-        code = deepcopy(self)
-        code.freeze()
-        try:
-            code.check()
-        except AssertionError as e:
-            raise TypeError(e)
-
-        return types.CodeType(
-            code.co_argcount,
-            code.co_posonlyargcount,
-            code.co_kwonlyargcount,
-            code.co_nlocals,
-            code.co_stacksize,
-            code.co_flags,
-            code.co_code,
-            code.co_consts,
-            code.co_names,
-            code.co_varnames,
-            code.co_filename,
-            code.co_name,
-            code.co_firstlineno,
-            code.co_lnotab,
-            code.co_freevars,
-            code.co_cellvars,
->>>>>>> 80ad79c9
+            % version_tuple_to_str()
         )