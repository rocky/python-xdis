--- conflicted
+++ resolved
@@ -1,4 +1,4 @@
-# (C) Copyright 2020-2021 by Rocky Bernstein
+# (C) Copyright 2020-2021, 2023 by Rocky Bernstein
 #
 #  This program is free software; you can redistribute it and/or
 #  modify it under the terms of the GNU General Public License
@@ -14,12 +14,8 @@
 #  along with this program; if not, write to the Free Software
 #  Foundation, Inc., 51 Franklin Street, Fifth Floor, Boston, MA  02110-1301, USA.
 
-<<<<<<< HEAD
 from xdis.version_info import version_tuple_to_str
 from xdis.codetype.code30 import Code3, Code3FieldTypes
-=======
-import types
->>>>>>> bf2eaddf
 from copy import deepcopy
 
 from xdis.codetype.code30 import Code3, Code3FieldTypes
