--- conflicted
+++ resolved
@@ -1,4 +1,4 @@
-# (C) Copyright 2020-2021 by Rocky Bernstein
+# (C) Copyright 2020-2021, 2023 by Rocky Bernstein
 #
 #  This program is free software; you can redistribute it and/or
 #  modify it under the terms of the GNU General Public License
@@ -16,13 +16,8 @@
 
 __docformat__ = "restructuredtext"
 
-<<<<<<< HEAD
 from xdis.namedtuple24 import namedtuple
-=======
-import types
-from collections import namedtuple
-
->>>>>>> bf2eaddf
+
 from xdis.codetype.base import *
 from xdis.codetype.code13 import *
 from xdis.codetype.code15 import *
