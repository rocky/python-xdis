# (C) Copyright 2020-2021, 2023 by Rocky Bernstein
#
#  This program is free software; you can redistribute it and/or
#  modify it under the terms of the GNU General Public License
#  as published by the Free Software Foundation; either version 2
#  of the License, or (at your option) any later version.
#
#  This program is distributed in the hope that it will be useful,
#  but WITHOUT ANY WARRANTY; without even the implied warranty of
#  MERCHANTABILITY or FITNESS FOR A PARTICULAR PURPOSE.  See the
#  GNU General Public License for more details.
#
#  You should have received a copy of the GNU General Public License
#  along with this program; if not, write to the Free Software
#  Foundation, Inc., 51 Franklin Street, Fifth Floor, Boston, MA  02110-1301, USA.

__docformat__ = "restructuredtext"

import types
from collections import namedtuple
<<<<<<< HEAD

from xdis.codetype.base import *
from xdis.codetype.code13 import *
from xdis.codetype.code15 import *
from xdis.codetype.code20 import *
from xdis.codetype.code30 import *
from xdis.codetype.code38 import *
from xdis.codetype.code311 import *

=======

from xdis.codetype.base import CodeBase
from xdis.codetype.code13 import Code13
from xdis.codetype.code15 import Code15
from xdis.codetype.code20 import Code2
from xdis.codetype.code30 import Code3
from xdis.codetype.code38 import Code38, Code38FieldNames
from xdis.codetype.code311 import Code311
>>>>>>> 28caa3cc
from xdis.version_info import PYTHON_VERSION_TRIPLE


def codeType2Portable(code, version_tuple=PYTHON_VERSION_TRIPLE):
    """Converts a native types.CodeType code object into a the
    corresponding more flexible xdis Code type,.
    """
    if isinstance(code, CodeBase):
        return code
    if not (isinstance(code, types.CodeType) or isinstance(code, CodeTypeUnion)):
        raise TypeError(
            "parameter expected to be a types.CodeType type; is %s instead" % type(code)
        )
    if version_tuple >= (3, 0):
        if version_tuple < (3, 8):
            return Code3(
                code.co_argcount,
                code.co_kwonlyargcount,
                code.co_nlocals,
                code.co_stacksize,
                code.co_flags,
                code.co_code,
                code.co_consts,
                code.co_names,
                code.co_varnames,
                code.co_filename,
                code.co_name,
                code.co_firstlineno,
                code.co_lnotab,
                code.co_freevars,
                code.co_cellvars,
            )
        elif version_tuple < (3, 11):
            return Code38(
                code.co_argcount,
                code.co_posonlyargcount,  # Not in < 3.8
                code.co_kwonlyargcount,
                code.co_nlocals,
                code.co_stacksize,
                code.co_flags,
                code.co_code,
                code.co_consts,
                code.co_names,
                code.co_varnames,
                code.co_filename,
                code.co_name,
                code.co_firstlineno,
                code.co_lnotab,
                code.co_freevars,
                code.co_cellvars,
            )
        else:  # version tuple >= 3, 11
            return Code311(
                code.co_argcount,
                code.co_posonlyargcount,  # Not in < 3.8
                code.co_kwonlyargcount,
                code.co_nlocals,
                code.co_stacksize,
                code.co_flags,
                code.co_code,
                code.co_consts,
                code.co_names,
                code.co_varnames,
                code.co_filename,
                code.co_name,
                code.co_qualname,
                code.co_firstlineno,
                code.co_lnotab,
                code.co_exceptiontable,
                code.co_freevars,
                code.co_cellvars,
            )
    elif version_tuple > (2, 0):
        # 2.0 .. 2.7
        return Code2(
            code.co_argcount,
            code.co_nlocals,
            code.co_stacksize,
            code.co_flags,
            code.co_code,
            code.co_consts,
            code.co_names,
            code.co_varnames,
            code.co_filename,
            code.co_name,
            code.co_firstlineno,
            code.co_lnotab,
            code.co_freevars,  # not in 1.x
            code.co_cellvars,  # not in 1.x
        )
    else:
        # 1.0 .. 1.5
        if version_tuple < (1, 5):
            # 1.0 .. 1.3
            return Code13(
                code.co_argcount,
                code.co_nlocals,
                code.co_flags,
                code.co_code,
                code.co_consts,
                code.co_names,
                code.co_varnames,
                code.co_filename,
                code.co_name,
            )
        else:
            return Code15(
                code.co_argcount,
                code.co_nlocals,
                code.co_stacksize,  # not in 1.0..1.4
                code.co_flags,
                code.co_code,
                code.co_consts,
                code.co_names,
                code.co_varnames,
                code.co_filename,
                code.co_name,
                code.co_firstlineno,  # Not in 1.0..1.4
                code.co_lnotab,  # Not in 1.0..1.4
            )


def portableCodeType(version_tuple=PYTHON_VERSION_TRIPLE):
    """
    Return the portable CodeType version for the supplied Python release version.
    `version` is a floating-point number, like 2.7, or 3.9. If no version
    number is supplied we'll use the current interpreter version.
    """
    if version_tuple >= (3, 0):
        if version_tuple < (3, 8):
            # 3.0 .. 3.7
            return Code3
        elif version_tuple < (3, 11):
            # 3.8 ... 3.10
            return Code38
        else:
            # 3.11 ...
            return Code311
    elif version_tuple > (2, 0):
        # 2.0 .. 2.7
        return Code2
    else:
        # 1.0 .. 1.5
        if version_tuple <= (1, 3):
            return Code13
        else:
            return Code15


# In contrast to Code3, Code2, etc. you can use CodeTypeUnint for building
# an incomplete code type, which might be converted to another code type
# later.
CodeTypeUnionFields = Code38FieldNames.split()
CodeTypeUnion = namedtuple("CodeTypeUnion", CodeTypeUnionFields)


# Note: default values of `None` indicate a required parameter.
# default values of -1, (None,) or "" indicate an unsupplied parameter.
def to_portable(
    co_argcount,
    co_posonlyargcount=-1,  # 3.8+
    co_kwonlyargcount=-1,  # 3.0+
    co_nlocals=None,
    co_stacksize=-1,  # 1.5+
    co_flags=None,
    co_code=None,  # 3.0+ this type changes from <str> to <bytes>
    co_consts=None,
    co_names=None,
    co_varnames=None,
    co_filename=None,
    co_name=None,
    co_firstlineno=-1,
    co_lnotab="",  # 1.5+; 3.0+ this type changes from <str> to <bytes>
    co_freevars=(None,),  # 2.0+
    co_cellvars=(None,),  # 2.0+
    version_triple=PYTHON_VERSION_TRIPLE,
):
    code = CodeTypeUnion(
        co_argcount,
        co_posonlyargcount,
        co_kwonlyargcount,
        co_nlocals,
        co_stacksize,
        co_flags,
        co_code,
        co_consts,
        co_names,
        co_varnames,
        co_filename,
        co_name,
        co_firstlineno,
        co_lnotab,
        co_freevars,
        co_cellvars,
    )
    return codeType2Portable(code, version_triple)


if __name__ == "__main__":
    x = codeType2Portable(to_portable.__code__)
    print(x)<|MERGE_RESOLUTION|>--- conflicted
+++ resolved
@@ -18,17 +18,6 @@
 
 import types
 from collections import namedtuple
-<<<<<<< HEAD
-
-from xdis.codetype.base import *
-from xdis.codetype.code13 import *
-from xdis.codetype.code15 import *
-from xdis.codetype.code20 import *
-from xdis.codetype.code30 import *
-from xdis.codetype.code38 import *
-from xdis.codetype.code311 import *
-
-=======
 
 from xdis.codetype.base import CodeBase
 from xdis.codetype.code13 import Code13
@@ -37,7 +26,6 @@
 from xdis.codetype.code30 import Code3
 from xdis.codetype.code38 import Code38, Code38FieldNames
 from xdis.codetype.code311 import Code311
->>>>>>> 28caa3cc
 from xdis.version_info import PYTHON_VERSION_TRIPLE
 
 
