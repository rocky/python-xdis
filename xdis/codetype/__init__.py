# (C) Copyright 2020-2021, 2023-2025 by Rocky Bernstein
#
#  This program is free software; you can redistribute it and/or
#  modify it under the terms of the GNU General Public License
#  as published by the Free Software Foundation; either version 2
#  of the License, or (at your option) any later version.
#
#  This program is distributed in the hope that it will be useful,
#  but WITHOUT ANY WARRANTY; without even the implied warranty of
#  MERCHANTABILITY or FITNESS FOR A PARTICULAR PURPOSE.  See the
#  GNU General Public License for more details.
#
#  You should have received a copy of the GNU General Public License
#  along with this program; if not, write to the Free Software
#  Foundation, Inc., 51 Franklin Street, Fifth Floor, Boston, MA  02110-1301, USA.

import types
from collections import namedtuple

from xdis.codetype.base import CodeBase
from xdis.codetype.code13 import Code13
from xdis.codetype.code15 import Code15
from xdis.codetype.code20 import Code2
from xdis.codetype.code30 import Code3
from xdis.codetype.code38 import Code38
from xdis.codetype.code310 import Code310
from xdis.codetype.code311 import Code311, Code311FieldNames
from xdis.version_info import IS_PYPY, PYTHON_VERSION_TRIPLE

__docformat__ = "restructuredtext"

def codeType2Portable(code, version_triple=PYTHON_VERSION_TRIPLE):
    """Converts a native types.CodeType code object into a
    corresponding more flexible xdis Code type.
    """
    if isinstance(code, CodeBase):
        return code
    if not (isinstance(code, types.CodeType) or isinstance(code, CodeTypeUnion)):
        raise TypeError(
            "parameter expected to be a types.CodeType type; is %s instead" % type(code)
        )
    line_table_field = "co_lnotab" if hasattr(code, "co_lnotab") else "co_linetable"
    line_table = getattr(code, line_table_field)
    if version_triple >= (3, 0):
        if version_triple < (3, 8):
            return Code3(
                code.co_argcount,
                code.co_kwonlyargcount,
                code.co_nlocals,
                code.co_stacksize,
                code.co_flags,
                code.co_code,
                code.co_consts,
                code.co_names,
                code.co_varnames,
                code.co_filename,
                code.co_name,
                code.co_firstlineno,
                line_table,
                code.co_freevars,
                code.co_cellvars,

                # THINK ABOUT: If collection_order isn't defined, i.e. native code
                # type, should we try to extract it?
                code.collection_order if hasattr(code, "collection_order") else {},
                code.reference_objects if hasattr(code, "reference_objects") else set(),
                version_triple=version_triple,
            )
        elif version_triple < (3, 10):
            return Code38(
                co_argcount=code.co_argcount,
                co_posonlyargcount=code.co_posonlyargcount,
                co_kwonlyargcount=code.co_kwonlyargcount,
                co_nlocals=code.co_nlocals,
                co_stacksize=code.co_stacksize,
                co_flags=code.co_flags,
                co_code=code.co_code,
                co_consts=code.co_consts,
                co_names=code.co_names,
                co_varnames=code.co_varnames,
                co_freevars=code.co_freevars,
                co_cellvars=code.co_cellvars,
                co_filename=code.co_filename,
                co_name=code.co_name,
                co_firstlineno=code.co_firstlineno,
                co_lnotab=line_table,
                version_triple=version_triple,
            )
        elif version_triple[:2] == (3, 10) or IS_PYPY and version_triple[:2] == (3, 11):
            return Code310(
                co_argcount=code.co_argcount,
                co_posonlyargcount=code.co_posonlyargcount,
                co_kwonlyargcount=code.co_kwonlyargcount,
                co_nlocals=code.co_nlocals,
                co_stacksize=code.co_stacksize,
                co_flags=code.co_flags,
                co_code=code.co_code,
                co_consts=code.co_consts,
                co_names=code.co_names,
                co_varnames=code.co_varnames,
                co_freevars=code.co_freevars,
                co_cellvars=code.co_cellvars,
                co_filename=code.co_filename,
                co_name=code.co_name,
                co_firstlineno=code.co_firstlineno,
                co_linetable=line_table,
                version_triple=version_triple,
            )
        elif version_triple[:2] >= (3, 11):
            return Code311(
                co_argcount=code.co_argcount,
                co_posonlyargcount=code.co_posonlyargcount,
                co_kwonlyargcount=code.co_kwonlyargcount,
                co_nlocals=code.co_nlocals,
                co_stacksize=code.co_stacksize,
                co_flags=code.co_flags,
                co_consts=code.co_consts,
                co_code=code.co_code,
                co_names=code.co_names,
                co_varnames=code.co_varnames,
                co_freevars=code.co_freevars,
                co_cellvars=code.co_cellvars,
                co_filename=code.co_filename,
                co_name=code.co_name,
                co_qualname=code.co_qualname,
                co_firstlineno=code.co_firstlineno,
                co_linetable=line_table,
                co_exceptiontable=code.co_exceptiontable,
                version_triple=version_triple,
            )
    elif version_triple > (2, 0):
        # 2.0 .. 2.7
        return Code2(
            co_argcount=code.co_argcount,
            co_nlocals=code.co_nlocals,
            co_stacksize=code.co_stacksize,
            co_flags=code.co_flags,
            co_code=code.co_code,
            co_consts=code.co_consts,
            co_names=code.co_names,
            co_varnames=code.co_varnames,
            co_filename=code.co_filename,
            co_name=code.co_name,
            co_firstlineno=code.co_firstlineno,
            co_lnotab=line_table,
            co_freevars=code.co_freevars,  # not in 1.x
            co_cellvars=code.co_cellvars,  # not in 1.x

            # THINK ABOUT: If collection_order isn't defined, i.e. native code
            # type, should we try to extract it?
            collection_order=code.collection_order if hasattr(code, "collection_order") else {},
            reference_objects=code.reference_objects if hasattr(code, "reference_objects") else set(),
            version_triple=version_triple,

        )
    else:
        # 1.0 .. 1.5
        if version_triple < (1, 5):
            # 1.0 .. 1.3
            return Code13(
                code.co_argcount,
                code.co_nlocals,
                code.co_flags,
                code.co_code,
                code.co_consts,
                code.co_names,
                code.co_varnames,
                code.co_filename,
                code.co_name,
            )
        else:
            return Code15(
                code.co_argcount,
                code.co_nlocals,
                code.co_stacksize,  # not in 1.0..1.4
                code.co_flags,
                code.co_code,
                code.co_consts,
                code.co_names,
                code.co_varnames,
                code.co_filename,
                code.co_name,
                code.co_firstlineno,  # Not in 1.0..1.4
                line_table,  # Not in 1.0..1.4
            )


def portableCodeType(version_triple=PYTHON_VERSION_TRIPLE):
    """
    Return the portable CodeType version for the supplied Python release version.
    `version` is a floating-point number, like 2.7, or 3.9. If no version
    number is supplied we'll use the current interpreter version.
    """
    if version_triple >= (3, 0):
        if version_triple < (3, 8):
            # 3.0 .. 3.7
            return Code3
        elif version_triple < (3, 10):
            # 3.8 ... 3.9
            return Code38
        elif version_triple[:2] == (3, 10) or IS_PYPY and version_triple[:2] == (3, 11):
            # 3.10
            return Code310
        elif version_triple[:2] >= (3, 11):
            # 3.11 ...
            return Code311
    elif version_triple > (2, 0):
        # 2.0 .. 2.7
        return Code2
    else:
        # 1.0 .. 1.5
        if version_triple <= (1, 3):
            return Code13
        else:
            return Code15


# In contrast to Code3, Code2, etc. you can use CodeTypeUnint for building
# an incomplete code type, which might be converted to another code type
# later.
CodeTypeUnionFields = tuple(Code311FieldNames.split() + ["collection_order", "reference_objects", "version_triple"])
CodeTypeUnion = namedtuple("CodeTypeUnion", CodeTypeUnionFields)


# Note: default values of `None` indicate a required parameter.
# default values of -1, (None,) or "" indicate an unsupplied parameter.
def to_portable(
<<<<<<< HEAD
    co_argcount,
    co_posonlyargcount=-1,  # 3.8 .. 3.10
    co_kwonlyargcount=-1,  # 3.0+
    co_nlocals=None,
    co_stacksize=-1,  # 1.5+
    co_flags=None,
    co_code=None,  # 3.0+ this type changes from <str> to <bytes>
    co_consts=None,
    co_names=None,
    co_varnames=None,
    co_filename=None,
    co_name=None,
    co_qualname=None,
=======
    co_argcount: int,
    co_posonlyargcount=-1,  # 3.8 .. 3.10
    co_kwonlyargcount=-1,  # 3.0+
    co_nlocals=0,
    co_stacksize: Optional[int] = -1,  # 1.5+
    co_flags=0,
    co_code="",  # 3.0+ this type changes from <str> to <bytes>
    co_consts=tuple(),
    co_names=tuple(),
    co_varnames=tuple(),
    co_filename: str="??",
    co_name: str="??",
    co_qualname: str="??",
>>>>>>> 15633fed
    co_firstlineno: int=-1,
    co_lnotab: str="",  # 1.5+; 3.0+ this type changes from <str> to <bytes>
    # In 3.11 it is different
    co_freevars=tuple(),  # 2.0+
    co_cellvars=tuple(),  # 2.0+
    co_exceptiontable=None,  # 3.11+
    version_triple=PYTHON_VERSION_TRIPLE,
<<<<<<< HEAD
    collection_order: dict = {},
    reference_objects = set(),
=======
    collection_order={},
    reference_objects=set(),
>>>>>>> 15633fed
):
    code = CodeTypeUnion(
        co_argcount=co_argcount,
        co_posonlyargcount=co_posonlyargcount,
        co_kwonlyargcount=co_kwonlyargcount,
        co_nlocals=co_nlocals,
        co_stacksize=co_stacksize,
        co_flags=co_flags,
        co_code=co_code,
        co_consts=co_consts,
        co_names=co_names,
        co_varnames=co_varnames,
        co_filename=co_filename,
        co_name=co_name,
        co_qualname=co_name if co_qualname is None else co_qualname,
        co_firstlineno=co_firstlineno,
        co_linetable=co_lnotab,
        co_freevars=co_freevars,
        co_cellvars=co_cellvars,
        co_exceptiontable=co_exceptiontable,
        collection_order=collection_order,
        reference_objects=reference_objects,
        version_triple=version_triple,
    )
    return codeType2Portable(code, version_triple)


if __name__ == "__main__":
    x = codeType2Portable(to_portable.__code__)
    print(x)<|MERGE_RESOLUTION|>--- conflicted
+++ resolved
@@ -225,35 +225,19 @@
 # Note: default values of `None` indicate a required parameter.
 # default values of -1, (None,) or "" indicate an unsupplied parameter.
 def to_portable(
-<<<<<<< HEAD
-    co_argcount,
+    co_argcount=-1,
     co_posonlyargcount=-1,  # 3.8 .. 3.10
     co_kwonlyargcount=-1,  # 3.0+
     co_nlocals=None,
     co_stacksize=-1,  # 1.5+
-    co_flags=None,
-    co_code=None,  # 3.0+ this type changes from <str> to <bytes>
-    co_consts=None,
-    co_names=None,
-    co_varnames=None,
-    co_filename=None,
-    co_name=None,
-    co_qualname=None,
-=======
-    co_argcount: int,
-    co_posonlyargcount=-1,  # 3.8 .. 3.10
-    co_kwonlyargcount=-1,  # 3.0+
-    co_nlocals=0,
-    co_stacksize: Optional[int] = -1,  # 1.5+
     co_flags=0,
     co_code="",  # 3.0+ this type changes from <str> to <bytes>
     co_consts=tuple(),
     co_names=tuple(),
     co_varnames=tuple(),
-    co_filename: str="??",
-    co_name: str="??",
-    co_qualname: str="??",
->>>>>>> 15633fed
+    co_filename="??",
+    co_name=None,
+    co_qualname="??",
     co_firstlineno: int=-1,
     co_lnotab: str="",  # 1.5+; 3.0+ this type changes from <str> to <bytes>
     # In 3.11 it is different
@@ -261,13 +245,8 @@
     co_cellvars=tuple(),  # 2.0+
     co_exceptiontable=None,  # 3.11+
     version_triple=PYTHON_VERSION_TRIPLE,
-<<<<<<< HEAD
     collection_order: dict = {},
     reference_objects = set(),
-=======
-    collection_order={},
-    reference_objects=set(),
->>>>>>> 15633fed
 ):
     code = CodeTypeUnion(
         co_argcount=co_argcount,
