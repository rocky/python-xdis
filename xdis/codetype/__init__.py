# (C) Copyright 2020-2021 by Rocky Bernstein
#
#  This program is free software; you can redistribute it and/or
#  modify it under the terms of the GNU General Public License
#  as published by the Free Software Foundation; either version 2
#  of the License, or (at your option) any later version.
#
#  This program is distributed in the hope that it will be useful,
#  but WITHOUT ANY WARRANTY; without even the implied warranty of
#  MERCHANTABILITY or FITNESS FOR A PARTICULAR PURPOSE.  See the
#  GNU General Public License for more details.
#
#  You should have received a copy of the GNU General Public License
#  along with this program; if not, write to the Free Software
#  Foundation, Inc., 51 Franklin Street, Fifth Floor, Boston, MA  02110-1301, USA.

__docformat__ = "restructuredtext"

import types
from collections import namedtuple

from xdis.codetype.base import *
from xdis.codetype.code13 import *
from xdis.codetype.code15 import *
from xdis.codetype.code20 import *
from xdis.codetype.code30 import *
from xdis.codetype.code38 import *
<<<<<<< HEAD
=======
from xdis.codetype.code311 import *

import types
>>>>>>> 489e1a61
from xdis.version_info import PYTHON_VERSION_TRIPLE


def codeType2Portable(code, version_tuple=PYTHON_VERSION_TRIPLE):
    """Converts a native types.CodeType code object into a the
    corresponding more flexible xdis Code type,.
    """
    if isinstance(code, CodeBase):
        return code
    if not (isinstance(code, types.CodeType) or isinstance(code, CodeTypeUnion)):
        raise TypeError(
            "parameter expected to be a types.CodeType type; is %s instead" % type(code)
        )
    if version_tuple >= (3, 0):
        if version_tuple < (3, 8):
            return Code3(
                code.co_argcount,
                code.co_kwonlyargcount,
                code.co_nlocals,
                code.co_stacksize,
                code.co_flags,
                code.co_code,
                code.co_consts,
                code.co_names,
                code.co_varnames,
                code.co_filename,
                code.co_name,
                code.co_firstlineno,
                code.co_lnotab,
                code.co_freevars,
                code.co_cellvars,
            )
        elif version_tuple < (3, 11):
            return Code38(
                code.co_argcount,
                code.co_posonlyargcount,  # Not in < 3.8
                code.co_kwonlyargcount,
                code.co_nlocals,
                code.co_stacksize,
                code.co_flags,
                code.co_code,
                code.co_consts,
                code.co_names,
                code.co_varnames,
                code.co_filename,
                code.co_name,
                code.co_firstlineno,
                code.co_lnotab,
                code.co_freevars,
                code.co_cellvars,
            )
        else:  # version tuple >= 3, 11
            return Code311(
                code.co_argcount,
                code.co_posonlyargcount,  # Not in < 3.8
                code.co_kwonlyargcount,
                code.co_nlocals,
                code.co_stacksize,
                code.co_flags,
                code.co_code,
                code.co_consts,
                code.co_names,
                code.co_varnames,
                code.co_filename,
                code.co_name,
                code.co_qualname,
                code.co_firstlineno,
                code.co_lnotab,
                code.co_exceptiontable,
                code.co_freevars,
                code.co_cellvars,
            )
    elif version_tuple > (2, 0):
        # 2.0 .. 2.7
        return Code2(
            code.co_argcount,
            code.co_nlocals,
            code.co_stacksize,
            code.co_flags,
            code.co_code,
            code.co_consts,
            code.co_names,
            code.co_varnames,
            code.co_filename,
            code.co_name,
            code.co_firstlineno,
            code.co_lnotab,
            code.co_freevars,  # not in 1.x
            code.co_cellvars,  # not in 1.x
        )
    else:
        # 1.0 .. 1.5
        if version_tuple < (1, 5):
            # 1.0 .. 1.3
            return Code13(
                code.co_argcount,
                code.co_nlocals,
                code.co_flags,
                code.co_code,
                code.co_consts,
                code.co_names,
                code.co_varnames,
                code.co_filename,
                code.co_name,
            )
        else:
            return Code15(
                code.co_argcount,
                code.co_nlocals,
                code.co_stacksize,  # not in 1.0..1.4
                code.co_flags,
                code.co_code,
                code.co_consts,
                code.co_names,
                code.co_varnames,
                code.co_filename,
                code.co_name,
                code.co_firstlineno,  # Not in 1.0..1.4
                code.co_lnotab,  # Not in 1.0..1.4
            )


def portableCodeType(version_tuple=PYTHON_VERSION_TRIPLE):
    """
    Return the portable CodeType version for the supplied Python release version.
    `version` is a floating-point number, like 2.7, or 3.9. If no version
    number is supplied we'll use the current interpreter version.
    """
    if version_tuple >= (3, 0):
        if version_tuple < (3, 8):
            # 3.0 .. 3.7
            return Code3
        elif version_tuple < (3, 11):
            # 3.8 ... 3.10
            return Code38
        else:
            # 3.11 ...
            return Code311
    elif version_tuple > (2, 0):
        # 2.0 .. 2.7
        return Code2
    else:
        # 1.0 .. 1.5
        if version_tuple <= (1, 3):
            return Code13
        else:
            return Code15
    raise RuntimeError("Implementation bug: can't handle version %s" % version)


# In contrast to Code3, Code2, etc. you can use CodeTypeUnint for building
# an incomplete code type, which might be converted to another code type
# later.
CodeTypeUnionFields = Code38FieldNames.split()
CodeTypeUnion = namedtuple("CodeTypeUnion", CodeTypeUnionFields)


# Note: default values of `None` indicate a required parameter.
# default values of -1, (None,) or "" indicate an unsupplied parameter.
def to_portable(
    co_argcount,
    co_posonlyargcount=-1,  # 3.8+
    co_kwonlyargcount=-1,  # 3.0+
    co_nlocals=None,
    co_stacksize=-1,  # 1.5+
    co_flags=None,
    co_code=None,  # 3.0+ this type changes from <str> to <bytes>
    co_consts=None,
    co_names=None,
    co_varnames=None,
    co_filename=None,
    co_name=None,
    co_firstlineno=-1,
    co_lnotab="",  # 1.5+; 3.0+ this type changes from <str> to <bytes>
    co_freevars=(None, ),  # 2.0+
    co_cellvars=(None, ),  # 2.0+
    version_triple=PYTHON_VERSION_TRIPLE,
):
    code = CodeTypeUnion(
        co_argcount,
        co_posonlyargcount,
        co_kwonlyargcount,
        co_nlocals,
        co_stacksize,
        co_flags,
        co_code,
        co_consts,
        co_names,
        co_varnames,
        co_filename,
        co_name,
        co_firstlineno,
        co_lnotab,
        co_freevars,
        co_cellvars,
    )
    return codeType2Portable(code, version_triple)


if __name__ == "__main__":
    x = codeType2Portable(to_portable.__code__)
    print(x)<|MERGE_RESOLUTION|>--- conflicted
+++ resolved
@@ -25,12 +25,8 @@
 from xdis.codetype.code20 import *
 from xdis.codetype.code30 import *
 from xdis.codetype.code38 import *
-<<<<<<< HEAD
-=======
 from xdis.codetype.code311 import *
 
-import types
->>>>>>> 489e1a61
 from xdis.version_info import PYTHON_VERSION_TRIPLE
 
 
