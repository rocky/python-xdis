--- conflicted
+++ resolved
@@ -46,9 +46,8 @@
         line_table_field = "co_linetable"
 
     line_table = getattr(code, line_table_field)
-<<<<<<< HEAD
-    if version_tuple >= (3, 0):
-        if version_tuple < (3, 8):
+    if version_triple >= (3, 0):
+        if version_triple < (3, 8):
             if hasattr(code, "collection_order"):
                 collection_order = code.collection_order
             else:
@@ -59,10 +58,6 @@
             else:
                 reference_objects = set()
 
-=======
-    if version_triple >= (3, 0):
-        if version_triple < (3, 8):
->>>>>>> cb2c3b5e
             return Code3(
                 code.co_argcount,
                 code.co_kwonlyargcount,
@@ -79,17 +74,9 @@
                 line_table,
                 code.co_freevars,
                 code.co_cellvars,
-<<<<<<< HEAD
-                collection_order = collection_order,
-                reference_objects = reference_objects
-=======
-
-                # THINK ABOUT: If collection_order isn't defined, i.e. native code
-                # type, should we try to extract it?
-                code.collection_order if hasattr(code, "collection_order") else {},
-                code.reference_objects if hasattr(code, "reference_objects") else set(),
+                collection_order=collection_order,
+                reference_objects=reference_objects
                 version_triple=version_triple,
->>>>>>> cb2c3b5e
             )
         elif version_triple < (3, 10):
             return Code38(
@@ -183,18 +170,9 @@
             co_lnotab=line_table,
             co_freevars=code.co_freevars,  # not in 1.x
             co_cellvars=code.co_cellvars,  # not in 1.x
-<<<<<<< HEAD
             collection_order = collection_order,
             reference_objects = reference_objects
-=======
-
-            # THINK ABOUT: If collection_order isn't defined, i.e. native code
-            # type, should we try to extract it?
-            collection_order=code.collection_order if hasattr(code, "collection_order") else {},
-            reference_objects=code.reference_objects if hasattr(code, "reference_objects") else set(),
             version_triple=version_triple,
-
->>>>>>> cb2c3b5e
         )
     else:
         # 1.0 .. 1.5
@@ -280,20 +258,8 @@
     co_varnames=tuple(),
     co_filename="??",
     co_name=None,
-<<<<<<< HEAD
-    co_qualname=None,
+    co_qualname="??",
     co_firstlineno=-1,
-    co_lnotab="",  # 1.5+; 3.0+ this type changes from <str> to <bytes>
-    # In 3.11 it is different
-    co_freevars=(None,),  # 2.0+
-    co_cellvars=(None,),  # 2.0+
-    co_exceptiontable=None,  # 3.11+
-    version_triple=PYTHON_VERSION_TRIPLE,
-    collection_order = {},
-    reference_objects = set(),
-=======
-    co_qualname="??",
-    co_firstlineno: int=-1,
     co_lnotab: str="",  # 1.5+; 3.0+ this type changes from <str> to <bytes>
     # In 3.11 it is different
     co_freevars=tuple(),  # 2.0+
@@ -302,7 +268,6 @@
     version_triple=PYTHON_VERSION_TRIPLE,
     collection_order={},
     reference_objects=set(),
->>>>>>> cb2c3b5e
 ):
     if co_qualname is None:
         co_qualname=co_name
