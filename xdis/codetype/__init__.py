--- conflicted
+++ resolved
@@ -52,6 +52,12 @@
                 collection_order = code.collection_order
             else:
                 collection_order = {}
+
+            if hasattr(code, "reference_objects"):
+                reference_objects = code.reference_objects
+            else:
+                reference_objects = set()
+
             return Code3(
                 code.co_argcount,
                 code.co_kwonlyargcount,
@@ -68,15 +74,8 @@
                 line_table,
                 code.co_freevars,
                 code.co_cellvars,
-
-                # THINK ABOUT: If collection_order isn't defined, i.e. native code
-                # type, should we try to extract it?
-<<<<<<< HEAD
                 collection_order = collection_order,
-=======
-                code.collection_order if hasattr(code, "collection_order") else {},
-                code.reference_objects if hasattr(code, "reference_objects") else set(),
->>>>>>> fddf8e9b
+                reference_objects = reference_objects
             )
         elif version_tuple < (3, 10):
             return Code38(
@@ -247,12 +246,8 @@
     co_cellvars=(None,),  # 2.0+
     co_exceptiontable=None,  # 3.11+
     version_triple=PYTHON_VERSION_TRIPLE,
-<<<<<<< HEAD
     collection_order = {},
-=======
-    collection_order: dict = {},
     reference_objects = set(),
->>>>>>> fddf8e9b
 ):
     if co_qualname is None:
         co_qualname=co_name
