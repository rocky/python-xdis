# (C) Copyright 2020-2021, 2023-2025 by Rocky Bernstein
#
#  This program is free software; you can redistribute it and/or
#  modify it under the terms of the GNU General Public License
#  as published by the Free Software Foundation; either version 2
#  of the License, or (at your option) any later version.
#
#  This program is distributed in the hope that it will be useful,
#  but WITHOUT ANY WARRANTY; without even the implied warranty of
#  MERCHANTABILITY or FITNESS FOR A PARTICULAR PURPOSE.  See the
#  GNU General Public License for more details.
#
#  You should have received a copy of the GNU General Public License
#  along with this program; if not, write to the Free Software
#  Foundation, Inc., 51 Franklin Street, Fifth Floor, Boston, MA  02110-1301, USA.

import types

from xdis.codetype.base import CodeBase
from xdis.codetype.code13 import Code13
from xdis.codetype.code15 import Code15
from xdis.codetype.code20 import Code2
from xdis.codetype.code30 import Code3
from xdis.codetype.code38 import Code38
from xdis.codetype.code310 import Code310
from xdis.codetype.code311 import Code311, Code311FieldNames
from xdis.namedtuple24 import namedtuple
from xdis.version_info import IS_PYPY, PYTHON_VERSION_TRIPLE

__docformat__ = "restructuredtext"


def codeType2Portable(code, version_triple=PYTHON_VERSION_TRIPLE):
    """Converts a native types.CodeType code object into a
    corresponding more flexible xdis Code type.
    """
    if isinstance(code, CodeBase):
        return code
    if not (isinstance(code, types.CodeType) or isinstance(code, CodeTypeUnion)):
        raise TypeError(
            "parameter expected to be a types.CodeType type; is %s instead" % type(code)
        )
<<<<<<< HEAD

    if hasattr(code, "co_lnotab"):
        line_table_field = "co_lnotab"
    else:
        line_table_field = "co_linetable"

    line_table = getattr(code, line_table_field)
=======
>>>>>>> 025ad3df
    if version_triple >= (3, 0):
        if version_triple < (3, 8):
            if hasattr(code, "collection_order"):
                collection_order = code.collection_order
            else:
                collection_order = {}

            if hasattr(code, "reference_objects"):
                reference_objects = code.reference_objects
            else:
                reference_objects = set()

            return Code3(
                code.co_argcount,
                code.co_kwonlyargcount,
                code.co_nlocals,
                code.co_stacksize,
                code.co_flags,
                code.co_code,
                code.co_consts,
                code.co_names,
                code.co_varnames,
                code.co_filename,
                code.co_name,
                code.co_firstlineno,
                code.co_lnotab,
                code.co_freevars,
                code.co_cellvars,
<<<<<<< HEAD
                collection_order=collection_order,
                reference_objects=reference_objects,
=======
                # THINK ABOUT: If collection_order isn't defined, i.e. native code
                # type, should we try to extract it?
                code.collection_order if hasattr(code, "collection_order") else {},
                code.reference_objects if hasattr(code, "reference_objects") else set(),
>>>>>>> 025ad3df
                version_triple=version_triple,
            )
        elif version_triple < (3, 10):
            return Code38(
                co_argcount=code.co_argcount,
                co_posonlyargcount=code.co_posonlyargcount,
                co_kwonlyargcount=code.co_kwonlyargcount,
                co_nlocals=code.co_nlocals,
                co_stacksize=code.co_stacksize,
                co_flags=code.co_flags,
                co_code=code.co_code,
                co_consts=code.co_consts,
                co_names=code.co_names,
                co_varnames=code.co_varnames,
                co_freevars=code.co_freevars,
                co_cellvars=code.co_cellvars,
                co_filename=code.co_filename,
                co_name=code.co_name,
                co_firstlineno=code.co_firstlineno,
                co_lnotab=code.co_lnotab,
                version_triple=version_triple,
            )
        elif version_triple[:2] == (3, 10) or IS_PYPY and version_triple[:2] == (3, 11):
            return Code310(
                co_argcount=code.co_argcount,
                co_posonlyargcount=code.co_posonlyargcount,
                co_kwonlyargcount=code.co_kwonlyargcount,
                co_nlocals=code.co_nlocals,
                co_stacksize=code.co_stacksize,
                co_flags=code.co_flags,
                co_code=code.co_code,
                co_consts=code.co_consts,
                co_names=code.co_names,
                co_varnames=code.co_varnames,
                co_freevars=code.co_freevars,
                co_cellvars=code.co_cellvars,
                co_filename=code.co_filename,
                co_name=code.co_name,
                co_firstlineno=code.co_firstlineno,
                co_linetable=code.co_lnotab,
                version_triple=version_triple,
            )
        elif version_triple[:2] >= (3, 11):
            return Code311(
                co_argcount=code.co_argcount,
                co_posonlyargcount=code.co_posonlyargcount,
                co_kwonlyargcount=code.co_kwonlyargcount,
                co_nlocals=code.co_nlocals,
                co_stacksize=code.co_stacksize,
                co_flags=code.co_flags,
                co_consts=code.co_consts,
                co_code=code.co_code,
                co_names=code.co_names,
                co_varnames=code.co_varnames,
                co_freevars=code.co_freevars,
                co_cellvars=code.co_cellvars,
                co_filename=code.co_filename,
                co_name=code.co_name,
                co_qualname=code.co_qualname,
                co_firstlineno=code.co_firstlineno,
                co_linetable=code.co_lnotab,
                co_exceptiontable=code.co_exceptiontable,
                version_triple=version_triple,
            )
    elif version_triple > (2, 0):
        # 2.0 .. 2.7

        # THINK ABOUT: If collection_order isn't defined, i.e. native code
        # type, should we try to extract it?
        if hasattr(code, "collection_order"):
            collection_order = code.collection_order
        else:
            collection_order = {}

        if hasattr(code, "reference_objects"):
            reference_objects = code.reference_objects
        else:
            reference_objects = set()

        return Code2(
            co_argcount=code.co_argcount,
            co_nlocals=code.co_nlocals,
            co_stacksize=code.co_stacksize,
            co_flags=code.co_flags,
            co_code=code.co_code,
            co_consts=code.co_consts,
            co_names=code.co_names,
            co_varnames=code.co_varnames,
            co_filename=code.co_filename,
            co_name=code.co_name,
            co_firstlineno=code.co_firstlineno,
            co_lnotab=code.co_lnotab,
            co_freevars=code.co_freevars,  # not in 1.x
            co_cellvars=code.co_cellvars,  # not in 1.x
<<<<<<< HEAD
            collection_order = collection_order,
            reference_objects = reference_objects,
=======
            # THINK ABOUT: If collection_order isn't defined, i.e. native code
            # type, should we try to extract it?
            collection_order=(
                code.collection_order if hasattr(code, "collection_order") else {}
            ),
            reference_objects=(
                code.reference_objects if hasattr(code, "reference_objects") else set()
            ),
>>>>>>> 025ad3df
            version_triple=version_triple,
        )
    else:
        # 1.0 .. 1.5
        if version_triple < (1, 5):
            # 1.0 .. 1.3
            return Code13(
                code.co_argcount,
                code.co_nlocals,
                code.co_flags,
                code.co_code,
                code.co_consts,
                code.co_names,
                code.co_varnames,
                code.co_filename,
                code.co_name,
            )
        else:
            return Code15(
                code.co_argcount,
                code.co_nlocals,
                code.co_stacksize,  # not in 1.0..1.4
                code.co_flags,
                code.co_code,
                code.co_consts,
                code.co_names,
                code.co_varnames,
                code.co_filename,
                code.co_name,
                code.co_firstlineno,  # Not in 1.0..1.4
                code.co_lnotab,  # Not in 1.0..1.4
            )


def portableCodeType(version_triple=PYTHON_VERSION_TRIPLE):
    """
    Return the portable CodeType version for the supplied Python release version.
    `version` is a floating-point number, like 2.7, or 3.9. If no version
    number is supplied we'll use the current interpreter version.
    """
    if version_triple >= (3, 0):
        if version_triple < (3, 8):
            # 3.0 .. 3.7
            return Code3
        elif version_triple < (3, 10):
            # 3.8 ... 3.9
            return Code38
        elif version_triple[:2] == (3, 10) or IS_PYPY and version_triple[:2] == (3, 11):
            # 3.10
            return Code310
        elif version_triple[:2] >= (3, 11):
            # 3.11 ...
            return Code311
    elif version_triple > (2, 0):
        # 2.0 .. 2.7
        return Code2
    else:
        # 1.0 .. 1.5
        if version_triple <= (1, 3):
            return Code13
        else:
            return Code15


# In contrast to Code3, Code2, etc. you can use CodeTypeUnint for building
# an incomplete code type, which might be converted to another code type
# later.
CodeTypeUnionFields = tuple(
    Code311FieldNames.split()
    + ["collection_order", "reference_objects", "version_triple"]
)
CodeTypeUnion = namedtuple("CodeTypeUnion", CodeTypeUnionFields)


# Note: default values of `None` indicate a required parameter.
# default values of -1, (None,) or "" indicate an unsupplied parameter.
def to_portable(
    co_argcount=-1,
    co_posonlyargcount=-1,  # 3.8 .. 3.10
    co_kwonlyargcount=-1,  # 3.0+
    co_nlocals=0,
    co_stacksize=-1,  # 1.5+
    co_flags=0,
    co_code="",  # 3.0+ this type changes from <str> to <bytes>
    co_consts=tuple(),
    co_names=tuple(),
    co_varnames=tuple(),
    co_filename="??",
    co_name=None,
    co_qualname="??",
<<<<<<< HEAD
    co_firstlineno=-1,
    co_lnotab="",  # 1.5+; 3.0+ this type changes from <str> to <bytes>
=======
    co_firstlineno: int = -1,
    co_lnotab: str = "",  # 1.5+; 3.0+ this type changes from <str> to <bytes>
>>>>>>> 025ad3df
    # In 3.11 it is different
    co_freevars=tuple(),  # 2.0+
    co_cellvars=tuple(),  # 2.0+
    co_exceptiontable=None,  # 3.11+
    version_triple=PYTHON_VERSION_TRIPLE,
    collection_order={},
    reference_objects=set(),
):
    if co_qualname is None:
        co_qualname=co_name
    code = CodeTypeUnion(
        co_argcount=co_argcount,
        co_posonlyargcount=co_posonlyargcount,
        co_kwonlyargcount=co_kwonlyargcount,
        co_nlocals=co_nlocals,
        co_stacksize=co_stacksize,
        co_flags=co_flags,
        co_code=co_code,
        co_consts=co_consts,
        co_names=co_names,
        co_varnames=co_varnames,
        co_filename=co_filename,
        co_name=co_name,
        co_qualname=co_qualname,
        co_firstlineno=co_firstlineno,
        co_linetable=co_lnotab,
        co_lnotab=co_lnotab,
        co_freevars=co_freevars,
        co_cellvars=co_cellvars,
        co_exceptiontable=co_exceptiontable,
        collection_order=collection_order,
        reference_objects=reference_objects,
        version_triple=version_triple,
    )
    return codeType2Portable(code, version_triple)


if __name__ == "__main__":
    x = codeType2Portable(to_portable.func_code)
    print(x)<|MERGE_RESOLUTION|>--- conflicted
+++ resolved
@@ -40,16 +40,7 @@
         raise TypeError(
             "parameter expected to be a types.CodeType type; is %s instead" % type(code)
         )
-<<<<<<< HEAD
-
-    if hasattr(code, "co_lnotab"):
-        line_table_field = "co_lnotab"
-    else:
-        line_table_field = "co_linetable"
-
-    line_table = getattr(code, line_table_field)
-=======
->>>>>>> 025ad3df
+
     if version_triple >= (3, 0):
         if version_triple < (3, 8):
             if hasattr(code, "collection_order"):
@@ -78,15 +69,8 @@
                 code.co_lnotab,
                 code.co_freevars,
                 code.co_cellvars,
-<<<<<<< HEAD
                 collection_order=collection_order,
                 reference_objects=reference_objects,
-=======
-                # THINK ABOUT: If collection_order isn't defined, i.e. native code
-                # type, should we try to extract it?
-                code.collection_order if hasattr(code, "collection_order") else {},
-                code.reference_objects if hasattr(code, "reference_objects") else set(),
->>>>>>> 025ad3df
                 version_triple=version_triple,
             )
         elif version_triple < (3, 10):
@@ -181,19 +165,8 @@
             co_lnotab=code.co_lnotab,
             co_freevars=code.co_freevars,  # not in 1.x
             co_cellvars=code.co_cellvars,  # not in 1.x
-<<<<<<< HEAD
             collection_order = collection_order,
             reference_objects = reference_objects,
-=======
-            # THINK ABOUT: If collection_order isn't defined, i.e. native code
-            # type, should we try to extract it?
-            collection_order=(
-                code.collection_order if hasattr(code, "collection_order") else {}
-            ),
-            reference_objects=(
-                code.reference_objects if hasattr(code, "reference_objects") else set()
-            ),
->>>>>>> 025ad3df
             version_triple=version_triple,
         )
     else:
@@ -284,13 +257,8 @@
     co_filename="??",
     co_name=None,
     co_qualname="??",
-<<<<<<< HEAD
     co_firstlineno=-1,
     co_lnotab="",  # 1.5+; 3.0+ this type changes from <str> to <bytes>
-=======
-    co_firstlineno: int = -1,
-    co_lnotab: str = "",  # 1.5+; 3.0+ this type changes from <str> to <bytes>
->>>>>>> 025ad3df
     # In 3.11 it is different
     co_freevars=tuple(),  # 2.0+
     co_cellvars=tuple(),  # 2.0+
