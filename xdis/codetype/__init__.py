# (C) Copyright 2020-2021, 2023 by Rocky Bernstein
#
#  This program is free software; you can redistribute it and/or
#  modify it under the terms of the GNU General Public License
#  as published by the Free Software Foundation; either version 2
#  of the License, or (at your option) any later version.
#
#  This program is distributed in the hope that it will be useful,
#  but WITHOUT ANY WARRANTY; without even the implied warranty of
#  MERCHANTABILITY or FITNESS FOR A PARTICULAR PURPOSE.  See the
#  GNU General Public License for more details.
#
#  You should have received a copy of the GNU General Public License
#  along with this program; if not, write to the Free Software
#  Foundation, Inc., 51 Franklin Street, Fifth Floor, Boston, MA  02110-1301, USA.

__docformat__ = "restructuredtext"

import types
<<<<<<< HEAD

from xdis.namedtuple24 import namedtuple
=======
from collections import namedtuple
>>>>>>> d47e55cf

from xdis.codetype.base import CodeBase
from xdis.codetype.code13 import Code13
from xdis.codetype.code15 import Code15
from xdis.codetype.code20 import Code2
from xdis.codetype.code30 import Code3
from xdis.codetype.code38 import Code38
from xdis.codetype.code311 import Code311, Code311FieldNames
from xdis.version_info import PYTHON_VERSION_TRIPLE


def codeType2Portable(code, version_tuple=PYTHON_VERSION_TRIPLE):
    """Converts a native types.CodeType code object into a the
    corresponding more flexible xdis Code type,.
    """
    if isinstance(code, CodeBase):
        return code
    if not (isinstance(code, types.CodeType) or isinstance(code, CodeTypeUnion)):
        raise TypeError(
            "parameter expected to be a types.CodeType type; is %s instead" % type(code)
        )
    if version_tuple >= (3, 0):
        if version_tuple < (3, 8):
            return Code3(
                code.co_argcount,
                code.co_kwonlyargcount,
                code.co_nlocals,
                code.co_stacksize,
                code.co_flags,
                code.co_code,
                code.co_consts,
                code.co_names,
                code.co_varnames,
                code.co_filename,
                code.co_name,
                code.co_firstlineno,
                code.co_lnotab,
                code.co_freevars,
                code.co_cellvars,
            )
        elif version_tuple < (3, 11):
            return Code38(
                co_argcount = code.co_argcount,
                co_posonlyargcount = code.co_posonlyargcount,
                co_kwonlyargcount = code.co_kwonlyargcount,
                co_nlocals = code.co_nlocals,
                co_stacksize = code.co_stacksize,
                co_flags = code.co_flags,
                co_code = code.co_code,
                co_consts = code.co_consts,
                co_names = code.co_names,
                co_varnames = code.co_varnames,
                co_freevars = code.co_freevars,
                co_cellvars = code.co_cellvars,
                co_filename = code.co_filename,
                co_name = code.co_name,
                co_firstlineno = code.co_firstlineno,
                co_lnotab = code.co_lnotab,
            )
        else:  # version tuple >= 3, 11
            return Code311(
                co_argcount = code.co_argcount,
                co_posonlyargcount = code.co_posonlyargcount,
                co_kwonlyargcount = code.co_kwonlyargcount,
                co_nlocals = code.co_nlocals,
                co_stacksize = code.co_stacksize,
                co_flags = code.co_flags,
                co_consts = code.co_consts,
                co_code = code.co_code,
                co_names = code.co_names,
                co_varnames = code.co_varnames,
                co_freevars = code.co_freevars,
                co_cellvars = code.co_cellvars,
                co_filename = code.co_filename,
                co_name = code.co_name,
                co_qualname = code.co_qualname,
                co_firstlineno = code.co_firstlineno,
                co_linetable = code.co_lnotab,
                co_exceptiontable = code.co_exceptiontable,
            )
    elif version_tuple > (2, 0):
        # 2.0 .. 2.7
        return Code2(
            co_argcount = code.co_argcount,
            co_nlocals = code.co_nlocals,
            co_stacksize = code.co_stacksize,
            co_flags = code.co_flags,
            co_code = code.co_code,
            co_consts = code.co_consts,
            co_names = code.co_names,
            co_varnames = code.co_varnames,
            co_filename = code.co_filename,
            co_name = code.co_name,
            co_firstlineno = code.co_firstlineno,
            co_lnotab = code.co_lnotab,
            co_freevars = code.co_freevars,  # not in 1.x
            co_cellvars = code.co_cellvars,  # not in 1.x
        )
    else:
        # 1.0 .. 1.5
        if version_tuple < (1, 5):
            # 1.0 .. 1.3
            return Code13(
                code.co_argcount,
                code.co_nlocals,
                code.co_flags,
                code.co_code,
                code.co_consts,
                code.co_names,
                code.co_varnames,
                code.co_filename,
                code.co_name,
            )
        else:
            return Code15(
                code.co_argcount,
                code.co_nlocals,
                code.co_stacksize,  # not in 1.0..1.4
                code.co_flags,
                code.co_code,
                code.co_consts,
                code.co_names,
                code.co_varnames,
                code.co_filename,
                code.co_name,
                code.co_firstlineno,  # Not in 1.0..1.4
                code.co_lnotab,  # Not in 1.0..1.4
            )


def portableCodeType(version_tuple=PYTHON_VERSION_TRIPLE):
    """
    Return the portable CodeType version for the supplied Python release version.
    `version` is a floating-point number, like 2.7, or 3.9. If no version
    number is supplied we'll use the current interpreter version.
    """
    if version_tuple >= (3, 0):
        if version_tuple < (3, 8):
            # 3.0 .. 3.7
            return Code3
        elif version_tuple < (3, 11):
            # 3.8 ... 3.10
            return Code38
        else:
            # 3.11 ...
            return Code311
    elif version_tuple > (2, 0):
        # 2.0 .. 2.7
        return Code2
    else:
        # 1.0 .. 1.5
        if version_tuple <= (1, 3):
            return Code13
        else:
            return Code15


# In contrast to Code3, Code2, etc. you can use CodeTypeUnint for building
# an incomplete code type, which might be converted to another code type
# later.
CodeTypeUnionFields = Code311FieldNames.split()
CodeTypeUnion = namedtuple("CodeTypeUnion", CodeTypeUnionFields)


# Note: default values of `None` indicate a required parameter.
# default values of -1, (None,) or "" indicate an unsupplied parameter.
def to_portable(
    co_argcount,
<<<<<<< HEAD
    co_posonlyargcount = -1,  # 3.8 .. 3.10
    co_kwonlyargcount = -1,  # 3.0+
    co_nlocals=None,
    co_stacksize = -1,  # 1.5+
=======
    co_posonlyargcount =-1,  # 3.8+
    co_kwonlyargcount =-1,  # 3.0+
    co_nlocals=None,
    co_stacksize =-1,  # 1.5+
>>>>>>> d47e55cf
    co_flags=None,
    co_code=None,  # 3.0+ this type changes from <str> to <bytes>
    co_consts=None,
    co_names=None,
    co_varnames=None,
    co_filename=None,
    co_name=None,
    co_qualname=None,
    co_firstlineno=-1,
    co_lnotab="",  # 1.5+; 3.0+ this type changes from <str> to <bytes>
    # In 3.11 it is different
    co_freevars=(None,),  # 2.0+
    co_cellvars=(None,),  # 2.0+
    co_exceptiontable=None,  # 3.11+
    version_triple=PYTHON_VERSION_TRIPLE,
):
    code = CodeTypeUnion(
        co_argcount=co_argcount,
        co_posonlyargcount=co_posonlyargcount,
        co_kwonlyargcount=co_kwonlyargcount,
        co_nlocals=co_nlocals,
        co_stacksize=co_stacksize,
        co_flags=co_flags,
        co_code=co_code,
        co_consts=co_consts,
        co_names=co_names,
        co_varnames=co_varnames,
        co_filename=co_filename,
        co_name=co_name,
        co_qualname=co_qualname,
        co_firstlineno=co_firstlineno,
        co_lnotab=co_lnotab,
        co_freevars=co_freevars,
        co_cellvars=co_cellvars,
        co_exceptiontable=co_exceptiontable,
    )
    return codeType2Portable(code, version_triple)


if __name__ == "__main__":
    x = codeType2Portable(to_portable.__code__)
    print(x)<|MERGE_RESOLUTION|>--- conflicted
+++ resolved
@@ -17,12 +17,8 @@
 __docformat__ = "restructuredtext"
 
 import types
-<<<<<<< HEAD
 
 from xdis.namedtuple24 import namedtuple
-=======
-from collections import namedtuple
->>>>>>> d47e55cf
 
 from xdis.codetype.base import CodeBase
 from xdis.codetype.code13 import Code13
@@ -191,17 +187,10 @@
 # default values of -1, (None,) or "" indicate an unsupplied parameter.
 def to_portable(
     co_argcount,
-<<<<<<< HEAD
-    co_posonlyargcount = -1,  # 3.8 .. 3.10
-    co_kwonlyargcount = -1,  # 3.0+
-    co_nlocals=None,
-    co_stacksize = -1,  # 1.5+
-=======
     co_posonlyargcount =-1,  # 3.8+
     co_kwonlyargcount =-1,  # 3.0+
     co_nlocals=None,
     co_stacksize =-1,  # 1.5+
->>>>>>> d47e55cf
     co_flags=None,
     co_code=None,  # 3.0+ this type changes from <str> to <bytes>
     co_consts=None,
