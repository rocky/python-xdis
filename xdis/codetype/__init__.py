# (C) Copyright 2020-2021, 2023-2025 by Rocky Bernstein
#
#  This program is free software; you can redistribute it and/or
#  modify it under the terms of the GNU General Public License
#  as published by the Free Software Foundation; either version 2
#  of the License, or (at your option) any later version.
#
#  This program is distributed in the hope that it will be useful,
#  but WITHOUT ANY WARRANTY; without even the implied warranty of
#  MERCHANTABILITY or FITNESS FOR A PARTICULAR PURPOSE.  See the
#  GNU General Public License for more details.
#
#  You should have received a copy of the GNU General Public License
#  along with this program; if not, write to the Free Software
#  Foundation, Inc., 51 Franklin Street, Fifth Floor, Boston, MA  02110-1301, USA.

import types
from collections import namedtuple

from xdis.codetype.base import CodeBase
from xdis.codetype.code13 import Code13
from xdis.codetype.code15 import Code15
from xdis.codetype.code20 import Code2
from xdis.codetype.code30 import Code3
from xdis.codetype.code38 import Code38
from xdis.codetype.code310 import Code310
from xdis.codetype.code311 import Code311, Code311FieldNames
from xdis.version_info import IS_PYPY, PYTHON_VERSION_TRIPLE

__docformat__ = "restructuredtext"


def codeType2Portable(code, version_triple=PYTHON_VERSION_TRIPLE):
    """Converts a native types.CodeType code object into a
    corresponding more flexible xdis Code type.
    """
    if isinstance(code, CodeBase):
        return code
    if not (isinstance(code, types.CodeType) or isinstance(code, CodeTypeUnion)):
        raise TypeError(
            "parameter expected to be a types.CodeType type; is %s instead" % type(code)
        )
    line_table_field = (
        "co_lnotab"
        if PYTHON_VERSION_TRIPLE < (3, 11) and hasattr(code, "co_lnotab")
        else "co_linetable"
    )
    line_table = getattr(code, line_table_field)
    if version_triple >= (3, 0):
        if version_triple < (3, 8):
            return Code3(
                code.co_argcount,
                code.co_kwonlyargcount,
                code.co_nlocals,
                code.co_stacksize,
                code.co_flags,
                code.co_code,
                code.co_consts,
                code.co_names,
                code.co_varnames,
                code.co_filename,
                code.co_name,
                code.co_firstlineno,
                line_table,
                code.co_freevars,
                code.co_cellvars,
                # THINK ABOUT: If collection_order isn't defined, i.e. native code
                # type, should we try to extract it?
                code.collection_order if hasattr(code, "collection_order") else {},
                code.reference_objects if hasattr(code, "reference_objects") else set(),
                version_triple=version_triple,
            )
        elif version_triple < (3, 10):
            return Code38(
                co_argcount=code.co_argcount,
                co_posonlyargcount=code.co_posonlyargcount,
                co_kwonlyargcount=code.co_kwonlyargcount,
                co_nlocals=code.co_nlocals,
                co_stacksize=code.co_stacksize,
                co_flags=code.co_flags,
                co_code=code.co_code,
                co_consts=code.co_consts,
                co_names=code.co_names,
                co_varnames=code.co_varnames,
                co_freevars=code.co_freevars,
                co_cellvars=code.co_cellvars,
                co_filename=code.co_filename,
                co_name=code.co_name,
                co_firstlineno=code.co_firstlineno,
                co_lnotab=line_table,
                version_triple=version_triple,
            )
        elif version_triple[:2] == (3, 10) or IS_PYPY and version_triple[:2] == (3, 11):
            return Code310(
                co_argcount=code.co_argcount,
                co_posonlyargcount=code.co_posonlyargcount,
                co_kwonlyargcount=code.co_kwonlyargcount,
                co_nlocals=code.co_nlocals,
                co_stacksize=code.co_stacksize,
                co_flags=code.co_flags,
                co_code=code.co_code,
                co_consts=code.co_consts,
                co_names=code.co_names,
                co_varnames=code.co_varnames,
                co_freevars=code.co_freevars,
                co_cellvars=code.co_cellvars,
                co_filename=code.co_filename,
                co_name=code.co_name,
                co_firstlineno=code.co_firstlineno,
                co_linetable=line_table,
                version_triple=version_triple,
            )
        elif version_triple[:2] >= (3, 11):
            return Code311(
                co_argcount=code.co_argcount,
                co_posonlyargcount=code.co_posonlyargcount,
                co_kwonlyargcount=code.co_kwonlyargcount,
                co_nlocals=code.co_nlocals,
                co_stacksize=code.co_stacksize,
                co_flags=code.co_flags,
                co_consts=code.co_consts,
                co_code=code.co_code,
                co_names=code.co_names,
                co_varnames=code.co_varnames,
                co_freevars=code.co_freevars,
                co_cellvars=code.co_cellvars,
                co_filename=code.co_filename,
                co_name=code.co_name,
                co_qualname=code.co_qualname,
                co_firstlineno=code.co_firstlineno,
                co_linetable=line_table,
                co_exceptiontable=code.co_exceptiontable,
                version_triple=version_triple,
            )
    elif version_triple > (2, 0):
        # 2.0 .. 2.7
        return Code2(
            co_argcount=code.co_argcount,
            co_nlocals=code.co_nlocals,
            co_stacksize=code.co_stacksize,
            co_flags=code.co_flags,
            co_code=code.co_code,
            co_consts=code.co_consts,
            co_names=code.co_names,
            co_varnames=code.co_varnames,
            co_filename=code.co_filename,
            co_name=code.co_name,
            co_firstlineno=code.co_firstlineno,
            co_lnotab=line_table,
            co_freevars=code.co_freevars,  # not in 1.x
            co_cellvars=code.co_cellvars,  # not in 1.x
            # THINK ABOUT: If collection_order isn't defined, i.e. native code
            # type, should we try to extract it?
            collection_order=(
                code.collection_order if hasattr(code, "collection_order") else {}
            ),
            reference_objects=(
                code.reference_objects if hasattr(code, "reference_objects") else set()
            ),
            version_triple=version_triple,
        )
    else:
        # 1.0 .. 1.5
        if version_triple < (1, 5):
            # 1.0 .. 1.3
            return Code13(
                code.co_argcount,
                code.co_nlocals,
                code.co_flags,
                code.co_code,
                code.co_consts,
                code.co_names,
                code.co_varnames,
                code.co_filename,
                code.co_name,
            )
        else:
            return Code15(
                code.co_argcount,
                code.co_nlocals,
                code.co_stacksize,  # not in 1.0..1.4
                code.co_flags,
                code.co_code,
                code.co_consts,
                code.co_names,
                code.co_varnames,
                code.co_filename,
                code.co_name,
                code.co_firstlineno,  # Not in 1.0..1.4
                line_table,  # Not in 1.0..1.4
            )


def portableCodeType(version_triple=PYTHON_VERSION_TRIPLE):
    """
    Return the portable CodeType version for the supplied Python release version.
    `version` is a floating-point number, like 2.7, or 3.9. If no version
    number is supplied we'll use the current interpreter version.
    """
    if version_triple >= (3, 0):
        if version_triple < (3, 8):
            # 3.0 .. 3.7
            return Code3
        elif version_triple < (3, 10):
            # 3.8 ... 3.9
            return Code38
        elif version_triple[:2] == (3, 10) or IS_PYPY and version_triple[:2] == (3, 11):
            # 3.10
            return Code310
        elif version_triple[:2] >= (3, 11):
            # 3.11 ...
            return Code311
    elif version_triple > (2, 0):
        # 2.0 .. 2.7
        return Code2
    else:
        # 1.0 .. 1.5
        if version_triple <= (1, 3):
            return Code13
        else:
            return Code15


# In contrast to Code3, Code2, etc. you can use CodeTypeUnint for building
# an incomplete code type, which might be converted to another code type
# later.
CodeTypeUnionFields = tuple(
    Code311FieldNames.split()
    + ["collection_order", "reference_objects", "version_triple"]
)
CodeTypeUnion = namedtuple("CodeTypeUnion", CodeTypeUnionFields)


# Note: default values of `None` indicate a required parameter.
# default values of -1, (None,) or "" indicate an unsupplied parameter.
def to_portable(
    co_argcount=-1,
    co_posonlyargcount=-1,  # 3.8 .. 3.10
    co_kwonlyargcount=-1,  # 3.0+
<<<<<<< HEAD
    co_nlocals=None,
=======
    co_nlocals=0,
>>>>>>> e31b271e
    co_stacksize=-1,  # 1.5+
    co_flags=0,
    co_code="",  # 3.0+ this type changes from <str> to <bytes>
    co_consts=tuple(),
    co_names=tuple(),
    co_varnames=tuple(),
<<<<<<< HEAD
    co_filename="??",
    co_name=None,
    co_qualname="??",
    co_firstlineno: int=-1,
    co_lnotab: str="",  # 1.5+; 3.0+ this type changes from <str> to <bytes>
=======
    co_filename: str = "??",
    co_name: str = "??",
    co_qualname: str = "??",
    co_firstlineno: int = -1,
    co_lnotab: str = "",  # 1.5+; 3.0+ this type changes from <str> to <bytes>
>>>>>>> e31b271e
    # In 3.11 it is different
    co_freevars=tuple(),  # 2.0+
    co_cellvars=tuple(),  # 2.0+
    co_exceptiontable=None,  # 3.11+
    version_triple=PYTHON_VERSION_TRIPLE,
    collection_order={},
    reference_objects=set(),
):
    code = CodeTypeUnion(
        co_argcount=co_argcount,
        co_posonlyargcount=co_posonlyargcount,
        co_kwonlyargcount=co_kwonlyargcount,
        co_nlocals=co_nlocals,
        co_stacksize=co_stacksize,
        co_flags=co_flags,
        co_code=co_code,
        co_consts=co_consts,
        co_names=co_names,
        co_varnames=co_varnames,
        co_filename=co_filename,
        co_name=co_name,
        co_qualname=co_name if co_qualname is None else co_qualname,
        co_firstlineno=co_firstlineno,
        co_linetable=co_lnotab,
        co_lnotab=co_lnotab,
        co_freevars=co_freevars,
        co_cellvars=co_cellvars,
        co_exceptiontable=co_exceptiontable,
        collection_order=collection_order,
        reference_objects=reference_objects,
        version_triple=version_triple,
    )
    return codeType2Portable(code, version_triple)


if __name__ == "__main__":
    x = codeType2Portable(to_portable.__code__)
    print(x)<|MERGE_RESOLUTION|>--- conflicted
+++ resolved
@@ -237,30 +237,18 @@
     co_argcount=-1,
     co_posonlyargcount=-1,  # 3.8 .. 3.10
     co_kwonlyargcount=-1,  # 3.0+
-<<<<<<< HEAD
-    co_nlocals=None,
-=======
     co_nlocals=0,
->>>>>>> e31b271e
     co_stacksize=-1,  # 1.5+
     co_flags=0,
     co_code="",  # 3.0+ this type changes from <str> to <bytes>
     co_consts=tuple(),
     co_names=tuple(),
     co_varnames=tuple(),
-<<<<<<< HEAD
     co_filename="??",
     co_name=None,
     co_qualname="??",
     co_firstlineno: int=-1,
     co_lnotab: str="",  # 1.5+; 3.0+ this type changes from <str> to <bytes>
-=======
-    co_filename: str = "??",
-    co_name: str = "??",
-    co_qualname: str = "??",
-    co_firstlineno: int = -1,
-    co_lnotab: str = "",  # 1.5+; 3.0+ this type changes from <str> to <bytes>
->>>>>>> e31b271e
     # In 3.11 it is different
     co_freevars=tuple(),  # 2.0+
     co_cellvars=tuple(),  # 2.0+
