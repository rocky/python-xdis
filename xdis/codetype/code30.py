--- conflicted
+++ resolved
@@ -60,14 +60,9 @@
         co_lnotab,
         co_freevars,
         co_cellvars,
-<<<<<<< HEAD
         collection_order: dict = {},
         reference_objects = set(),
-=======
-        collection_order: Dict[Union[set, frozenset, dict], Tuple[Any]] = {},
-        reference_objects: Set[Any] = set(),
         version_triple: Tuple[int, int, int] = (0, 0, 0),
->>>>>>> 15633fed
     ) -> None:
         # Keyword argument parameters in the call below is more robust.
         # Since things change around, robustness is good.
