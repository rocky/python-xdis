--- conflicted
+++ resolved
@@ -61,12 +61,7 @@
         co_cellvars,
         collection_order = {},
         reference_objects = set(),
-<<<<<<< HEAD
     ):
-=======
-        version_triple = (0, 0, 0),
-    ) -> None:
->>>>>>> cb2c3b5e
         # Keyword argument parameters in the call below is more robust.
         # Since things change around, robustness is good.
         super(Code3, self).__init__(
