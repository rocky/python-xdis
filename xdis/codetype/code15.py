--- conflicted
+++ resolved
@@ -54,13 +54,9 @@
         co_name,
         co_firstlineno,
         co_lnotab,
-<<<<<<< HEAD
     ):
         # Keyword argument parameters in the call below is more robust.
         # Since things change around, robustness is good.
-=======
-    ) -> None:
->>>>>>> 83e933e0
         super(Code15, self).__init__(
             co_argcount=co_argcount,
             co_nlocals=co_nlocals,
