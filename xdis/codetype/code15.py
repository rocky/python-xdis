--- conflicted
+++ resolved
@@ -14,23 +14,20 @@
 #  along with this program; if not, write to the Free Software
 #  Foundation, Inc., 51 Franklin Street, Fifth Floor, Boston, MA  02110-1301, USA.
 
-<<<<<<< HEAD
-from xdis.version_info import PYTHON3, PYTHON_VERSION
 from xdis.codetype.code13 import Bytes, Code13, Code13FieldTypes
-import inspect, types
-=======
-from xdis.codetype.code13 import Code13, Code13FieldTypes
->>>>>>> 80ad79c9
 from copy import deepcopy
 
 # If there is a list of types, then any will work, but the 1st one is the corect one for types.CodeType
 Code15FieldTypes = deepcopy(Code13FieldTypes)
-Code15FieldTypes.update({
-    "co_stacksize": int,
-    "co_firstlineno": int,
-    "co_lnotab": (str, dict, Bytes),
-})
+Code15FieldTypes.update(
+    {
+        "co_stacksize": int,
+        "co_firstlineno": int,
+        "co_lnotab": (str, dict, Bytes),
+    }
+)
 # stacksize, co_firstlineno, co_lnotab are new in 1.5
+
 
 class Code15(Code13):
     """Class for a Python 1.5 code object used for Python interpreters other than 1.5.
@@ -54,7 +51,7 @@
         co_filename,
         co_name,
         co_firstlineno,
-        co_lnotab
+        co_lnotab,
     ):
         super(Code15, self).__init__(
             co_argcount,
@@ -82,10 +79,13 @@
         offset, offset_diff = 0, 0
         uncompressed_lnotab = {offset: line_number}
         if not hasattr(self.co_lnotab, "__len__"):
-            raise TypeError("line number table should have a type with a length; is %s" % type(self.co_lnotab))
+            raise TypeError(
+                "line number table should have a type with a length; is %s"
+                % type(self.co_lnotab)
+            )
         for i in range(0, len(self.co_lnotab), 2):
             offset_diff = self.co_lnotab[i]
-            line_number_diff = self.co_lnotab[i+1]
+            line_number_diff = self.co_lnotab[i + 1]
             if not isinstance(offset_diff, int):
                 offset_diff = ord(offset_diff)
                 line_number_diff = ord(line_number_diff)
