--- conflicted
+++ resolved
@@ -1,8 +1,4 @@
-<<<<<<< HEAD
 # (C) Copyright 2021, 2023 by Rocky Bernstein
-=======
-# (C) Copyright 2020, 2023 by Rocky Bernstein
->>>>>>> d78601cd
 #
 #  This program is free software; you can redistribute it and/or
 #  modify it under the terms of the GNU General Public License
