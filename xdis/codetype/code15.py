--- conflicted
+++ resolved
@@ -54,16 +54,10 @@
         co_name: str,
         co_firstlineno,
         co_lnotab,
-<<<<<<< HEAD
     ):
         # Keyword argument parameters in the call below is more robust.
         # Since things change around, robustness is good.
         super(Code15, self).__init__(
-=======
-        version_triple=(0, 0, 0)
-    ) -> None:
-        super().__init__(
->>>>>>> cb2c3b5e
             co_argcount=co_argcount,
             co_nlocals=co_nlocals,
             co_flags=co_flags,
