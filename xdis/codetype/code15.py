--- conflicted
+++ resolved
@@ -18,12 +18,8 @@
 
 from xdis.codetype.code13 import Code13, Code13FieldTypes
 
-<<<<<<< HEAD
-# If there is a list of types, then any will work, but the 1st one is the corect one for types.CodeType
-=======
 # If there is a list of types, then any will work, but the 1st one is
 # the correct one for types.CodeType
->>>>>>> f4356fbe
 Code15FieldTypes = deepcopy(Code13FieldTypes)
 Code15FieldTypes.update(
     {
@@ -92,9 +88,10 @@
         for i in range(0, len(self.co_lnotab), 2):
             offset_diff = self.co_lnotab[i]
             line_number_diff = self.co_lnotab[i + 1]
-            if not isinstance(offset_diff, int):
+            if isinstance(offset_diff, int):
                 offset_diff = ord(offset_diff)
-                line_number_diff = ord(line_number_diff)
+                if isinstance(line_number_diff, str):
+                    line_number_diff = ord(line_number_diff)
 
             assert offset_diff < 256
             if offset_diff == 255:
