--- conflicted
+++ resolved
@@ -244,13 +244,9 @@
 
         return self
 
-<<<<<<< HEAD
     def to_native(self):
         if (3, 10) != PYTHON_VERSION_TRIPLE[:2]:
-=======
-    def to_native(self) -> types.CodeType:
         if (3, 10) != PYTHON_VERSION_TRIPLE[:2] or IS_PYPY and version_tuple[:2] == (3, 11):
->>>>>>> e6f35529
             raise TypeError(
                 "Python Interpreter needs to be 3.10; is %s" % version_tuple_to_str()
             )
