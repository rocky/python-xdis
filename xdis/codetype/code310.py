# (C) Copyright 2024-2025 by Rocky Bernstein
#
#  This program is free software; you can redistribute it and/or
#  modify it under the terms of the GNU General Public License
#  as published by the Free Software Foundation; either version 2
#  of the License, or (at your option) any later version.
#
#  This program is distributed in the hope that it will be useful,
#  but WITHOUT ANY WARRANTY; without even the implied warranty of
#  MERCHANTABILITY or FITNESS FOR A PARTICULAR PURPOSE.  See the
#  GNU General Public License for more details.
#
#  You should have received a copy of the GNU General Public License
#  along with this program; if not, write to the Free Software
#  Foundation, Inc., 51 Franklin Street, Fifth Floor, Boston, MA  02110-1301, USA.

import types
from copy import deepcopy

from xdis.codetype.code13 import Bytes
from xdis.codetype.code38 import Code38
from xdis.cross_types import UnicodeForPython3
from xdis.version_info import IS_PYPY, PYTHON_VERSION_TRIPLE, version_tuple_to_str

# Note: order is the positional order. It is important to match this
# with the 3.8 order.
Code310FieldNames = """
        co_argcount
        co_posonlyargcount
        co_kwonlyargcount
        co_nlocals
        co_stacksize
        co_flags
        co_code
        co_consts
        co_names
        co_varnames
        co_freevars
        co_cellvars
        co_filename
        co_name
        co_firstlineno
        co_linetable
"""

Code310FieldTypes = {
    "co_argcount": int,
    "co_nlocals": int,
    "co_flags": int,
    "co_code": (Bytes, list, str),
    "co_consts": (tuple, list),
    "co_names": (tuple, list),
    "co_varnames": (tuple, list),
    "co_filename": (str, Bytes, UnicodeForPython3),
    "co_name": (str, Bytes, UnicodeForPython3),
    "co_stacksize": int,
    "co_firstlineno": int,
    "co_linetable": (str, Bytes, dict),
    "co_freevars": (tuple, list),
    "co_cellvars": (tuple, list),
    "co_kwonlyargcount": int,
    "co_posonlyargcount": int,
}


class Code310(Code38):
    """Class for a Python 3.10 code object used when a Python
    interpreter is not 3.10 but working on Python 3.10 bytecode. It
    also functions as an object that can be used to build or write a
    Python3 code object, since we allow mutable structures.

    When done mutating, call method to_native().

    For convenience in generating code objects, fields like
    `co_consts`, co_names which are (immutable) tuples in the end-result can be stored
    instead as (mutable) lists. Likewise, the line number table `co_lnotab`
    can be stored as a simple list of offset, line_number tuples.

    """

    def __init__(
        self,
        co_argcount,
        co_posonlyargcount,
        co_kwonlyargcount,
        co_nlocals,
        co_stacksize,
        co_flags,
        co_code,
        co_consts,
        co_names,
        co_varnames,
        co_filename,
        co_name,
        co_firstlineno,
        co_linetable,
        co_freevars,
        co_cellvars,
    ):
        # Keyword argument parameters in the call below is more robust.
        # Since things change around, robustness is good.
        self.co_argcount = co_argcount
        self.co_kwonlyargcount = co_kwonlyargcount
        self.co_nlocals = co_nlocals
        self.co_stacksize = co_stacksize
        self.co_flags = co_flags
        self.co_code = co_code
        self.co_consts = co_consts
        self.co_names = co_names
        self.co_varnames = co_varnames
        self.co_filename = co_filename
        self.co_name = co_name
        self.co_firstlineno = co_firstlineno
        self.co_linetable = co_linetable
        self.co_freevars = co_freevars
        self.co_cellvars = co_cellvars
        self.co_posonlyargcount = co_posonlyargcount
        self.fieldtypes = Code310FieldTypes
        if type(self) is Code310:
            self.check()

    def check(self):
        for field, fieldtype in self.fieldtypes.items():
            val = getattr(self, field)
            if isinstance(fieldtype, tuple):
                assert type(val) in fieldtype, (
                    "%s should be one of the types %s; is type %s"
                    % (
                        field,
                        fieldtype,
                        type(val),
                    )
                )
            else:
                assert isinstance(val, fieldtype), (
                    "%s should have type %s; is type %s" % (field, fieldtype, type(val))
                )
                pass
            pass

    def co_lines(self):
        """
        From https://peps.python.org/pep-0626/#the-new-co-lines-method-of-code-objects:

        The co_lines() returns an iterator which yields tuples of
        values, each representing the line number of a range of
        bytecodes. Each tuple will consist of three values:

        start:  The offset (inclusive) of the start of the bytecode
        range end:  The offset (exclusive) of the end of the bytecode
        range line: The line number, or None if the bytecodes in the
                     given range do not have a line number.  The sequence generated
                     has the following properties:

                     The first range in the sequence with have a start
                     of 0 The (start, end) ranges will be
                     non-decreasing and consecutive. That is, for any
                     pair of tuples the start of the second will equal
                     to the end of the first.  No range will be
                     backwards, that is end >= start for all triples.
                     The final range in the sequence with have end
                     equal to the size of the bytecode.  line will
                     either be a positive integer, or None

        """
        line_number = self.co_firstlineno
        start_offset = 0
        byte_increments = [c for c in tuple(self.co_linetable[0::2])]
        line_deltas = [c for c in tuple(self.co_linetable[1::2])]
        for byte_incr, line_delta in zip(byte_increments, line_deltas):
            if isinstance(line_delta, str):
                line_delta = ord(line_delta)
            end_offset = start_offset + ord(byte_incr)
            if line_delta > 127:
                line_delta = 256 - line_delta

            if line_delta == -128:
                yield start_offset, end_offset, line_number
            else:
                line_number += line_delta
                yield start_offset, end_offset, line_number
            start_offset = end_offset

        end_offset = len(self.co_code)
        yield start_offset, end_offset, line_number
        return

    def encode_lineno_tab(self):
        """
        Convert a list of (offset, line_number) encoding of
        co_linetable into the compacted 3.10-encoded format described
        in lnotab_notes.txt.

        """
        co_linetable = ""

        prev_line_number = self.co_firstlineno
        prev_offset = 0
        for offset, line_number in self.co_linetable:
            offset_diff = offset - prev_offset
            line_diff = line_number - prev_line_number
            prev_offset = offset
            prev_line_number = line_number
            while offset_diff >= 256:
                co_linetable += chr(255) + chr(0)
                offset_diff -= 255
            while line_diff >= 127:
                co_linetable += chr(0) + chr(127)
                line_diff -= 127
            while line_diff < -127:
                co_linetable += chr(0) + chr(-127)
                line_diff -= 127
            if -127 <= line_diff <= 127:
                co_linetable += chr(offset_diff) + chr(line_diff % 256)

        self.co_linetable = co_linetable

    def freeze(self):
        for field in "co_consts co_names co_varnames co_freevars co_cellvars".split():
            val = getattr(self, field)
            if isinstance(val, list):
                setattr(self, field, tuple(val))

        # for field, typename in self.fieldtypes:
        #     pass

        if isinstance(self.co_linetable, dict):
            d = self.co_linetable
            self.co_linetable = sorted(
                zip(d.keys(), d.values()), key=lambda tup: tup[0]
            )

        if isinstance(self.co_linetable, list):
            # We assume we have a list of tuples:
            # (offset, linenumber) which we convert
            # into the encoded format
            self.encode_lineno_tab()

        if isinstance(self.co_code, str) and PYTHON_VERSION_TRIPLE >= (3, 0):
            self.co_code = self.co_code.encode()

        if isinstance(self.co_linetable, str):
            self.co_linetable = self.co_linetable.encode()

        return self

<<<<<<< HEAD
    def to_native(self):
        if (3, 10) != PYTHON_VERSION_TRIPLE[:2] or IS_PYPY and version_tuple[:2] == (3, 11):
=======
    def to_native(self) -> types.CodeType:
        if (3, 10) != PYTHON_VERSION_TRIPLE[:2] or IS_PYPY and PYTHON_VERSION_TRIPLE[:2] == (3, 11):
>>>>>>> 03b92a3c
            raise TypeError(
                "Python Interpreter needs to be 3.10; is %s" % version_tuple_to_str()
            )

        code = deepcopy(self)
        code.freeze()
        try:
            code.check()
        except AssertionError(e):
            raise TypeError(e)

        return types.CodeType(
            code.co_argcount,
            code.co_posonlyargcount,
            code.co_kwonlyargcount,
            code.co_nlocals,
            code.co_stacksize,
            code.co_flags,
            code.co_code,
            code.co_consts,
            code.co_names,
            code.co_varnames,
            code.co_filename,
            code.co_name,
            code.co_firstlineno,
            code.co_linetable,
            code.co_freevars,
            code.co_cellvars,
        )<|MERGE_RESOLUTION|>--- conflicted
+++ resolved
@@ -244,39 +244,7 @@
 
         return self
 
-<<<<<<< HEAD
     def to_native(self):
-        if (3, 10) != PYTHON_VERSION_TRIPLE[:2] or IS_PYPY and version_tuple[:2] == (3, 11):
-=======
-    def to_native(self) -> types.CodeType:
-        if (3, 10) != PYTHON_VERSION_TRIPLE[:2] or IS_PYPY and PYTHON_VERSION_TRIPLE[:2] == (3, 11):
->>>>>>> 03b92a3c
             raise TypeError(
                 "Python Interpreter needs to be 3.10; is %s" % version_tuple_to_str()
-            )
-
-        code = deepcopy(self)
-        code.freeze()
-        try:
-            code.check()
-        except AssertionError(e):
-            raise TypeError(e)
-
-        return types.CodeType(
-            code.co_argcount,
-            code.co_posonlyargcount,
-            code.co_kwonlyargcount,
-            code.co_nlocals,
-            code.co_stacksize,
-            code.co_flags,
-            code.co_code,
-            code.co_consts,
-            code.co_names,
-            code.co_varnames,
-            code.co_filename,
-            code.co_name,
-            code.co_firstlineno,
-            code.co_linetable,
-            code.co_freevars,
-            code.co_cellvars,
-        )+            )