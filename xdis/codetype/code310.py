--- conflicted
+++ resolved
@@ -96,12 +96,8 @@
         co_linetable,
         co_freevars,
         co_cellvars,
-<<<<<<< HEAD
+        collection_order: dict = {}
     ):
-=======
-        collection_order: dict = {}
-    ) -> None:
->>>>>>> aeaa739e
         # Keyword argument parameters in the call below is more robust.
         # Since things change around, robustness is good.
         self.co_argcount = co_argcount
