--- conflicted
+++ resolved
@@ -16,10 +16,6 @@
 
 import types
 from copy import deepcopy
-<<<<<<< HEAD
-=======
-from typing import Any, Dict, Set, Tuple, Union
->>>>>>> 15633fed
 
 from xdis.codetype.code38 import Code38
 from xdis.cross_types import UnicodeForPython3
@@ -99,14 +95,10 @@
         co_linetable,
         co_freevars,
         co_cellvars,
-<<<<<<< HEAD
-        collection_order: dict = {}
-=======
-        collection_order: Dict[Union[set, frozenset, dict], Tuple[Any]] = {},
-        reference_objects: Set[Any] = set(),
-        version_triple: Tuple[int, int, int]  = (0, 0, 0),
->>>>>>> 15633fed
-    ) -> None:
+        collection_order: dict = {},
+        reference_objects = set(),
+        version_triple=tuple(),
+    ):
         # Keyword argument parameters in the call below is more robust.
         # Since things change around, robustness is good.
         self.co_argcount = co_argcount
