--- conflicted
+++ resolved
@@ -162,7 +162,6 @@
                      either be a positive integer, or None
 
         """
-<<<<<<< HEAD
         line_number = self.co_firstlineno
         start_offset = 0
         byte_increments = [c for c in tuple(self.co_linetable[0::2])]
@@ -182,17 +181,6 @@
             line_number += line_delta
 
         for byte_incr, line_delta in zip(byte_increments[1:], line_deltas[1:]):
-=======
-
-        end_offset = 0
-        line = self.co_firstlineno
-
-        # co_linetable is pairs of (offset_delta: unsigned byte, line_delta: signed byte)
-        # INVESTIGATE PyPy 3.11 is weird: it sometimes has an odd co_linetable.
-        # Maybe we should pad it intead?
-        co_linetable = self.co_linetable[:-1] if len(self.co_linetable) % 2 else self.co_linetable
-        for offset_delta, line_delta in struct.iter_unpack("=Bb", co_linetable):
->>>>>>> 695ee2ec
             assert isinstance(line_delta, int)
             assert isinstance(byte_incr, int)
             end_offset = start_offset + byte_incr
