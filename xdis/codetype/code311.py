# (C) Copyright 2020-2021, 2023-2024 by Rocky Bernstein
#
#  This program is free software; you can redistribute it and/or
#  modify it under the terms of the GNU General Public License
#  as published by the Free Software Foundation; either version 2
#  of the License, or (at your option) any later version.
#
#  This program is distributed in the hope that it will be useful,
#  but WITHOUT ANY WARRANTY; without even the implied warranty of
#  MERCHANTABILITY or FITNESS FOR A PARTICULAR PURPOSE.  See the
#  GNU General Public License for more details.
#
#  You should have received a copy of the GNU General Public License
#  along with this program; if not, write to the Free Software
#  Foundation, Inc., 51 Franklin Street, Fifth Floor, Boston, MA  02110-1301, USA.

import types
from copy import deepcopy
from typing import Iterable, Iterator, Optional

from xdis.codetype.code310 import Code310, Code310FieldTypes
from xdis.version_info import PYTHON_VERSION_TRIPLE, version_tuple_to_str


def parse_location_entries(location_bytes, first_line):
    """
    Parses the locations table described in: https://github.com/python/cpython/blob/3.11/Objects/locations.md
    The locations table replaced the line number table starting in 3.11
    """

    def starts_new_entry(b):
        return bool(b & 0b10000000)  # bit 7 is set

    def extract_code(b):
        return (b & 0b01111000) >> 3  # extracts bits 3-6

    def extract_length(b):
        return (b & 0b00000111) + 1  # extracts bit 0-2

    def iter_location_codes(loc_bytes):
        if len(loc_bytes) == 0:
            return []

        iter_locs = iter(loc_bytes)
        entry_codes = [next(iter_locs)]

        for b in iter_locs:
            if starts_new_entry(b):
                yield entry_codes
                entry_codes = [b]
            else:
                entry_codes.append(b)

        if entry_codes:
            yield entry_codes

    def iter_varints(varint_bytes):
        if len(varint_bytes) == 0:
            return []

        def has_next_byte(b):
            return bool(b & 0b01000000)  # has bit 6 set

        def get_value(b):
            return b & 0b00111111  # extracts bits 0-5

        iter_varint_bytes = iter(varint_bytes)

        current_value = 0
        shift_amt = 0

        for b in iter_varint_bytes:
            current_value += get_value(b) << shift_amt
            if has_next_byte(b):
                shift_amt += 6
            else:
                yield current_value
                current_value = 0
                shift_amt = 0

    def decode_signed_varint(s):
        return -(s >> 1) if s & 1 else (s >> 1)

    entries = (
        []
    )  # tuples of (code units, start line, end line, start column, end column)

    last_line = first_line

    for location_codes in iter_location_codes(location_bytes):
        first_byte = location_codes[0]
        location_length = extract_length(first_byte)
        code = extract_code(first_byte)

        if code <= 9:  # short form
            start_line = last_line
            end_line = start_line
            second_byte = location_codes[1]
            start_column = (code * 8) + ((second_byte >> 4) & 7)
            end_column = start_column + (second_byte & 15)
        elif code <= 12:  # one line form
            start_line = last_line + code - 10
            end_line = start_line
            start_column = location_codes[1]
            end_column = location_codes[2]
        elif code == 13:  # no column info
            (start_line_delta,) = iter_varints(location_codes[1:])
            start_line = last_line + decode_signed_varint(start_line_delta)
            end_line = start_line
            start_column = None
            end_column = None
        elif code == 14:  # long form
            (start_line_delta, end_line_delta, start_column, end_column) = iter_varints(
                location_codes[1:]
            )
            start_line = last_line + decode_signed_varint(start_line_delta)
            end_line = start_line + end_line_delta
        else:  # code == 15, no location
            start_line = None
            end_line = None
            start_column = None
            end_column = None

        entries.append(
            (location_length, start_line, end_line, start_column, end_column)
        )

        last_line = start_line if start_line is not None else last_line

    return entries


# Note: order is the positional order given in the Python docs for
# 3.11 types.Codetype.
# "posonlyargcount" is not used, but it is in other Python versions, so it
# has to be included since this structure is used as the Union type
# for all code types.
Code311FieldNames = """
        co_argcount
        co_posonlyargcount
        co_kwonlyargcount
        co_nlocals
        co_stacksize
        co_flags
        co_consts
        co_code
        co_names
        co_varnames
        co_freevars
        co_cellvars
        co_filename
        co_name
        co_qualname
        co_firstlineno
        co_linetable
        co_exceptiontable
"""

Code311FieldTypes = deepcopy(Code310FieldTypes)
Code311FieldTypes.update({"co_qualname": str, "co_exceptiontable": bytes})


<<<<<<< HEAD
=======
##### Parse location table #####
def parse_location_entries(location_bytes, first_line):
    """
    Parses the locations table described in: https://github.com/python/cpython/blob/3.11/Objects/locations.md
    The locations table replaced the line number table starting in 3.11
    """

    def starts_new_entry(b):
        return bool(b & 0b10000000)  # bit 7 is set

    def extract_code(b):
        return (b & 0b01111000) >> 3  # extracts bits 3-6

    def extract_length(b):
        return (b & 0b00000111) + 1  # extracts bit 0-2

    def iter_location_codes(loc_bytes):
        if len(loc_bytes) == 0:
            return []

        iter_locs = iter(loc_bytes)
        entry_codes = [next(iter_locs)]

        for b in iter_locs:
            if starts_new_entry(b):
                yield entry_codes
                entry_codes = [b]
            else:
                entry_codes.append(b)

        if entry_codes:
            yield entry_codes

    def iter_varints(varint_bytes):
        if len(varint_bytes) == 0:
            return []

        def has_next_byte(b):
            return bool(b & 0b0100_0000)  # has bit 6 set

        def get_value(b):
            return b & 0b00111111  # extracts bits 0-5

        iter_varint_bytes = iter(varint_bytes)

        current_value = 0
        shift_amt = 0

        for b in iter_varint_bytes:
            current_value += get_value(b) << shift_amt
            if has_next_byte(b):
                shift_amt += 6
            else:
                yield current_value
                current_value = 0
                shift_amt = 0

    def decode_signed_varint(s):
        return -(s >> 1) if s & 1 else (s >> 1)

    entries = (
        []
    )  # tuples of (code units, start line, end line, start column, end column)

    last_line = first_line

    for location_codes in iter_location_codes(location_bytes):
        first_byte = location_codes[0]
        location_length = extract_length(first_byte)
        code = extract_code(first_byte)

        if code <= 9:  # short form
            start_line = last_line
            end_line = start_line
            second_byte = location_codes[1]
            start_column = (code * 8) + ((second_byte >> 4) & 7)
            end_column = start_column + (second_byte & 15)
        elif code <= 12:  # one line form
            start_line = last_line + code - 10
            end_line = start_line
            start_column = location_codes[1]
            end_column = location_codes[2]
        elif code == 13:  # no column info
            (start_line_delta,) = iter_varints(location_codes[1:])
            start_line = last_line + decode_signed_varint(start_line_delta)
            end_line = start_line
            start_column = None
            end_column = None
        elif code == 14:  # long form
            (start_line_delta, end_line_delta, start_column, end_column) = iter_varints(
                location_codes[1:]
            )
            start_line = last_line + decode_signed_varint(start_line_delta)
            end_line = start_line + end_line_delta
        else:  # code == 15, no location
            start_line = None
            end_line = None
            start_column = None
            end_column = None

        entries.append(
            (location_length, start_line, end_line, start_column, end_column)
        )

        last_line = start_line if start_line is not None else last_line

    return entries


>>>>>>> 43e5eea3
##### NEW "OPAQUE" LINE TABLE PARSING #####
# See: https://github.com/python/cpython/blob/aaed91cabcedc16c089c4b1c9abb1114659a83d3/Objects/codeobject.c#L1245C1-L1245C17
PY_CODE_LOCATION_INFO_SHORT0 = 0
PY_CODE_LOCATION_INFO_ONE_LINE0 = 10
PY_CODE_LOCATION_INFO_ONE_LINE1 = 11
PY_CODE_LOCATION_INFO_ONE_LINE2 = 12

PY_CODE_LOCATION_INFO_NO_COLUMNS = 13
PY_CODE_LOCATION_INFO_LONG = 14
PY_CODE_LOCATION_INFO_NONE = 15


# FIXME: add:
#  __repr__()
#  __eq__()
#  __hash__()
class LineTableEntry:

    def __init__(self, line_delta: int, code_delta: int, no_line_flag: bool):
        self.line_delta = line_delta
        self.code_delta = code_delta
        self.no_line_flag = no_line_flag


<<<<<<< HEAD
def _scan_varint(remaining_linetable) -> int:
=======
def _scan_varint(remaining_linetable: Iterable[int]) -> int:
>>>>>>> 43e5eea3
    value = 0
    for shift, read in enumerate(remaining_linetable):
        value |= (read & 63) << (shift * 6)
        if not (read & 64):
            break
    return value


<<<<<<< HEAD
def _scan_signed_varint(remaining_linetable) -> int:
=======
def _scan_signed_varint(remaining_linetable: Iterable[int]) -> int:
>>>>>>> 43e5eea3
    value = _scan_varint(remaining_linetable)
    if value & 1:
        return -(value >> 1)
    return value >> 1


<<<<<<< HEAD
def _get_line_delta(code_byte: int, remaining_linetable):
=======
def _get_line_delta(code_byte: int, remaining_linetable: Iterable[int]):
>>>>>>> 43e5eea3
    line_delta_code = (code_byte >> 3) & 15
    if line_delta_code == PY_CODE_LOCATION_INFO_NONE:
        return 0
    if line_delta_code in (
        PY_CODE_LOCATION_INFO_NO_COLUMNS,
        PY_CODE_LOCATION_INFO_LONG,
    ):
        return _scan_signed_varint(remaining_linetable)
    if line_delta_code == PY_CODE_LOCATION_INFO_ONE_LINE0:
        return 0
    if line_delta_code == PY_CODE_LOCATION_INFO_ONE_LINE1:
        return 1
    if line_delta_code == PY_CODE_LOCATION_INFO_ONE_LINE2:
        return 2
    return 0


def _is_no_line_marker(linetable_code_byte: int):
    return (linetable_code_byte >> 3) == 0x1F


def _next_code_delta(linetable_code_byte: int):
    return ((linetable_code_byte & 7) + 1) * 2


def _test_check_bit(linetable_code_byte: int):
    return bool(linetable_code_byte & 128)


<<<<<<< HEAD
def _go_to_next_code_byte(remaining_linetable):
=======
def _go_to_next_code_byte(remaining_linetable: Iterator[int]) -> Optional[int]:
>>>>>>> 43e5eea3
    try:
        code_byte = next(remaining_linetable)
        while not _test_check_bit(code_byte):
            code_byte = next(remaining_linetable)
    except StopIteration:
        return None
    return code_byte


def decode_linetable_entry(
<<<<<<< HEAD
    code_byte: int, remaining_linetable
):
=======
    code_byte: int, remaining_linetable: Iterable[int]
) -> LineTableEntry:
>>>>>>> 43e5eea3
    assert _test_check_bit(code_byte), "malformed linetable"
    return LineTableEntry(
        line_delta=_get_line_delta(
            code_byte=code_byte, remaining_linetable=remaining_linetable
        ),
        code_delta=_next_code_delta(linetable_code_byte=code_byte),
        no_line_flag=_is_no_line_marker(linetable_code_byte=code_byte),
    )


def parse_linetable(linetable: bytes, first_lineno: int):

<<<<<<< HEAD
    linetable_entries = []
=======
    linetable_entries: list[LineTableEntry] = []
>>>>>>> 43e5eea3

    # decode linetable entries
    iter_linetable = iter(linetable)
    code_byte = _go_to_next_code_byte(iter_linetable)
    while (code_byte) is not None:
        linetable_entries.append(
            decode_linetable_entry(
                code_byte=code_byte, remaining_linetable=iter_linetable
            )
        )
        code_byte = _go_to_next_code_byte(iter_linetable)

    if not linetable_entries:
        return

    first_entry, *remaining_entries = linetable_entries

    # compute co_lines()
<<<<<<< HEAD
    code_start = 0
    code_end = first_entry.code_delta
    line = first_lineno + first_entry.line_delta
=======
    code_start: int = 0
    code_end: int = first_entry.code_delta
    line: int = first_lineno + first_entry.line_delta
>>>>>>> 43e5eea3
    no_line_flag = first_entry.no_line_flag
    for linetable_entry in remaining_entries:
        if (
            linetable_entry.line_delta != 0
            or linetable_entry.no_line_flag != no_line_flag
        ):
            # if the line changes, emit the current entry
            yield (code_start, code_end, None if no_line_flag else line)

            line += linetable_entry.line_delta
            no_line_flag = linetable_entry.no_line_flag
            code_start = code_end
        code_end += linetable_entry.code_delta

    yield (code_start, code_end, None if no_line_flag else line)


# FIXME: add:
#  __repr__()
#  __eq__()
#  __hash__()
# and possibly __init__()
# methods
<<<<<<< HEAD

class PositionEntry:
    def __init__(self, line_delta, num_lines, code_delta, column, endcolumn, no_line_flag):
        self.line_delta = line_delta
        self.num_lines = num_lines
        self.code_delta = code_delta
        self.column = column
        self.endcolumn = endcolumn
        self.no_line_flag = no_line_flag


def decode_position_entry(
        code_byte: int, remaining_linetable,
    ):
=======
class PositionEntry:
    line_delta: int
    num_lines: int
    code_delta: int
    column: int
    endcolumn: int
    no_line_flag: bool


def decode_position_entry(
    code_byte: int, remaining_linetable: Iterator[int]
) -> PositionEntry:
>>>>>>> 43e5eea3
    assert _test_check_bit(code_byte), "malformed linetable"

    code_delta = _next_code_delta(code_byte)

    no_line_flag = False
    column = -1
    endcolumn = -1
    line_delta = 0
    num_lines = 0

    location_flags = (code_byte >> 3) & 15
    if location_flags == PY_CODE_LOCATION_INFO_NONE:
        no_line_flag = True
    elif location_flags == PY_CODE_LOCATION_INFO_LONG:
        line_delta = _scan_signed_varint(remaining_linetable)
        num_lines = _scan_varint(remaining_linetable)
        column = _scan_varint(remaining_linetable) - 1
        endcolumn = _scan_varint(remaining_linetable) - 1
    elif location_flags == PY_CODE_LOCATION_INFO_NO_COLUMNS:
        line_delta = _scan_signed_varint(remaining_linetable)
    elif location_flags in (
        PY_CODE_LOCATION_INFO_ONE_LINE0,
        PY_CODE_LOCATION_INFO_ONE_LINE1,
        PY_CODE_LOCATION_INFO_ONE_LINE2,
    ):
        line_delta = location_flags - 10
        column = next(remaining_linetable)
        endcolumn = next(remaining_linetable)
    else:
        second_byte = next(remaining_linetable)
        assert not _test_check_bit(second_byte)
        column = (location_flags << 3) | (second_byte >> 4)
        endcolumn = column + (second_byte & 15)

    return PositionEntry(
        line_delta=line_delta,
        num_lines=num_lines,
        code_delta=code_delta,
        column=column,
        endcolumn=endcolumn,
        no_line_flag=no_line_flag,
    )


def parse_positions(linetable: bytes, first_lineno: int):
<<<<<<< HEAD
    position_entries = []
=======
    position_entries: list[PositionEntry] = []
>>>>>>> 43e5eea3

    # decode linetable entries
    iter_linetable = iter(linetable)
    try:
        code_byte = next(iter_linetable)
        while code_byte is not None:
            position_entries.append(
                decode_position_entry(
                    code_byte=code_byte, remaining_linetable=iter_linetable
                )
            )
            code_byte = next(iter_linetable)
    except StopIteration:
        pass

    computed_line = first_lineno
    for position_entry in position_entries:
        computed_line += position_entry.line_delta
        for _ in range(0, position_entry.code_delta, 2):
            if position_entry.no_line_flag:
                yield (None, None, None, None)
            else:
                yield (
                    computed_line,
                    computed_line + position_entry.num_lines,
                    position_entry.column,
                    position_entry.endcolumn,
                )


class Code311(Code310):
    """Class for a Python 3.11+ code object used when a Python interpreter less than 3.11 is
    working on Python 3.11 bytecode. It also functions as an object that can be used
    to build or write a Python3 code object, since we allow mutable structures.

    When done mutating, call method to_native().

    For convenience in generating code objects, fields like
    `co_consts`, co_names which are (immutable) tuples in the end-result can be stored
    instead as (mutable) lists. Likewise, the line number table `co_linetable`
    can be stored as a simple list of offset, line_number tuples.
    """

    def __init__(
        self,
        co_argcount,
        co_posonlyargcount,
        co_kwonlyargcount,
        co_nlocals,
        co_stacksize,
        co_flags,
        co_consts,
        co_code,
        co_names,
        co_varnames,
        co_freevars,
        co_cellvars,
        co_filename,
        co_name,
        co_qualname,
        co_firstlineno,
        co_linetable,
        co_exceptiontable,
    ):
        # Keyword argument parameters in the call below is more robust.
        # Since things change around, robustness is good.
        super(Code311, self).__init__(
            co_argcount=co_argcount,
            co_posonlyargcount=co_posonlyargcount,
            co_kwonlyargcount=co_kwonlyargcount,
            co_nlocals=co_nlocals,
            co_stacksize=co_stacksize,
            co_flags=co_flags,
            co_code=co_code,
            co_consts=co_consts,
            co_names=co_names,
            co_varnames=co_varnames,
            co_filename=co_filename,
            co_name=co_name,
            co_firstlineno=co_firstlineno,
            co_linetable=co_linetable,
            co_freevars=co_freevars,
            co_cellvars=co_cellvars,
        )
        self.co_qualname = co_qualname
        self.co_exceptiontable = co_exceptiontable
        self.fieldtypes = Code311FieldTypes
        if type(self) == Code311:
            self.check()

    def to_native(self):
        if not (PYTHON_VERSION_TRIPLE >= (3, 11)):
            raise TypeError(
                "Python Interpreter needs to be in 3.11 or greater; is %s"
                % version_tuple_to_str()
            )

        code = deepcopy(self)
        code.freeze()
        try:
            code.check()
        except AssertionError as e:
            raise TypeError(e)

        return types.CodeType(
            code.co_argcount,
            code.co_posonlyargcount,
            code.co_kwonlyargcount,
            code.co_nlocals,
            code.co_stacksize,
            code.co_flags,
            code.co_code,
            code.co_consts,
            code.co_names,
            code.co_varnames,
            code.co_filename,
            code.co_name,
            code.co_qualname,
            code.co_firstlineno,
            code.co_linetable,
            code.co_exceptiontable,
            code.co_freevars,
            code.co_cellvars,
        )

    def co_lines(self):
        return parse_linetable(self.co_linetable, self.co_firstlineno)

    def co_positions(self):
        return parse_location_entries(self.co_linetable, self.co_firstlineno)<|MERGE_RESOLUTION|>--- conflicted
+++ resolved
@@ -160,8 +160,6 @@
 Code311FieldTypes.update({"co_qualname": str, "co_exceptiontable": bytes})
 
 
-<<<<<<< HEAD
-=======
 ##### Parse location table #####
 def parse_location_entries(location_bytes, first_line):
     """
@@ -200,7 +198,7 @@
             return []
 
         def has_next_byte(b):
-            return bool(b & 0b0100_0000)  # has bit 6 set
+            return bool(b & 0b01000000)  # has bit 6 set
 
         def get_value(b):
             return b & 0b00111111  # extracts bits 0-5
@@ -271,7 +269,6 @@
     return entries
 
 
->>>>>>> 43e5eea3
 ##### NEW "OPAQUE" LINE TABLE PARSING #####
 # See: https://github.com/python/cpython/blob/aaed91cabcedc16c089c4b1c9abb1114659a83d3/Objects/codeobject.c#L1245C1-L1245C17
 PY_CODE_LOCATION_INFO_SHORT0 = 0
@@ -296,11 +293,7 @@
         self.no_line_flag = no_line_flag
 
 
-<<<<<<< HEAD
 def _scan_varint(remaining_linetable) -> int:
-=======
-def _scan_varint(remaining_linetable: Iterable[int]) -> int:
->>>>>>> 43e5eea3
     value = 0
     for shift, read in enumerate(remaining_linetable):
         value |= (read & 63) << (shift * 6)
@@ -309,22 +302,14 @@
     return value
 
 
-<<<<<<< HEAD
 def _scan_signed_varint(remaining_linetable) -> int:
-=======
-def _scan_signed_varint(remaining_linetable: Iterable[int]) -> int:
->>>>>>> 43e5eea3
     value = _scan_varint(remaining_linetable)
     if value & 1:
         return -(value >> 1)
     return value >> 1
 
 
-<<<<<<< HEAD
 def _get_line_delta(code_byte: int, remaining_linetable):
-=======
-def _get_line_delta(code_byte: int, remaining_linetable: Iterable[int]):
->>>>>>> 43e5eea3
     line_delta_code = (code_byte >> 3) & 15
     if line_delta_code == PY_CODE_LOCATION_INFO_NONE:
         return 0
@@ -354,11 +339,7 @@
     return bool(linetable_code_byte & 128)
 
 
-<<<<<<< HEAD
 def _go_to_next_code_byte(remaining_linetable):
-=======
-def _go_to_next_code_byte(remaining_linetable: Iterator[int]) -> Optional[int]:
->>>>>>> 43e5eea3
     try:
         code_byte = next(remaining_linetable)
         while not _test_check_bit(code_byte):
@@ -369,13 +350,8 @@
 
 
 def decode_linetable_entry(
-<<<<<<< HEAD
     code_byte: int, remaining_linetable
 ):
-=======
-    code_byte: int, remaining_linetable: Iterable[int]
-) -> LineTableEntry:
->>>>>>> 43e5eea3
     assert _test_check_bit(code_byte), "malformed linetable"
     return LineTableEntry(
         line_delta=_get_line_delta(
@@ -388,11 +364,8 @@
 
 def parse_linetable(linetable: bytes, first_lineno: int):
 
-<<<<<<< HEAD
+
     linetable_entries = []
-=======
-    linetable_entries: list[LineTableEntry] = []
->>>>>>> 43e5eea3
 
     # decode linetable entries
     iter_linetable = iter(linetable)
@@ -411,15 +384,9 @@
     first_entry, *remaining_entries = linetable_entries
 
     # compute co_lines()
-<<<<<<< HEAD
     code_start = 0
     code_end = first_entry.code_delta
     line = first_lineno + first_entry.line_delta
-=======
-    code_start: int = 0
-    code_end: int = first_entry.code_delta
-    line: int = first_lineno + first_entry.line_delta
->>>>>>> 43e5eea3
     no_line_flag = first_entry.no_line_flag
     for linetable_entry in remaining_entries:
         if (
@@ -443,7 +410,6 @@
 #  __hash__()
 # and possibly __init__()
 # methods
-<<<<<<< HEAD
 
 class PositionEntry:
     def __init__(self, line_delta, num_lines, code_delta, column, endcolumn, no_line_flag):
@@ -458,20 +424,6 @@
 def decode_position_entry(
         code_byte: int, remaining_linetable,
     ):
-=======
-class PositionEntry:
-    line_delta: int
-    num_lines: int
-    code_delta: int
-    column: int
-    endcolumn: int
-    no_line_flag: bool
-
-
-def decode_position_entry(
-    code_byte: int, remaining_linetable: Iterator[int]
-) -> PositionEntry:
->>>>>>> 43e5eea3
     assert _test_check_bit(code_byte), "malformed linetable"
 
     code_delta = _next_code_delta(code_byte)
@@ -517,11 +469,7 @@
 
 
 def parse_positions(linetable: bytes, first_lineno: int):
-<<<<<<< HEAD
     position_entries = []
-=======
-    position_entries: list[PositionEntry] = []
->>>>>>> 43e5eea3
 
     # decode linetable entries
     iter_linetable = iter(linetable)
