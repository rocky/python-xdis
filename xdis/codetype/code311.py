--- conflicted
+++ resolved
@@ -54,19 +54,14 @@
 
 
 ##### Parse location table #####
-def parse_location_entries(location_bytes, first_line: int):
+def parse_location_entries(location_bytes, first_line):
     """
     Parses the locations table described in: https://github.com/python/cpython/blob/3.11/Objects/locations.md
     The locations table replaced the line number table starting in 3.11
     """
 
-<<<<<<< HEAD
     def starts_new_entry(b):
         return bool(b & 0x80)  # bit 7 is set
-=======
-    def starts_new_entry(b) -> bool:
-        return bool(b & 0b10000000)  # bit 7 is set
->>>>>>> 83e933e0
 
     def extract_code(b):
         return (b & 0x78) >> 3  # extracts bits 3-6
@@ -115,16 +110,11 @@
                 current_value = 0
                 shift_amt = 0
 
-<<<<<<< HEAD
     def decode_signed_varint(s):
         if s & 1:
             return -(s >> 1)
         else:
             return (s >> 1)
-=======
-    def decode_signed_varint(s: int):
-        return -(s >> 1) if s & 1 else (s >> 1)
->>>>>>> 83e933e0
 
     entries = (
         []
@@ -178,7 +168,6 @@
     return entries
 
 
-<<<<<<< HEAD
 # Note: order is the positional order given in the Python docs for
 # 3.11 types.Codetype.
 # "posonlyargcount" is not used, but it is in other Python versions, so it
@@ -209,8 +198,6 @@
 Code311FieldTypes.update({"co_qualname": str, "co_exceptiontable": Bytes})
 
 
-=======
->>>>>>> 83e933e0
 ##### NEW "OPAQUE" LINE TABLE PARSING #####
 # See: https://github.com/python/cpython/blob/aaed91cabcedc16c089c4b1c9abb1114659a83d3/Objects/codeobject.c#L1245C1-L1245C17
 PY_CODE_LOCATION_INFO_SHORT0 = 0
@@ -251,13 +238,8 @@
     return value >> 1
 
 
-<<<<<<< HEAD
 def _get_line_delta(code_byte, remaining_linetable):
     line_delta_code = (ord(code_byte) >> 3) & 15
-=======
-def _get_line_delta(code_byte: int, remaining_linetable) -> int:
-    line_delta_code = (code_byte >> 3) & 15
->>>>>>> 83e933e0
     if line_delta_code == PY_CODE_LOCATION_INFO_NONE:
         return 0
     if line_delta_code in (
@@ -274,7 +256,6 @@
     return 0
 
 
-<<<<<<< HEAD
 def _is_no_line_marker(linetable_code_byte):
     return (ord(linetable_code_byte) >> 3) == 0x1F
 
@@ -285,18 +266,6 @@
 
 def _test_check_bit(linetable_code_byte):
     return bool(ord(linetable_code_byte) & 128)
-=======
-def _is_no_line_marker(linetable_code_byte: int) -> bool:
-    return (linetable_code_byte >> 3) == 0x1F
-
-
-def _next_code_delta(linetable_code_byte: int) -> int:
-    return ((linetable_code_byte & 7) + 1) * 2
-
-
-def _test_check_bit(linetable_code_byte: int) -> bool:
-    return bool(linetable_code_byte & 128)
->>>>>>> 83e933e0
 
 
 def _go_to_next_code_byte(remaining_linetable):
