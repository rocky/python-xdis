--- conflicted
+++ resolved
@@ -16,12 +16,8 @@
 
 import types
 from copy import deepcopy
-<<<<<<< HEAD
-from typing import Generator, Iterable, Iterator
-=======
 from dataclasses import dataclass
 from typing import Iterable, Iterator, Optional
->>>>>>> 72990b1c
 
 from xdis.codetype.code310 import Code310, Code310FieldTypes
 from xdis.version_info import PYTHON_VERSION_TRIPLE, version_tuple_to_str
