--- conflicted
+++ resolved
@@ -16,11 +16,7 @@
 
 import types
 from copy import deepcopy
-<<<<<<< HEAD
-=======
-from dataclasses import dataclass
 from types import CodeType
->>>>>>> a48a56b6
 from typing import Iterable, Iterator, Optional
 
 from xdis.codetype.code310 import Code310, Code310FieldTypes
