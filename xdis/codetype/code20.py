--- conflicted
+++ resolved
@@ -70,12 +70,7 @@
         co_cellvars,
         collection_order={},
         reference_objects=set(),
-<<<<<<< HEAD
     ):
-=======
-        version_triple=(0, 0, 0),
-    ) -> None:
->>>>>>> cb2c3b5e
         # Keyword argument parameters in the call below is more robust.
         # Since things change around, robustness is good.
         super(Code2, self).__init__(
