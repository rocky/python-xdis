--- conflicted
+++ resolved
@@ -18,11 +18,6 @@
 from collections import namedtuple
 from copy import deepcopy
 from types import CodeType
-<<<<<<< HEAD
-
-from xdis.codetype.code311 import Code311, Code311FieldTypes
-=======
-from typing import Any, Dict, Set, Tuple
 
 from xdis.codetype.code311 import (
     Code311,
@@ -30,7 +25,6 @@
     parse_linetable,
     parse_location_entries,
 )
->>>>>>> c40e0dee
 from xdis.version_info import PYTHON_VERSION_TRIPLE, version_tuple_to_str
 
 # Note: order is the positional order given in the Python docs for
@@ -76,324 +70,6 @@
 Code311GraalFieldTypes.update({"co_qualname": str, "co_exceptiontable": bytes})
 
 
-<<<<<<< HEAD
-##### Parse location table #####
-def parse_location_entries(location_bytes, first_line: int):
-    """
-    Parses the locations table described in: https://github.com/python/cpython/blob/3.11/Objects/locations.md
-    The locations table replaced the line number table starting in 3.11
-    """
-
-    def starts_new_entry(b) -> bool:
-        return bool(b & 0b10000000)  # bit 7 is set
-
-    def extract_code(b):
-        return (b & 0b01111000) >> 3  # extracts bits 3-6
-
-    def extract_length(b):
-        return (b & 0b00000111) + 1  # extracts bit 0-2
-
-    def iter_location_codes(loc_bytes):
-        if len(loc_bytes) == 0:
-            return []
-
-        iter_locs = iter(loc_bytes)
-        entry_codes = [next(iter_locs)]
-
-        for b in iter_locs:
-            if starts_new_entry(b):
-                yield entry_codes
-                entry_codes = [b]
-            else:
-                entry_codes.append(b)
-
-        if entry_codes:
-            yield entry_codes
-
-    def iter_varints(varint_bytes):
-        if len(varint_bytes) == 0:
-            return []
-
-        def has_next_byte(b) -> bool:
-            return bool(b & 0b01000000)  # has bit 6 set
-
-        def get_value(b):
-            return b & 0b00111111  # extracts bits 0-5
-
-        iter_varint_bytes = iter(varint_bytes)
-
-        current_value = 0
-        shift_amt = 0
-
-        for b in iter_varint_bytes:
-            current_value += get_value(b) << shift_amt
-            if has_next_byte(b):
-                shift_amt += 6
-            else:
-                yield current_value
-                current_value = 0
-                shift_amt = 0
-
-    def decode_signed_varint(s: int):
-        return -(s >> 1) if s & 1 else (s >> 1)
-
-    entries = (
-        []
-    )  # tuples of (code units, start line, end line, start column, end column)
-
-    last_line = first_line
-
-    for location_codes in iter_location_codes(location_bytes):
-        first_byte = location_codes[0]
-        location_length = extract_length(first_byte)
-        code = extract_code(first_byte)
-
-        if code <= 9:  # short form
-            start_line = last_line
-            end_line = start_line
-            second_byte = location_codes[1]
-            start_column = (code * 8) + ((second_byte >> 4) & 7)
-            end_column = start_column + (second_byte & 15)
-        elif code <= 12:  # one line form
-            start_line = last_line + code - 10
-            end_line = start_line
-            start_column = location_codes[1]
-            end_column = location_codes[2]
-        elif code == 13:  # no column info
-            (start_line_delta,) = iter_varints(location_codes[1:])
-            start_line = last_line + decode_signed_varint(start_line_delta)
-            end_line = start_line
-            start_column = None
-            end_column = None
-        elif code == 14:  # long form
-            (start_line_delta, end_line_delta, start_column, end_column) = iter_varints(
-                location_codes[1:]
-            )
-            start_line = last_line + decode_signed_varint(start_line_delta)
-            end_line = start_line + end_line_delta
-        else:  # code == 15, no location
-            start_line = None
-            end_line = None
-            start_column = None
-            end_column = None
-
-        entries.append(
-            (location_length, start_line, end_line, start_column, end_column)
-        )
-
-        last_line = start_line if start_line is not None else last_line
-
-    return entries
-
-
-##### NEW "OPAQUE" LINE TABLE PARSING #####
-# See: https://github.com/python/cpython/blob/aaed91cabcedc16c089c4b1c9abb1114659a83d3/Objects/codeobject.c#L1245C1-L1245C17
-PY_CODE_LOCATION_INFO_SHORT0 = 0
-PY_CODE_LOCATION_INFO_ONE_LINE0 = 10
-PY_CODE_LOCATION_INFO_ONE_LINE1 = 11
-PY_CODE_LOCATION_INFO_ONE_LINE2 = 12
-
-PY_CODE_LOCATION_INFO_NO_COLUMNS = 13
-PY_CODE_LOCATION_INFO_LONG = 14
-PY_CODE_LOCATION_INFO_NONE = 15
-
-
-LineTableEntry = namedtuple(
-    "LineTableEntry", ("line_delta", "code_delta", "no_line_flag")
-)
-
-
-def _scan_varint(remaining_linetable) -> int:
-    value = 0
-    for shift, read in enumerate(remaining_linetable):
-        value |= (read & 63) << (shift * 6)
-        if not (read & 64):
-            break
-    return value
-
-
-def _scan_signed_varint(remaining_linetable) -> int:
-    value = _scan_varint(remaining_linetable)
-    if value & 1:
-        return -(value >> 1)
-    return value >> 1
-
-
-def _get_line_delta(code_byte: int, remaining_linetable) -> int:
-    line_delta_code = (code_byte >> 3) & 15
-    if line_delta_code == PY_CODE_LOCATION_INFO_NONE:
-        return 0
-    if line_delta_code in (
-        PY_CODE_LOCATION_INFO_NO_COLUMNS,
-        PY_CODE_LOCATION_INFO_LONG,
-    ):
-        return _scan_signed_varint(remaining_linetable)
-    if line_delta_code == PY_CODE_LOCATION_INFO_ONE_LINE0:
-        return 0
-    if line_delta_code == PY_CODE_LOCATION_INFO_ONE_LINE1:
-        return 1
-    if line_delta_code == PY_CODE_LOCATION_INFO_ONE_LINE2:
-        return 2
-    return 0
-
-
-def _is_no_line_marker(linetable_code_byte: int) -> bool:
-    return (linetable_code_byte >> 3) == 0x1F
-
-
-def _next_code_delta(linetable_code_byte: int) -> int:
-    return ((linetable_code_byte & 7) + 1) * 2
-
-
-def _test_check_bit(linetable_code_byte: int) -> bool:
-    return bool(linetable_code_byte & 128)
-
-
-def _go_to_next_code_byte(remaining_linetable):
-    try:
-        code_byte = next(remaining_linetable)
-        while not _test_check_bit(code_byte):
-            pass
-    except StopIteration:
-        return None
-    return code_byte
-
-
-def decode_linetable_entry(code_byte: int, remaining_linetable):
-    assert _test_check_bit(code_byte), "malformed linetable"
-    return LineTableEntry(
-        line_delta=_get_line_delta(
-            code_byte=code_byte, remaining_linetable=remaining_linetable
-        ),
-        code_delta=_next_code_delta(linetable_code_byte=code_byte),
-        no_line_flag=_is_no_line_marker(linetable_code_byte=code_byte),
-    )
-
-
-def parse_linetable(linetable: bytes, first_lineno: int):
-
-    linetable_entries = []
-
-    # decode linetable entries
-    iter_linetable = iter(linetable)
-    code_byte = _go_to_next_code_byte(iter_linetable)
-    while code_byte is not None:
-        linetable_entries.append(
-            decode_linetable_entry(
-                code_byte=code_byte, remaining_linetable=iter_linetable
-            )
-        )
-
-    if not linetable_entries:
-        return
-
-    first_entry, *remaining_entries = linetable_entries
-
-    # compute co_lines()
-    code_start = 0
-    code_end = first_entry.code_delta
-    line = first_lineno + first_entry.line_delta
-    no_line_flag = first_entry.no_line_flag
-    for linetable_entry in remaining_entries:
-        if (
-            linetable_entry.line_delta != 0
-            or linetable_entry.no_line_flag != no_line_flag
-        ):
-            # if the line changes, emit the current entry
-            yield (code_start, code_end, None if no_line_flag else line)
-
-            line += linetable_entry.line_delta
-            no_line_flag = linetable_entry.no_line_flag
-            code_start = code_end
-        code_end += linetable_entry.code_delta
-
-    yield (code_start, code_end, None if no_line_flag else line)
-
-
-PositionEntry = namedtuple(
-    "PositionEntry",
-    ("line_delta", "num_lines", "code_delta", "column", "endcolumn", "no_line_flag"),
-)
-
-
-def decode_position_entry(code_byte, remaining_linetable):
-    assert _test_check_bit(code_byte), "malformed linetable"
-
-    code_delta = _next_code_delta(code_byte)
-
-    no_line_flag = False
-    column = -1
-    endcolumn = -1
-    line_delta = 0
-    num_lines = 0
-
-    location_flags = (code_byte >> 3) & 15
-    if location_flags == PY_CODE_LOCATION_INFO_NONE:
-        no_line_flag = True
-    elif location_flags == PY_CODE_LOCATION_INFO_LONG:
-        line_delta = _scan_signed_varint(remaining_linetable)
-        num_lines = _scan_varint(remaining_linetable)
-        column = _scan_varint(remaining_linetable) - 1
-        endcolumn = _scan_varint(remaining_linetable) - 1
-    elif location_flags == PY_CODE_LOCATION_INFO_NO_COLUMNS:
-        line_delta = _scan_signed_varint(remaining_linetable)
-    elif location_flags in (
-        PY_CODE_LOCATION_INFO_ONE_LINE0,
-        PY_CODE_LOCATION_INFO_ONE_LINE1,
-        PY_CODE_LOCATION_INFO_ONE_LINE2,
-    ):
-        line_delta = location_flags - 10
-        column = next(remaining_linetable)
-        endcolumn = next(remaining_linetable)
-    else:
-        second_byte = next(remaining_linetable)
-        assert not _test_check_bit(second_byte)
-        column = (location_flags << 3) | (second_byte >> 4)
-        endcolumn = column + (second_byte & 15)
-
-    return PositionEntry(
-        line_delta=line_delta,
-        num_lines=num_lines,
-        code_delta=code_delta,
-        column=column,
-        endcolumn=endcolumn,
-        no_line_flag=no_line_flag,
-    )
-
-
-def parse_positions(linetable: bytes, first_lineno: int):
-    position_entries = []
-
-    # decode linetable entries
-    iter_linetable = iter(linetable)
-    try:
-        code_byte = next(iter_linetable)
-        while code_byte is not None:
-            position_entries.append(
-                decode_position_entry(
-                    code_byte=code_byte, remaining_linetable=iter_linetable
-                )
-            )
-    except StopIteration:
-        pass
-
-    computed_line = first_lineno
-    for position_entry in position_entries:
-        computed_line += position_entry.line_delta
-        for _ in range(0, position_entry.code_delta, 2):
-            if position_entry.no_line_flag:
-                yield (None, None, None, None)
-            else:
-                yield (
-                    computed_line,
-                    computed_line + position_entry.num_lines,
-                    position_entry.column,
-                    position_entry.endcolumn,
-                )
-
-
-=======
->>>>>>> c40e0dee
 class Code311Graal(Code311):
     """Class for a Python 3.11+ code object used when a Python interpreter less than 3.11 is
     working on Python 3.11 bytecode. It also functions as an object that can be used
@@ -427,15 +103,9 @@
         co_firstlineno,
         co_linetable,
         co_exceptiontable,
-<<<<<<< HEAD
         reference_objects=set(),
         version_triple=(0, 0, 0),
         other_fields={},
-=======
-        reference_objects: Set[Any] = set(),
-        version_triple: Tuple[int, int, int] = (0, 0, 0),
-        other_fields: Dict[str, Any] = {},
->>>>>>> c40e0dee
     ) -> None:
         # Keyword argument parameters in the call below is more robust.
         # Since things change around, robustness is good.
