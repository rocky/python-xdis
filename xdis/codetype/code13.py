--- conflicted
+++ resolved
@@ -24,13 +24,8 @@
     def __repr__(self):
         return "b%s" % repr(self.s)
 
-<<<<<<< HEAD
-# Ifw there is a list of types, then any will work, but the 1st one is
-# the corect one for types.CodeType
-=======
 # If there is a list of types, then any will work, but the 1st one is
 # the correct one for types.CodeType.
->>>>>>> d78601cd
 Code13FieldTypes = {
     "co_argcount": int,
     "co_nlocals": int,
