# (C) Copyright 2020-2021, 2023 by Rocky Bernstein
#
#  This program is free software; you can redistribute it and/or
#  modify it under the terms of the GNU General Public License
#  as published by the Free Software Foundation; either version 2
#  of the License, or (at your option) any later version.
#
#  This program is distributed in the hope that it will be useful,
#  but WITHOUT ANY WARRANTY; without even the implied warranty of
#  MERCHANTABILITY or FITNESS FOR A PARTICULAR PURPOSE.  See the
#  GNU General Public License for more details.
#
#  You should have received a copy of the GNU General Public License
#  along with this program; if not, write to the Free Software
#  Foundation, Inc., 51 Franklin Street, Fifth Floor, Boston, MA  02110-1301, USA.

<<<<<<< HEAD
from xdis.codetype.base import CodeBase
from copy import deepcopy

# A Python 2 class for bytes
class Bytes(str):
    def __init__(self, s):
        self.s = s
    def __repr__(self):
        return "b%s" % repr(self.s)
=======
from copy import deepcopy

from xdis.codetype.base import CodeBase
from xdis.cross_types import UnicodeForPython3

# If there is a list of types, then any will work, but the 1st one is
# the corect one for types.CodeType
Code13FieldTypes = {
    "co_argcount": int,
    "co_nlocals": int,
    "co_flags": int,
    "co_code": (str, bytes, list, tuple),
    "co_consts": (tuple, list),
    "co_names": (tuple, list),
    "co_varnames": (tuple, list),
    "co_filename": (str, bytes, UnicodeForPython3),
    "co_name": (str, bytes, UnicodeForPython3),
}
>>>>>>> bf2eaddf

# If there is a list of types, then any will work, but the 1st one is the corect one for types.CodeType
Code13FieldTypes = {
    "co_argcount": int,
    "co_nlocals": int,
    "co_flags": int,
    "co_code": (str, list, tuple),
    "co_consts": (tuple, list, Bytes),
    "co_names": (tuple, list),
    "co_varnames": (tuple, list),
    "co_filename": (str, unicode, Bytes),
    "co_name": (str, unicode, Bytes),
}

class Code13(CodeBase):
    """Class for a Python 1.0 .. 1.4 code object used for Python
    interpreters other than 1.0 .. 1.4

    For convenience in generating code objects, fields like
    `co_consts`, co_names which are (immutable) tuples in the end-result can be stored
    instead as (mutable) lists. Likewise the line number table `co_lnotab`
    can be stored as a simple list of offset, line_number tuples.

    """

    def __init__(
        self,
        co_argcount,
        co_nlocals,
        co_flags,
        co_code,
        co_consts,
        co_names,
        co_varnames,
        co_filename,
        co_name,
    ):
        self.co_argcount = co_argcount
        self.co_nlocals = co_nlocals
        self.co_flags = co_flags
        self.co_code = co_code
        self.co_consts = co_consts
        self.co_names = co_names
        self.co_varnames = co_varnames
        self.co_filename = co_filename
        self.co_name = co_name
        self.fieldtypes = Code13FieldTypes
        if type(self) is Code13:
            self.check()
        return

    def check(self):
        for field, fieldtype in self.fieldtypes.items():
            val = getattr(self, field)
            if isinstance(fieldtype, tuple):
                assert (
                    type(val) in fieldtype
                ), "%s should be one of the types %s; is type %s" % (
                    field,
                    fieldtype,
                    type(val),
                )
            else:
                assert isinstance(
                    val, fieldtype
                ), "%s should have type %s; is type %s" % (field, fieldtype, type(val))
                pass
            pass

    # FIXME: use self.fieldtype
    def freeze(self):
        for field in "co_consts co_names co_varnames".split():
            val = getattr(self, field)
            if isinstance(val, list):
                setattr(self, field, tuple(val))
        return self

    def replace(self, **kwargs):
        """
        Return a copy of the code object with new values for the specified fields.

        This is analoguous to the method added to types.CodeType in Python 3.8.
        """
        code = deepcopy(self)
        for field, value in kwargs.items():
            if not hasattr(self, field):
                raise TypeError(
                    "Code object %s doesn't have field %s" % (type(self), self)
                )
            setattr(code, field, value)
        return code<|MERGE_RESOLUTION|>--- conflicted
+++ resolved
@@ -14,7 +14,6 @@
 #  along with this program; if not, write to the Free Software
 #  Foundation, Inc., 51 Franklin Street, Fifth Floor, Boston, MA  02110-1301, USA.
 
-<<<<<<< HEAD
 from xdis.codetype.base import CodeBase
 from copy import deepcopy
 
@@ -24,28 +23,9 @@
         self.s = s
     def __repr__(self):
         return "b%s" % repr(self.s)
-=======
-from copy import deepcopy
 
-from xdis.codetype.base import CodeBase
-from xdis.cross_types import UnicodeForPython3
-
-# If there is a list of types, then any will work, but the 1st one is
+# Ifw there is a list of types, then any will work, but the 1st one is
 # the corect one for types.CodeType
-Code13FieldTypes = {
-    "co_argcount": int,
-    "co_nlocals": int,
-    "co_flags": int,
-    "co_code": (str, bytes, list, tuple),
-    "co_consts": (tuple, list),
-    "co_names": (tuple, list),
-    "co_varnames": (tuple, list),
-    "co_filename": (str, bytes, UnicodeForPython3),
-    "co_name": (str, bytes, UnicodeForPython3),
-}
->>>>>>> bf2eaddf
-
-# If there is a list of types, then any will work, but the 1st one is the corect one for types.CodeType
 Code13FieldTypes = {
     "co_argcount": int,
     "co_nlocals": int,
@@ -63,9 +43,10 @@
     interpreters other than 1.0 .. 1.4
 
     For convenience in generating code objects, fields like
-    `co_consts`, co_names which are (immutable) tuples in the end-result can be stored
-    instead as (mutable) lists. Likewise the line number table `co_lnotab`
-    can be stored as a simple list of offset, line_number tuples.
+    `co_consts`, co_names which are (immutable) tuples in the
+    end-result can be stored instead as (mutable) lists. Likewise the
+    line number table `co_lnotab` can be stored as a simple list of
+    offset, line_number tuples.
 
     """
 
