--- conflicted
+++ resolved
@@ -15,11 +15,7 @@
 
 # FIXME to use codeType2Portable
 # from xdis.codetype import codeType2Portable
-<<<<<<< HEAD
-from xdis.codetype import Code2Compat
-=======
 from xdis.codetype.code20 import Code2Compat
->>>>>>> 28caa3cc
 from xdis.version_info import PYTHON3
 
 
