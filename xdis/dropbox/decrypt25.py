#!/usr/bin/env python
# Copyright Hagen Fritsch, 2012, License: GPL-2.0
# Adaption and generalization for xdis use by Rocky Bernstein
# Copyright 2019-2020, 2024

# Dropbox Python bytecode decryption tool for Dropbox versions of 1.1x
# (and possibly earlier) which uses Python bytecode 2.5.

import struct
import types
<<<<<<< HEAD
=======
from types import CodeType
from typing import Dict, Tuple
>>>>>>> 89f481a8

import xdis.marsh as xmarshal

# FIXME to use codeType2Portable
# from xdis.codetype import codeType2Portable
from xdis.codetype.code20 import Code2Compat
from xdis.version_info import PYTHON3


def rng(a: int, b: int) -> int:
    b = ((b << 13) ^ b) & 0xFFFFFFFF
    c = b ^ (b >> 17)
    c = c ^ (c << 5)
    return (a * 69069 + c + 0x6611CB3B) & 0xFFFFFFFF


# This is replaced by Mersenne in newer versions.
def get_keys(a, b) -> Tuple[int, int, int, int]:
    ka = rng(a, b)
    kb = rng(ka, a)
    kc = rng(kb, ka)
    kd = rng(kc, kb)
    ke = rng(kd, kc)
    return (kb, kc, kd, ke)


def MX(z, y, sum: int, key, p: int, e: int):
    return ((z >> 5 ^ y << 2) + (y >> 3 ^ z << 4)) ^ (
        (sum ^ y) + (key[(p & 3) ^ e] ^ z)
    )


def tea_decipher(v, key: Tuple[int, int, int, int]):
    """
    Tiny Decryption Algorithm description (TEA)
    See https://en.wikipedia.org/wiki/Tiny_Encryption_Algorithm
    """
    DELTA = 0x9E3779B9
    n = len(v)
    rounds = 6 + 52 // n
    sum = rounds * DELTA
    y = v[0]
    while sum != 0:
        e = (sum >> 2) & 3
        for p in range(n - 1, -1, -1):
            z = v[(n + p - 1) % n]
            v[p] = (v[p] - MX(z, y, sum, key, p, e)) & 0xFFFFFFFF
            y = v[p]
        sum -= DELTA
    return v


def load_code(self):
    """
    Returns a Python code object like xdis.unmarshal.load_code(),
    but in we decrypt the data in self.bufstr.

    That is:
      * calculate the TEA key,
      * decrypt self.bufstr
      * create and return a Python code-object
    """
    a = self.load_int()
    b = self.load_int()
    key = get_keys(a, b)
    padsize = (b + 15) & ~0xF
    intsize = padsize / 4
    data = self.bufstr[self.bufpos : self.bufpos + padsize]
    # print("%d: %d (%d=%d)" % (self.bufpos, b, padsize, len(data)))
    data = list(struct.unpack("<%dL" % intsize, data))
    tea_decipher(data, key)
    self.bufpos += padsize
    obj = xmarshal._FastUnmarshaller(struct.pack("<%dL" % intsize, *data))
    code = obj.load_code()
    co_code = patch(code.co_code)
    if PYTHON3:
        return Code2Compat(
            code.co_argcount,
            code.co_nlocals,
            code.co_stacksize,
            code.co_flags,
            co_code,
            code.co_consts,
            code.co_names,
            code.co_varnames,
            code.co_filename,
            code.co_name,
            code.co_firstlineno,
            code.co_lnotab,
            code.co_freevars,
            code.co_cellvars,
        )
    else:
        return types.CodeType(
            code.co_argcount,
            code.co_nlocals,
            code.co_stacksize,
            code.co_flags,
            co_code,
            code.co_consts,
            code.co_names,
            code.co_varnames,
            code.co_filename,
            code.co_name,
            code.co_firstlineno,
            code.co_lnotab,
            code.co_freevars,
            code.co_cellvars,
        )


try:
    a = bytearray()
except:

    class bytearray(object):
        def __init__(self, s) -> None:
            self.l = map(ord, s)

        def __setitem__(self, idx, val) -> None:
            self.l[idx] = val

        def __getitem__(self, idx):
            return self.l[idx]

        def __str__(self) -> str:
            return "".join(map(chr, self.l))

        def __len__(self) -> int:
            return len(self.l)


# Automatically generated opcode substitution table for v1
# A different dropbox table for v.2 table is at
#   https://github.com/kholia/dedrop/blob/master/src/dedrop-v2/dedrop-v2.py
# They are similar but not the same.
table = {
    0: 0,
    1: 87,
    2: 66,
    4: 25,
    6: 55,
    7: 62,
    9: 71,
    10: 79,
    12: 21,
    13: 4,
    14: 72,
    15: 1,
    16: 30,
    17: 31,
    18: 32,
    19: 33,
    22: 63,
    26: 86,
    29: 56,
    31: 60,
    33: 73,
    34: 15,
    35: 74,
    36: 20,
    38: 12,
    39: 68,
    40: 80,
    41: 22,
    42: 89,
    43: 26,
    50: 64,
    51: 82,
    52: 23,
    54: 11,
    55: 24,
    56: 84,
    59: 2,
    60: 3,
    61: 40,
    62: 41,
    63: 42,
    64: 43,
    65: 85,
    66: 83,
    67: 88,
    68: 18,
    69: 61,
    70: 116,
    71: 126,
    72: 100,
    73: 110,
    74: 120,
    75: 122,
    76: 132,
    77: 133,
    78: 104,
    79: 101,
    80: 102,
    81: 93,
    82: 125,
    83: 111,
    84: 95,
    85: 134,
    86: 105,
    88: 107,
    89: 108,
    90: 112,
    91: 130,
    92: 124,
    93: 92,
    94: 91,
    95: 90,
    97: 135,
    99: 136,
    100: 137,
    101: 106,
    102: 131,
    103: 113,
    104: 99,
    105: 97,
    106: 121,
    107: 103,
    111: 140,
    112: 141,
    113: 142,
}

# manual mapping of the rest
table[37] = 81
table[28] = 19
table[87] = 96
table[21] = 65
table[96] = 119
table[8] = 57
table[32] = 28
table[44] = 50
table[45] = 51
table[46] = 52
table[47] = 53
table[23] = 78
table[24] = 77
table[3] = 59
table[11] = 75
table[58] = 76

misses = {}


def patch(code: bytes):
    code = bytearray(code)
    i = 0
    n = len(code)
    while i < n:
        op = code[i]
        if not op in table:
            print("missing opcode %d. code: " % op, repr(str(code)))
            misses[op] = misses.get(op, 0) + 1
        code[i] = table.get(op, op)
        i += 1
        if table.get(op, op) >= 90:  # opcode.HAVE_ARGUMENT:
            i += 2
    return bytes(code) if PYTHON3 else str(code)


try:
    from __pypy__ import builtinify
except ImportError:
    builtinify = lambda f: f


@builtinify
def loads(s):
    """
    xdis.marshal.load() but with its dispatch load_code() function replaced
    with our decoding version.
    """
    um = xmarshal._FastUnmarshaller(s)
    um.dispatch[xmarshal.TYPE_CODE] = load_code
    return um.load()


def fix_dropbox_pyc(fp):
    source_size = struct.unpack("I", fp.read(4))[0]  # size mod 2**32
    ts = fp.read(4)
    timestamp = struct.unpack("I", ts)[0]
    b = fp.read()
    co = loads(b)
    return (2, 5, "0dropbox"), timestamp, 62131, co, False, source_size, None


def fix_dir(path) -> None:
    import os

    for root, _, files in os.walk(path):
        for name in files:
            if not name.endswith("pyc"):
                continue
            name = os.path.join(root, name)
            print("fixing", name)
            data = open(name).read()
            try:
                c = xmarshal.loads(data[8:])
            except Exception as e:
                print("error", e, repr(e))
                # print repr(data[8:])
                continue
            # fix the version indicator and save
            open(name, "w").write("\xb3\xf2\r\n" + data[4:8] + xmarshal.dumps(c))


if __name__ == "__main__":
    import os
    import sys

    if sys.argv != 2:
        print("Usage: %s python-file" % os.path.basename(sys.argv[0]))
        sys.exit(1)

    fix_dir(sys.argv[1])

# for the sake of completeness, here are the code-fragments to automatically generate
# the opcode substitution table
if 0:
    import marshal

    def fill(c, d):
        if len(c.co_code) != len(d.co_code):
            print("len mismatch", c, d)
            return
        for i, j in zip(c.co_code, d.co_code):
            # if i in m and not table[i] == j:
            #    print "mismatch %c (%x) => %c (%x)" % (ord(i),ord(i),ord(j),ord(j))
            v = table.setdefault(i, {})
            v[j] = v.get(j, 0) + 1
            pass
        return

    for root, dirs, files in os.walk("library"):
        for name in files:
            name = os.path.join(root, name)
            if not name.endswith("pyc"):
                continue
            f2 = os.path.join("/tmp/python-defaults-2.7.2/Python-2.5.4/Lib", name[8:])
            if not os.path.exists(f2):
                continue
            print("loading", name)
            try:
                c = xmarshal.loads(open(name).read()[8:])
            except:
                print("error", name)
                continue
            d = marshal.loads(open(f2).read()[8:])
            fill(c, d)
            codes_c = filter(lambda x: type(x) == type(c), c.co_consts)
            codes_d = filter(lambda x: type(x) == type(c), d.co_consts)
            for i, j in zip(codes_c, codes_d):
                fill(i, j)
                pass
            pass

    def print_table(m):
        k = m.keys()
        k.sort()
        table = {}
        for i in k:
            print("%c (%02x %s) =>" % (ord(i), ord(i), bin(ord(i))), end="")
            for j, count in m[i].iteritems():
                if j == i:
                    continue
                table[ord(i)] = ord(j)
                print(
                    "\t%c (%02x %s) [%d]" % (ord(j), ord(j), bin(ord(j)), count), end=""
                )
                # print("%c (%02x %s) => %c (%02x %s)\t%d\t%s" % (ord(i),ord(i),bin(ord(i)),ord(j),ord(j),bin(ord(j)),ord(j)-ord(i),bin(ord(i)^ord(j)|0x100).replace('0', ' ')))
            print()
        return table

    import re

    re.compile(r"offset loc_(\w+)").findall(
        "dd offset loc_8096DC4, offset loc_8096963, offset loc_8095462"
    )

    def load(name):
        a = re.compile(r"offset loc_(\w+)").findall(open(name).read())
        a = [int(i, 16) for i in a]
        c = a[:]
        c.sort()
        c = [(i, c.index(i)) for i in a]
        d = {}
        for i, (addr, pos) in enumerate(c):
            d[addr] = (i, pos)
        return c, d<|MERGE_RESOLUTION|>--- conflicted
+++ resolved
@@ -8,11 +8,6 @@
 
 import struct
 import types
-<<<<<<< HEAD
-=======
-from types import CodeType
-from typing import Dict, Tuple
->>>>>>> 89f481a8
 
 import xdis.marsh as xmarshal
 
