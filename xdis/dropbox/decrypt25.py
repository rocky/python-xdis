--- conflicted
+++ resolved
@@ -246,15 +246,9 @@
         k.sort()
         table = {}
         for i in k:
-<<<<<<< HEAD
             print "%c (%02x %s) =>" % \
                   (ord(i), ord(i), bin(ord(i))),
             for j,count in m[i].iteritems():
-=======
-            print("%c (%02x %s) =>" %
-                  (ord(i), ord(i), bin(ord(i))), end='')
-            for j, count in m[i].iteritems():
->>>>>>> 2bed8825
                 if j == i: continue
                 table[ord(i)] = ord(j)
                 print "\t%c (%02x %s) [%d]" % \
