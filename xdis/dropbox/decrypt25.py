#!/usr/bin/env python
# Copyright Hagen Fritsch, 2012, License: GPL-2.0
# Adaption and generalization for xdis use by Rocky Bernstein
# Copyright 2019

# Dropbox Python bytecode decryption tool for Dropbox versions of 1.1x
# (and possibly earlier) which uses Python bytecode 2.5.

import types
import struct

from xdis import PYTHON3
import xdis.marsh as xmarshal
from xdis.code import Code2Compat


def rng(a, b):
    b = ((b << 13) ^ b) & 0xFFFFFFFF
    c = b ^ (b >> 17)
    c = c ^ (c << 5)
    return (a * 69069 + c + 0x6611CB3B) & 0xFFFFFFFF


# this is replaced by mersenne in newer versions
def get_keys(a, b):
    ka = rng(a, b)
    kb = rng(ka, a)
    kc = rng(kb, ka)
    kd = rng(kc, kb)
    ke = rng(kd, kc)
    return (kb, kc, kd, ke)


def MX(z, y, sum, key, p, e):
    return ((z >> 5 ^ y << 2) + (y >> 3 ^ z << 4)) ^ (
        (sum ^ y) + (key[(p & 3) ^ e] ^ z)
    )


def tea_decipher(v, key):
    """
    Tiny Decryption Algorithm decription (TEA)
    See https://en.wikipedia.org/wiki/Tiny_Encryption_Algorithm
    """
    DELTA = 0x9E3779B9
    n = len(v)
    rounds = 6 + 52 // n
    sum = rounds * DELTA
    y = v[0]
    while sum != 0:
        e = (sum >> 2) & 3
        for p in range(n - 1, -1, -1):
            z = v[(n + p - 1) % n]
            v[p] = (v[p] - MX(z, y, sum, key, p, e)) & 0xFFFFFFFF
            y = v[p]
        sum -= DELTA
    return v


def load_code(self):
    """
    Returns a Python code object like xdis.unmarshal.load_code(),
    but in we decrypt the data in self.bufstr.

    That is:
      * calculate the TEA key,
      * decrypt self.bufstr
      * create and return a Python code-object
    """
    a = self.load_int()
    b = self.load_int()
    key = get_keys(a, b)
    padsize = (b + 15) & ~0xF
    intsize = padsize / 4
    data = self.bufstr[self.bufpos : self.bufpos + padsize]
    # print("%d: %d (%d=%d)" % (self.bufpos, b, padsize, len(data)))
    data = list(struct.unpack("<%dL" % intsize, data))
    tea_decipher(data, key)
    self.bufpos += padsize
    obj = xmarshal._FastUnmarshaller(struct.pack("<%dL" % intsize, *data))
    code = obj.load_code()
    co_code = patch(code.co_code)
    if PYTHON3:
        return Code2Compat(
            code.co_argcount,
            code.co_nlocals,
            code.co_stacksize,
            code.co_flags,
            co_code,
            code.co_consts,
            code.co_names,
            code.co_varnames,
            code.co_filename,
            code.co_name,
            code.co_firstlineno,
            code.co_lnotab,
            code.co_freevars,
            code.co_cellvars,
        )
    else:
        return types.CodeType(
            code.co_argcount,
            code.co_nlocals,
            code.co_stacksize,
            code.co_flags,
            co_code,
            code.co_consts,
            code.co_names,
            code.co_varnames,
            code.co_filename,
            code.co_name,
            code.co_firstlineno,
            code.co_lnotab,
            code.co_freevars,
            code.co_cellvars,
        )


try:
    a = bytearray()
except:

    class bytearray(object):
        def __init__(self, s):
            self.l = map(ord, s)

        def __setitem__(self, idx, val):
            self.l[idx] = val

        def __getitem__(self, idx):
            return self.l[idx]

        def __str__(self):
            return "".join(map(chr, self.l))

        def __len__(self):
            return len(self.l)


# Automatically generated opcode substitution table for v1
# A different dropbox table for v.2 table is at
#   https://github.com/kholia/dedrop/blob/master/src/dedrop-v2/dedrop-v2.py
# They are similar but not the same.
table = {
    0: 0,
    1: 87,
    2: 66,
    4: 25,
    6: 55,
    7: 62,
    9: 71,
    10: 79,
    12: 21,
    13: 4,
    14: 72,
    15: 1,
    16: 30,
    17: 31,
    18: 32,
    19: 33,
    22: 63,
    26: 86,
    29: 56,
    31: 60,
    33: 73,
    34: 15,
    35: 74,
    36: 20,
    38: 12,
    39: 68,
    40: 80,
    41: 22,
    42: 89,
    43: 26,
    50: 64,
    51: 82,
    52: 23,
    54: 11,
    55: 24,
    56: 84,
    59: 2,
    60: 3,
    61: 40,
    62: 41,
    63: 42,
    64: 43,
    65: 85,
    66: 83,
    67: 88,
    68: 18,
    69: 61,
    70: 116,
    71: 126,
    72: 100,
    73: 110,
    74: 120,
    75: 122,
    76: 132,
    77: 133,
    78: 104,
    79: 101,
    80: 102,
    81: 93,
    82: 125,
    83: 111,
    84: 95,
    85: 134,
    86: 105,
    88: 107,
    89: 108,
    90: 112,
    91: 130,
    92: 124,
    93: 92,
    94: 91,
    95: 90,
    97: 135,
    99: 136,
    100: 137,
    101: 106,
    102: 131,
    103: 113,
    104: 99,
    105: 97,
    106: 121,
    107: 103,
    111: 140,
    112: 141,
    113: 142,
}

# manual mapping of the rest
table[37] = 81
table[28] = 19
table[87] = 96
table[21] = 65
table[96] = 119
table[8] = 57
table[32] = 28
table[44] = 50
table[45] = 51
table[46] = 52
table[47] = 53
table[23] = 78
table[24] = 77
table[3] = 59
table[11] = 75
table[58] = 76

misses = {}


def patch(code):
    code = bytearray(code)
    i = 0
    n = len(code)
    while i < n:
        op = code[i]
        if not op in table:
            print("missing opcode %d. code: " % op, repr(str(code)))
            misses[op] = misses.get(op, 0) + 1
        code[i] = table.get(op, op)
        i += 1
        if table.get(op, op) >= 90:  # opcode.HAVE_ARGUMENT:
            i += 2
<<<<<<< HEAD
    if PYTHON3:
        return bytes(code)
    else:
        return str(code)
=======
    return bytes(code) if PYTHON3 else str(code)


try:
    from __pypy__ import builtinify
except ImportError:
    builtinify = lambda f: f

>>>>>>> 1e154d52

def loads(s):
    """
    xdis.marshal.load() but with its dispatch load_code() function replaced
    with our decoding version.
    """
    um = xmarshal._FastUnmarshaller(s)
    um.dispatch[xmarshal.TYPE_CODE] = load_code
    return um.load()


def fix_dropbox_pyc(fp, fixed_pyc="/tmp/test.pyc"):
    source_size = struct.unpack("I", fp.read(4))[0]  # size mod 2**32
    ts = fp.read(4)
    timestamp = struct.unpack("I", ts)[0]
    b = fp.read()
    co = loads(b)
    return 2.5, timestamp, 62131, co, False, source_size


def fix_dir(path):
    import os

    for root, dirs, files in os.walk(path):
        for name in files:
            if not name.endswith("pyc"):
                continue
            name = os.path.join(root, name)
            print("fixing", name)
            data = open(name).read()
            try:
                c = xmarshal.loads(data[8:])
            except Exception(e):
                print("error", e, repr(e))
                # print repr(data[8:])
                continue
            # fix the version indicator and save
            open(name, "w").write("\xb3\xf2\r\n" + data[4:8] + xmarshal.dumps(c))


if __name__ == "__main__":
    import os, sys

    if sys.argv != 2:
        print("Usage: %s python-file" % os.path.basename(sys.argv[0]))
        sys.exit(1)

    fix_dir(sys.argv[1])

# for the sake of completeness, here are the code-fragments to automatically generate
# the opcode substitution table
if 0:
    import marshal

    def fill(c, d):
        if len(c.co_code) != len(d.co_code):
            print("len mismatch", c, d)
            return
        for i, j in zip(c.co_code, d.co_code):
            # if i in m and not table[i] == j:
            #    print "mismatch %c (%x) => %c (%x)" % (ord(i),ord(i),ord(j),ord(j))
            v = table.setdefault(i, {})
            v[j] = v.get(j, 0) + 1
            pass
        return

    for root, dirs, files in os.walk("library"):
        for name in files:
            name = os.path.join(root, name)
            if not name.endswith("pyc"):
                continue
            f2 = os.path.join("/tmp/python-defaults-2.7.2/Python-2.5.4/Lib", name[8:])
            if not os.path.exists(f2):
                continue
            print("loading", name)
            try:
                c = xmarshal.loads(open(name).read()[8:])
            except:
                print("error", name)
                continue
            d = marshal.loads(open(f2).read()[8:])
            fill(c, d)
            codes_c = filter(lambda x: type(x) == type(c), c.co_consts)
            codes_d = filter(lambda x: type(x) == type(c), d.co_consts)
            for i, j in zip(codes_c, codes_d):
                fill(i, j)
                pass
            pass

    def print_table(m):
        k = m.keys()
        k.sort()
        table = {}
        for i in k:
<<<<<<< HEAD
            print("%c (%02x %s) =>" %
                  (ord(i), ord(i), bin(ord(i))))
            for j,count in m[i].iteritems():
                if j == i: continue
                table[ord(i)] = ord(j)
                print("\t%c (%02x %s) [%d]" %
                      (ord(j), ord(j), bin(ord(j)), count))
=======
            print("%c (%02x %s) =>" % (ord(i), ord(i), bin(ord(i))), end="")
            for j, count in m[i].iteritems():
                if j == i:
                    continue
                table[ord(i)] = ord(j)
                print(
                    "\t%c (%02x %s) [%d]" % (ord(j), ord(j), bin(ord(j)), count), end=""
                )
>>>>>>> 1e154d52
                # print("%c (%02x %s) => %c (%02x %s)\t%d\t%s" % (ord(i),ord(i),bin(ord(i)),ord(j),ord(j),bin(ord(j)),ord(j)-ord(i),bin(ord(i)^ord(j)|0x100).replace('0', ' ')))
            print()
        return table

    import re

    re.compile(r"offset loc_(\w+)").findall(
        "dd offset loc_8096DC4, offset loc_8096963, offset loc_8095462"
    )

    def load(name):
        a = re.compile(r"offset loc_(\w+)").findall(open(name).read())
        a = [int(i, 16) for i in a]
        c = a[:]
        c.sort()
        c = [(i, c.index(i)) for i in a]
        d = {}
        for i, (addr, pos) in enumerate(c):
            d[addr] = (i, pos)
        return c, d<|MERGE_RESOLUTION|>--- conflicted
+++ resolved
@@ -263,21 +263,13 @@
         i += 1
         if table.get(op, op) >= 90:  # opcode.HAVE_ARGUMENT:
             i += 2
-<<<<<<< HEAD
-    if PYTHON3:
-        return bytes(code)
-    else:
-        return str(code)
-=======
-    return bytes(code) if PYTHON3 else str(code)
+    return str(code)
 
 
 try:
     from __pypy__ import builtinify
 except ImportError:
     builtinify = lambda f: f
-
->>>>>>> 1e154d52
 
 def loads(s):
     """
@@ -372,7 +364,6 @@
         k.sort()
         table = {}
         for i in k:
-<<<<<<< HEAD
             print("%c (%02x %s) =>" %
                   (ord(i), ord(i), bin(ord(i))))
             for j,count in m[i].iteritems():
@@ -380,16 +371,6 @@
                 table[ord(i)] = ord(j)
                 print("\t%c (%02x %s) [%d]" %
                       (ord(j), ord(j), bin(ord(j)), count))
-=======
-            print("%c (%02x %s) =>" % (ord(i), ord(i), bin(ord(i))), end="")
-            for j, count in m[i].iteritems():
-                if j == i:
-                    continue
-                table[ord(i)] = ord(j)
-                print(
-                    "\t%c (%02x %s) [%d]" % (ord(j), ord(j), bin(ord(j)), count), end=""
-                )
->>>>>>> 1e154d52
                 # print("%c (%02x %s) => %c (%02x %s)\t%d\t%s" % (ord(i),ord(i),bin(ord(i)),ord(j),ord(j),bin(ord(j)),ord(j)-ord(i),bin(ord(i)^ord(j)|0x100).replace('0', ' ')))
             print()
         return table
