#!/usr/bin/env python
# (C) Copyright 2025 by Rocky Bernstein
#
#  This program is free software; you can redistribute it and/or
#  modify it under the terms of the GNU General Public License
#  as published by the Free Software Foundation; either version 2
#  of the License, or (at your option) any later version.
#
#  This program is distributed in the hope that it will be useful,
#  but WITHOUT ANY WARRANTY; without even the implied warranty of
#  MERCHANTABILITY or FITNESS FOR A PARTICULAR PURPOSE.  See the
#  GNU General Public License for more details.
#
#  You should have received a copy of the GNU General Public License
#  along with this program; if not, write to the Free Software
#  Foundation, Inc., 51 Franklin Street, Fifth Floor, Boston, MA  02110-1301, USA.
"""

Check that we can read in or unmarshal a Python bytecode file and
then write it or marshal it back and the files are identical.

As
Input is a Python bytecode file. A file of this kind usually the has
file extension ".pyc" or ".pyo".

This steps taken are:
- loads it or unmarshals it with xdis.load.load_module_from_file_object()
- writes it or marshals back out using xdis.load.write_bytecode_file() to a temporary file
- compares the original and written files by raw bytes and by the
  module/code-object structure they contain

Usage:
   test_writing_pyc.py path/to/bytecode_file.pyc

"""

import filecmp
import os
import os.path as osp
import sys
import tempfile

from xdis.load import load_module_from_file_object, write_bytecode_file
from xdis.version_info import version_tuple_to_str

# For later:
# from xdis.unmarshal import (
#     _VersionIndependentUnmarshaller,
#     FLAG_REF,
#     UNMARSHAL_DISPATCH_TABLE,
# )


def compare_consts(c1, c2):
    """Compare tuples of constants, recursing into code objects when found."""
    if len(c1) != len(c2):
        return False
    for a, b in zip(c1, c2):
        # If code object-like, compare as code objects
        if hasattr(a, "co_code") and hasattr(b, "co_code"):
            if not compare_code_objects(a, b):
                return False
        else:
            if a != b:
                return False
    return True

def compare_showing_error(orig_path, new_path):
    """
      Compare file contents sizes if those mismatch and the first hex offset that the differ.
    """
    orig_bytes = open(orig_path, "rb").read()
    new_bytes = open(new_path, "rb").read()
    orig_n = len(orig_bytes)
    new_n = len(new_bytes)
    if orig_n != new_n:
        print("MISMATCH: original has %s bytes; new has %s bytes" % (orig_n, new_n))

    for i, (old_byte, new_byte) in enumerate(zip(orig_bytes, new_bytes)):
        if (old_byte != new_byte):
            print("MISMATCH at %s: old %s; new: %s" % (hex(i), hex(old_byte), hex(new_byte)))
            return


def get_code_attrs(co):
    """
    Extract a set of attributes from a code object that are stable for comparison.
    This is defensive: only include an attribute if it exists on the object.
    """
    attrs = {}
    for name in (
        "co_argcount",
        "co_posonlyargcount",
        "co_kwonlyargcount",
        "co_nlocals",
        "co_stacksize",
        "co_flags",
        "co_code",
        "co_consts",
        "co_names",
        "co_varnames",
        "co_freevars",
        "co_cellvars",
        "co_filename",
        "co_name",
    ):
        if hasattr(co, name):
            attrs[name] = getattr(co, name)
    return attrs


def compare_code_objects(a, b):
    """
    Compare two code objects by a selection of attributes.
    This function attempts to be permissive across Python implementations
    by only using attributes when present and by comparing constants recursively.
    """
    attrs_a = get_code_attrs(a)
    attrs_b = get_code_attrs(b)

    if set(attrs_a.keys()) != set(attrs_b.keys()):
        # If the sets of attributes differ, still try to compare the
        # intersection of attributes to be less strict across implementations.
        common_keys = sorted(set(attrs_a.keys()).intersection(attrs_b.keys()))
    else:
        common_keys = sorted(attrs_a.keys())

    for key in common_keys:
        va = attrs_a[key]
        vb = attrs_b[key]
        if key == "co_consts":
            if not compare_consts(tuple(va), tuple(vb)):
                return False
        else:
            if va != vb:
                return False
    return True


# For later
# def r_object(self, bytes_for_s: bool = False):
#     """
#     Replacement r_object for classification
#     """
#     byte1 = ord(self.fp.read(1))

#     # FLAG_REF indicates whether we "intern" or
#     # save a reference to the object.
#     # byte1 without that reference is the
#     # marshal type code, an ASCII character.
#     save_ref = False
#     if byte1 & FLAG_REF:
#         # Since 3.4, "flag" is the marshal.c name
#         save_ref = True
#         byte1 = byte1 & (FLAG_REF - 1)
#     marshal_type = chr(byte1)

#     # print(marshal_type)  # debug

#     if marshal_type in UNMARSHAL_DISPATCH_TABLE:
#         func_suffix = UNMARSHAL_DISPATCH_TABLE[marshal_type]
#         unmarshal_func = getattr(self, "t_" + func_suffix)
#         return unmarshal_func(save_ref, bytes_for_s)
#     else:
#         mess = ("Unknown type %i (hex %x) %c\n"
#                 % (ord(marshal_type), ord(marshal_type), marshal_type))
#         raise TypeError(mess)
#     return

def load_meta_and_code_from_filename(path):
    """
    Open path and use load_module_from_file_object to get:
    (version_tuple, timestamp, magic_int, co, is_pypy, source_size, sip_hash, file_offsets)
    """
    fp = open(path, "rb")
    result = load_module_from_file_object(fp, filename=path, get_code=True)
    fp.close()
    return result


def roundtrip_pyc(input_path, unlink_on_success):

    # parser = argparse.ArgumentParser(
    #     description="Load a .pyc with xdis, rewrite it to a temporary file, and compare."
    # )
    # parser.add_argument("pycfile", help="Path to the .pyc (or other bytecode) file")
    # args = parser.parse_args(argv)
    if not osp.exists(input_path):
        print("ERROR: file does not exist: %s" % input_path)
        return 2
    if not osp.isfile(input_path):
        print("ERROR: not a file: %s" % input_path)
        return 2

    # Load original using the file-object loader (it will close the file for us)
    try:
        (
            orig_version,
            orig_timestamp,
            orig_magic_int,
            orig_co,
            orig_is_pypy,
            orig_source_size,
            orig_sip_hash,
            orig_file_offsets,
        ) = load_meta_and_code_from_filename(input_path)
    except Exception:
        print("ERROR: failed to load original bytecode file: %s" % input_path)
        return 3

    tf_name_base = osp.basename(input_path)
    if tf_name_base.endswith(".pyc"):
        tf_name_base = tf_name_base[: -len(".pyc")]
    elif tf_name_base.endswith(".pyc"):
        tf_name_base = tf_name_base[: -len(".pyo")]

    version_str = version_tuple_to_str(orig_version)
    tf_name_base += ("-%s-" % version_str)

    # Write to a temporary file using write_bytecode_file
    tf = tempfile.NamedTemporaryFile(prefix=tf_name_base, suffix=".pyc")
    tf_name = tf.name
    tf.close()  # write_bytecode_file will open/write the file itself

    try:
        write_bytecode_file(
            tf_name,
            orig_co,
            orig_magic_int,
            compilation_ts=orig_timestamp,
            filesize=orig_source_size or 0,
        )
    except TypeError:
        # Older/newer signatures might name the timestamp param differently; try without names
        try:
            write_bytecode_file(
                tf_name, orig_co, orig_magic_int, orig_timestamp, orig_source_size or 0
            )
        except Exception:
            print "ERROR: failed to write bytecode file"
            # Cleanup
            try:
                os.unlink(tf_name)
            except Exception:
                pass
            return 4
<<<<<<< HEAD
    except Exception:
        print("ERROR: failed to write bytecode file")
=======
    except Exception as e:
        print("ERROR: failed to write bytecode file: %s: %s" % (input_path, e),
              file=sys.stderr)
>>>>>>> fddf8e9b
        try:
            os.unlink(tf_name)
        except Exception:
            pass
        return 4

    # Compare raw bytes first
    same_bytes = False
    try:
        same_bytes = filecmp.cmp(input_path, tf_name, shallow=False)
    except Exception:
        print("WARNING: could not do raw byte comparison")

    print "Original file:", input_path
    print "Rewritten file:", tf_name
    print "Raw-bytes identical:", same_bytes
    if same_bytes:
        if unlink_on_success:
            os.unlink(tf_name)
        return 0

    compare_showing_error(input_path, tf_name)

    # Now compare by loading both and comparing metadata and code-object structure
    try:
        (
            new_version,
            new_timestamp,
            new_magic_int,
            new_co,
            new_is_pypy,
            new_source_size,
            new_sip_hash,
            new_file_offsets,
        ) = load_meta_and_code_from_filename(tf_name)
    except Exception as e:
        print(
            "ERROR: failed to load rewritten bytecode file %s:\n\t%s" % (tf_name, e),
            file=sys.stderr,
        )
        return 5

    meta_equal = (
        orig_version == new_version
        and orig_magic_int == new_magic_int
        and (orig_timestamp == new_timestamp)
        and (orig_source_size == new_source_size)
        and (orig_sip_hash == new_sip_hash)
    )

    print(
        "Metadata equal (version, magic, timestamp, source_size, sip_hash):", meta_equal
    )
    print("Original is PyPy:", orig_is_pypy, "Rewritten is PyPy:", new_is_pypy)

    # Compare code objects
    codes_equal = compare_code_objects(orig_co, new_co)
    print("Code objects structurally equal:", codes_equal)

    # Compare file_offsets if present
    offsets_equal = orig_file_offsets == new_file_offsets
    print("File offsets equal:", offsets_equal)

    # all_identical = same_bytes and meta_equal and codes_equal and offsets_equal
    # if all_identical:
    #     print(
    #         "RESULT: files are identical both as raw bytes and in contained module/code objects."
    #     )
    #     ret = 0
    # else:
    #     print("RESULT: files differ.")
    #     # Helpful diagnostic: show which pieces disagree
    #     if not same_bytes:
    #         print("- raw-bytes differ")
    #     if not meta_equal:
    #         print("- metadata differs")
    #         print(
    #             "  original:",
    #             (
    #                 orig_version,
    #                 orig_magic_int,
    #                 orig_timestamp,
    #                 orig_source_size,
    #                 orig_sip_hash,
    #             ),
    #         )
    #         print(
    #             "  rewritten:",
    #             (
    #                 new_version,
    #                 new_magic_int,
    #                 new_timestamp,
    #                 new_source_size,
    #                 new_sip_hash,
    #             ),
    #         )
    #     if not codes_equal:
    #         print("- code objects differ (some attributes compared):")
    #         # attempt to print a short diff of co_code lengths and names
    #         try:
    #             print("  orig co_code len:", len(getattr(orig_co, "co_code", b"")))
    #             print("  new  co_code len:", len(getattr(new_co, "co_code", b"")))
    #             print("  orig co_names:", getattr(orig_co, "co_names", None))
    #             print("  new  co_names:", getattr(new_co, "co_names", None))
    #         except Exception:
    #             pass
    #     if not offsets_equal:
    #         print("- file offsets differ")
    #     ret = 1

    # Do not delete the temporary file automatically; leave it for inspection.
    print("Temporary rewritten file left at:", tf_name)
    return 1

def main():
    bad_count = 0
    for file in sys.argv[1:]:
        bad_count += roundtrip_pyc(file, unlink_on_success=False)
    return bad_count


if __name__ == "__main__":
    main()<|MERGE_RESOLUTION|>--- conflicted
+++ resolved
@@ -244,14 +244,9 @@
             except Exception:
                 pass
             return 4
-<<<<<<< HEAD
     except Exception:
+        print("ERROR: failed to write bytecode file: %s" % input_path)
         print("ERROR: failed to write bytecode file")
-=======
-    except Exception as e:
-        print("ERROR: failed to write bytecode file: %s: %s" % (input_path, e),
-              file=sys.stderr)
->>>>>>> fddf8e9b
         try:
             os.unlink(tf_name)
         except Exception:
