#!/usr/bin/env python
# (C) Copyright 2025 by Rocky Bernstein
#
#  This program is free software; you can redistribute it and/or
#  modify it under the terms of the GNU General Public License
#  as published by the Free Software Foundation; either version 2
#  of the License, or (at your option) any later version.
#
#  This program is distributed in the hope that it will be useful,
#  but WITHOUT ANY WARRANTY; without even the implied warranty of
#  MERCHANTABILITY or FITNESS FOR A PARTICULAR PURPOSE.  See the
#  GNU General Public License for more details.
#
#  You should have received a copy of the GNU General Public License
#  along with this program; if not, write to the Free Software
#  Foundation, Inc., 51 Franklin Street, Fifth Floor, Boston, MA  02110-1301, USA.
"""

Check that we can read in or unmarshal a Python bytecode file and
then write it or marshal it back and the files are identical.

As
Input is a Python bytecode file. A file of this kind usually the has
file extension ".pyc" or ".pyo".

This steps taken are:
- loads it or unmarshals it with xdis.load.load_module_from_file_object()
- writes it or marshals back out using xdis.load.write_bytecode_file() to a temporary file
- compares the original and written files by raw bytes and by the
  module/code-object structure they contain

Usage:
   test_writing_pyc.py path/to/bytecode_file.pyc

"""

import filecmp
import os
import os.path as osp
import sys
import tempfile
<<<<<<< HEAD
=======
import types
from typing import Union
>>>>>>> 9fec665b

from xdis.load import load_module_from_file_object, write_bytecode_file
from xdis.version_info import version_tuple_to_str

# For later:
# from xdis.unmarshal import (
#     _VersionIndependentUnmarshaller,
#     FLAG_REF,
#     UNMARSHAL_DISPATCH_TABLE,
# )


def compare_consts(c1: tuple, c2: tuple) -> bool:
    """Compare tuples of constants, recursing into code objects when found."""
    if len(c1) != len(c2):
        return False
    for a, b in zip(c1, c2):
        # If code object-like, compare as code objects
        if hasattr(a, "co_code") and hasattr(b, "co_code"):
            if not compare_code_objects(a, b):
                return False
        else:
            if a != b:
                return False
    return True

def compare_showing_error(orig_path: str, new_path: str):
    """
      Compare file contents sizes if those mismatch and the first hex offset that the differ.
    """
    orig_bytes = open(orig_path, "rb").read()
    new_bytes = open(new_path, "rb").read()
    orig_n = len(orig_bytes)
    new_n = len(new_bytes)
    if orig_n != new_n:
        print("MISMATCH: original has %s bytes; new has %s bytes" % (orig_n, new_n), file=sys.stderr)

    for i, (old_byte, new_byte) in enumerate(zip(orig_bytes, new_bytes)):
        if (old_byte != new_byte):
            print("MISMATCH at %s: old %s; new: %s" % (hex(i), hex(old_byte), hex(new_byte)), file=sys.stderr)
            return


def get_code_attrs(co) -> dict:
    """
    Extract a set of attributes from a code object that are stable for comparison.
    This is defensive: only include an attribute if it exists on the object.
    """
    attrs = {}
    for name in (
        "co_argcount",
        "co_posonlyargcount",
        "co_kwonlyargcount",
        "co_nlocals",
        "co_stacksize",
        "co_flags",
        "co_code",
        "co_consts",
        "co_names",
        "co_varnames",
        "co_freevars",
        "co_cellvars",
        "co_filename",
        "co_name",
    ):
        if hasattr(co, name):
            attrs[name] = getattr(co, name)
    return attrs


def compare_code_objects(a, b):
    """
    Compare two code objects by a selection of attributes.
    This function attempts to be permissive across Python implementations
    by only using attributes when present and by comparing constants recursively.
    """
    attrs_a = get_code_attrs(a)
    attrs_b = get_code_attrs(b)

    if set(attrs_a.keys()) != set(attrs_b.keys()):
        # If the sets of attributes differ, still try to compare the
        # intersection of attributes to be less strict across implementations.
        common_keys = sorted(set(attrs_a.keys()).intersection(attrs_b.keys()))
    else:
        common_keys = sorted(attrs_a.keys())

    for key in common_keys:
        va = attrs_a[key]
        vb = attrs_b[key]
        if key == "co_consts":
            if not compare_consts(tuple(va), tuple(vb)):
                return False
        else:
            if va != vb:
                return False
    return True


# For later
# def r_object(self, bytes_for_s: bool = False):
#     """
#     Replacement r_object for classification
#     """
#     byte1 = ord(self.fp.read(1))

#     # FLAG_REF indicates whether we "intern" or
#     # save a reference to the object.
#     # byte1 without that reference is the
#     # marshal type code, an ASCII character.
#     save_ref = False
#     if byte1 & FLAG_REF:
#         # Since 3.4, "flag" is the marshal.c name
#         save_ref = True
#         byte1 = byte1 & (FLAG_REF - 1)
#     marshal_type = chr(byte1)

#     # print(marshal_type)  # debug

#     if marshal_type in UNMARSHAL_DISPATCH_TABLE:
#         func_suffix = UNMARSHAL_DISPATCH_TABLE[marshal_type]
#         unmarshal_func = getattr(self, "t_" + func_suffix)
#         return unmarshal_func(save_ref, bytes_for_s)
#     else:
#         mess = ("Unknown type %i (hex %x) %c\n"
#                 % (ord(marshal_type), ord(marshal_type), marshal_type))
#         raise TypeError(mess)
#     return

def load_meta_and_code_from_filename(path: str):
    """
    Open path and use load_module_from_file_object to get:
    (version_tuple, timestamp, magic_int, co, is_pypy, source_size, sip_hash, file_offsets)
    """
    with open(path, "rb") as fp:
        return load_module_from_file_object(fp, filename=path, get_code=True)


def roundtrip_pyc(input_path: str, unlink_on_success: bool, verbose: bool) -> int:

    # parser = argparse.ArgumentParser(
    #     description="Load a .pyc with xdis, rewrite it to a temporary file, and compare."
    # )
    # parser.add_argument("pycfile", help="Path to the .pyc (or other bytecode) file")
    # args = parser.parse_args(argv)

    if not osp.exists(input_path):
        print("ERROR: file does not exist: %s" % input_path, file=sys.stderr)
        return 2
    if not osp.isfile(input_path):
        print("ERROR: not a file: %s" % input_path, file=sys.stderr)
        return 2

    # Load original using the file-object loader (it will close the file for us)
    try:
        (
            orig_version,
            orig_timestamp,
            orig_magic_int,
            orig_co,
            orig_is_pypy,
            orig_source_size,
            orig_sip_hash,
            orig_file_offsets,
        ) = load_meta_and_code_from_filename(input_path)
    except Exception as e:
        print("ERROR: failed to load original bytecode file: %s\n\t%s" % (input_path, e), file=sys.stderr)
        return 3

    tf_name_base = osp.basename(input_path)
    if tf_name_base.endswith(".pyc"):
        tf_name_base = tf_name_base[: -len(".pyc")]
    elif tf_name_base.endswith(".pyc"):
        tf_name_base = tf_name_base[: -len(".pyo")]

    version_str = version_tuple_to_str(orig_version)
    tf_name_base += ("-%s-" % version_str)

    # Write to a temporary file using write_bytecode_file
    tf = tempfile.NamedTemporaryFile(prefix=tf_name_base, suffix=".pyc", delete=False)
    tf_name = tf.name
    tf.close()  # write_bytecode_file will open/write the file itself

    try:
        write_bytecode_file(
            tf_name,
            orig_co,
            orig_magic_int,
            compilation_ts=orig_timestamp,
            filesize=orig_source_size or 0,
            allow_native=False,
        )
    except TypeError:
        # Older/newer signatures might name the timestamp param differently; try without names
        try:
            write_bytecode_file(
                tf_name, orig_co, orig_magic_int, orig_timestamp, orig_source_size or 0
            )
        except Exception as e:
            print("ERROR: failed to load original bytecode file '%s':\n\t%s" % (input_path, e), file=sys.stderr)
            # Cleanup
            try:
                os.unlink(tf_name)
            except Exception:
                pass
            return 4
    except Exception as e:
        print("ERROR: failed to write bytecode file: '%s':\n\t%s" % (tf_name, e),
              file=sys.stderr)
        try:
            os.unlink(tf_name)
        except Exception:
            pass
        return 4

    # Compare raw bytes first
    same_bytes = False
    try:
        same_bytes = filecmp.cmp(input_path, tf_name, shallow=False)
    except Exception as e:
        print("WARNING: could not do raw byte comparison: %s" % e, file=sys.stderr)

    print("Input file:", input_path)
    if verbose:
        print("Rewritten file:", tf_name)
        print("Raw-bytes identical:", same_bytes)
    if same_bytes:
        if unlink_on_success:
            os.unlink(tf_name)
        return 0

    compare_showing_error(input_path, tf_name)

    # Now compare by loading both and comparing metadata and code-object structure
    try:
        (
            new_version,
            new_timestamp,
            new_magic_int,
            new_co,
            new_is_pypy,
            new_source_size,
            new_sip_hash,
            new_file_offsets,
        ) = load_meta_and_code_from_filename(tf_name)
    except Exception as e:
        print(
            "ERROR: failed to load rewritten bytecode file %s:\n\t%s" % (tf_name, e),
            file=sys.stderr,
        )
        return 5

    meta_equal = (
        orig_version == new_version
        and orig_magic_int == new_magic_int
        and (orig_timestamp == new_timestamp)
        and (orig_source_size == new_source_size)
        and (orig_sip_hash == new_sip_hash)
    )

    print(
        "Metadata equal (version, magic, timestamp, source_size, sip_hash):", meta_equal
    )
    print("Original is PyPy:", orig_is_pypy, "Rewritten is PyPy:", new_is_pypy)

    # Compare code objects
    codes_equal = compare_code_objects(orig_co, new_co)
    print("Code objects structurally equal:", codes_equal)

    # Compare file_offsets if present
    offsets_equal = orig_file_offsets == new_file_offsets
    print("File offsets equal:", offsets_equal)

    # all_identical = same_bytes and meta_equal and codes_equal and offsets_equal
    # if all_identical:
    #     print(
    #         "RESULT: files are identical both as raw bytes and in contained module/code objects."
    #     )
    #     ret = 0
    # else:
    #     print("RESULT: files differ.")
    #     # Helpful diagnostic: show which pieces disagree
    #     if not same_bytes:
    #         print("- raw-bytes differ")
    #     if not meta_equal:
    #         print("- metadata differs")
    #         print(
    #             "  original:",
    #             (
    #                 orig_version,
    #                 orig_magic_int,
    #                 orig_timestamp,
    #                 orig_source_size,
    #                 orig_sip_hash,
    #             ),
    #         )
    #         print(
    #             "  rewritten:",
    #             (
    #                 new_version,
    #                 new_magic_int,
    #                 new_timestamp,
    #                 new_source_size,
    #                 new_sip_hash,
    #             ),
    #         )
    #     if not codes_equal:
    #         print("- code objects differ (some attributes compared):")
    #         # attempt to print a short diff of co_code lengths and names
    #         try:
    #             print("  orig co_code len:", len(getattr(orig_co, "co_code", b"")))
    #             print("  new  co_code len:", len(getattr(new_co, "co_code", b"")))
    #             print("  orig co_names:", getattr(orig_co, "co_names", None))
    #             print("  new  co_names:", getattr(new_co, "co_names", None))
    #         except Exception:
    #             pass
    #     if not offsets_equal:
    #         print("- file offsets differ")
    #     ret = 1

    # Do not delete the temporary file automatically; leave it for inspection.
    print("Temporary rewritten file left at:", tf_name)
    return 1

def main() -> int:
    bad_count = 0
    for file in sys.argv[1:]:
        bad_count += roundtrip_pyc(file, unlink_on_success=False)
    return bad_count


if __name__ == "__main__":
    main()<|MERGE_RESOLUTION|>--- conflicted
+++ resolved
@@ -39,11 +39,7 @@
 import os.path as osp
 import sys
 import tempfile
-<<<<<<< HEAD
-=======
 import types
-from typing import Union
->>>>>>> 9fec665b
 
 from xdis.load import load_module_from_file_object, write_bytecode_file
 from xdis.version_info import version_tuple_to_str
