# (C) Copyright 2018-2025 by Rocky Bernstein
#
#  This program is free software; you can redistribute it and/or
#  modify it under the terms of the GNU General Public License
#  as published by the Free Software Foundation; either version 2
#  of the License, or (at your option) any later version.
#
#  This program is distributed in the hope that it will be useful,
#  but WITHOUT ANY WARRANTY; without even the implied warranty of
#  MERCHANTABILITY or FITNESS FOR A PARTICULAR PURPOSE.  See the
#  GNU General Public License for more details.
#
#  You should have received a copy of the GNU General Public License
#  along with this program; if not, write to the Free Software
#  Foundation, Inc., 51 Franklin Street, Fifth Floor, Boston, MA  02110-1301, USA.

"""Internal Python object serialization

This module contains functions that can read and write Python values
in a binary format. The format is specific to Python, but independent
of machine architecture issues (e.g., you can write a Python value to
a file on a PC, transport the file to a Sun, and read it back
there). Details of the format may change between Python versions.

"""

import struct
import types
from sys import intern
<<<<<<< HEAD
=======
from typing import Optional
>>>>>>> 5e001c2b

from xdis.codetype import Code2, Code3
from xdis.unmarshal import long
from xdis.version_info import PYTHON3, PYTHON_VERSION_TRIPLE, version_tuple_to_str

# NOTE: This module is used in the Python3 interpreter, but also by
# the "sandboxed" process.  It must work for Python2 as well.

try:
    from __pypy__ import builtinify

except ImportError:

    def builtinify(f):
        return f


@builtinify
def Ord(c):
    return c if PYTHON3 else ord(c)


# Bit set on marshalType if we should
# add obj to internObjects.
# FLAG_REF is the marshal.c name
FLAG_REF = 0x80

TYPE_NULL = "0"
TYPE_NONE = "N"
TYPE_FALSE = "F"
TYPE_TRUE = "T"
TYPE_STOPITER = "S"
TYPE_ELLIPSIS = "."
TYPE_INT = "i"
TYPE_INT64 = "I"  # Python 3.4 removed this
TYPE_FLOAT = "f"  # Seems not in use after Python 2.4
TYPE_BINARY_FLOAT = "g"
TYPE_COMPLEX = "x"
TYPE_BINARY_COMPLEX = "y"  # 3.x
TYPE_LONG = "l"
TYPE_STRING = "s"
TYPE_INTERNED = "t"
TYPE_REF = "r"  # Since 3.4
TYPE_STRINGREF = "R"  # Python 2
TYPE_TUPLE = "("
TYPE_LIST = "["
TYPE_DICT = "{"
TYPE_CODE_OLD = "C"  # used in Python 1.0 - 1.2
TYPE_CODE = "c"
TYPE_UNICODE = "u"
TYPE_UNKNOWN = "?"
TYPE_SET = "<"
TYPE_FROZENSET = ">"

TYPE_ASCII = "a"  # since 3.4
TYPE_ASCII_INTERNED = "A"  # since 3.4
TYPE_SMALL_TUPLE = ")"  # since 3.4
TYPE_SHORT_ASCII = "z"  # since 3.4
TYPE_SHORT_ASCII_INTERNED = "Z"  # since 3.4


class _Marshaller:
    """Python marshalling routine that runs in Python 2 and Python 3.
    We also extend to allow for xdis Code2 and Code3 types and instances.
    """

    dispatch = {}

    def __init__(
        self, writefunc, python_version: tuple, is_pypy=None
    ) -> None:
        self._write = writefunc
        self.python_version = python_version
        self.is_pypy = is_pypy

    def dump(self, x) -> None:
        if (
            isinstance(x, types.CodeType)
            and PYTHON_VERSION_TRIPLE[:2] != self.python_version[:2]
        ):
            raise RuntimeError(
                "code type passed for version %s but we are running version %s"
                % (version_tuple_to_str(), self.python_version)
            )
        try:
            self.dispatch[type(x)](self, x)
        except KeyError:
            if isinstance(x, Code3):
                self.dispatch[Code3](self, x)
                return
            elif isinstance(x, Code2):
                self.dispatch[Code2](self, x)
                return
            else:
                for tp in type(x).mro():
                    func = self.dispatch.get(tp)
                    if func:
                        break
                else:
                    raise ValueError("unmarshallable object")
            func(self, x)

    def w_long64(self, x) -> None:
        self.w_long(x)
        self.w_long(x >> 32)

    def w_long(self, x: int) -> None:
        a = chr(x & 0xFF)
        x >>= 8
        b = chr(x & 0xFF)
        x >>= 8
        c = chr(x & 0xFF)
        x >>= 8
        d = chr(x & 0xFF)
        self._write(a + b + c + d)

    def w_short(self, x: int) -> None:
        self._write(chr(x & 0xFF))
        self._write(chr((x >> 8) & 0xFF))

    def dump_none(self, x) -> None:
        self._write(TYPE_NONE)

    dispatch[type(None)] = dump_none

    def dump_bool(self, x) -> None:
        if x:
            self._write(TYPE_TRUE)
        else:
            self._write(TYPE_FALSE)

    dispatch[bool] = dump_bool

    def dump_stopiter(self, x) -> None:
        if x is not StopIteration:
            raise ValueError("unmarshallable object")
        self._write(TYPE_STOPITER)

    dispatch[type(StopIteration)] = dump_stopiter

    def dump_ellipsis(self, x) -> None:
        self._write(TYPE_ELLIPSIS)

    try:
        dispatch[type(Ellipsis)] = dump_ellipsis
    except NameError:
        pass

    # In Python3, this function is not used; see dump_long() below.
    def dump_int(self, x) -> None:
        y = x >> 31
        if y and y != -1:
            self._write(TYPE_INT64)
            self.w_long64(x)
        else:
            self._write(TYPE_INT)
            self.w_long(x)

    dispatch[int] = dump_int

    def dump_long(self, x) -> None:
        self._write(TYPE_LONG)
        sign = 1
        if x < 0:
            sign = -1
            x = -x
        digits = []
        while x:
            digits.append(x & 0x7FFF)
            x = x >> 15
        self.w_long(len(digits) * sign)
        for d in digits:
            self.w_short(d)

    try:
        long
    except NameError:
        dispatch[int] = dump_long
    else:
        dispatch[long] = dump_long  # noqa

    def dump_float(self, x) -> None:
        write = self._write
        write(TYPE_FLOAT)
        s = repr(x)
        write(chr(len(s)))
        write(s)

    dispatch[float] = dump_float

    def dump_binary_float(self, x) -> None:
        write = self._write
        write(TYPE_BINARY_FLOAT)
        write(struct.pack("<d", x))

    dispatch[TYPE_BINARY_FLOAT] = dump_float

    def dump_complex(self, x) -> None:
        write = self._write
        write(TYPE_COMPLEX)
        s = repr(x.real)
        write(chr(len(s)))
        write(s)
        s = repr(x.imag)
        write(chr(len(s)))
        write(s)

    try:
        dispatch[complex] = dump_complex
    except NameError:
        pass

    def dump_binary_complex(self, x) -> None:
        write = self._write
        write(TYPE_BINARY_COMPLEX)
        write(struct.pack("<d", x.real))
        write(struct.pack("<d", x.imag))

    dispatch[TYPE_BINARY_COMPLEX] = dump_binary_complex

    def dump_string(self, x) -> None:
        # Python 3.11 seems to add the object ref flag bit for strings.
        type_string = (
            TYPE_STRING
            if self.python_version < (3, 11)
            else chr(ord(TYPE_STRING) | FLAG_REF)
        )
        self._write(type_string)
        self.w_long(len(x))
        self._write(x)

    if PYTHON_VERSION_TRIPLE > (2, 5):
        dispatch[bytes] = dump_string
        dispatch[bytearray] = dump_string

    def dump_unicode(self, x) -> None:
        self._write(TYPE_UNICODE)
        if not PYTHON3 and self.python_version < (3, 0):
            s = x.encode("utf8")
        else:
            s = x
        self.w_long(len(s))
        self._write(s)

    try:
        unicode
    except NameError:
        dispatch[str] = dump_unicode
    else:
        dispatch[unicode] = dump_unicode  # noqa

    def dump_tuple(self, x) -> None:
        self._write(TYPE_TUPLE)
        self.w_long(len(x))
        for item in x:
            self.dump(item)

    dispatch[tuple] = dump_tuple
    dispatch[TYPE_TUPLE] = dump_tuple

    def dump_small_tuple(self, x) -> None:
        self._write(TYPE_SMALL_TUPLE)
        self.w_short(len(x))
        for item in x:
            self.dump(item)

    dispatch[TYPE_SMALL_TUPLE] = dump_small_tuple

    def dump_list(self, x) -> None:
        self._write(TYPE_LIST)
        self.w_long(len(x))
        for item in x:
            self.dump(item)

    dispatch[list] = dump_list
    dispatch[TYPE_LIST] = dump_tuple

    def dump_dict(self, x) -> None:
        self._write(TYPE_DICT)
        for key, value in x.items():
            self.dump(key)
            self.dump(value)
        self._write(TYPE_NULL)

    dispatch[dict] = dump_dict

    def dump_code2(self, x) -> None:
        # Careful here: many Python 2 code objects are strings,
        # but Python 3 marshaling, by default, will dump strings as
        # unicode. Force marsaling this type as string.

        self._write(TYPE_CODE)
        self.w_long(x.co_argcount)
        self.w_long(x.co_nlocals)
        self.w_long(x.co_stacksize)
        self.w_long(x.co_flags)
        self.dump_string(x.co_code)

        # If running in a Python3 interpreter, some constants will get
        # converted from string to unicode. For now, let's see if
        # that's okay.
        self.dump(x.co_consts)

        # The tuple "names" in Python2 must have string entries
        self._write(TYPE_TUPLE)
        self.w_long(len(x.co_names))
        for name in x.co_names:
            self.dump_string(name)

        # The tuple "varnames" in Python2 also must have string entries
        self._write(TYPE_TUPLE)
        self.w_long(len(x.co_varnames))
        for name in x.co_varnames:
            self.dump_string(name)

        self.dump(x.co_freevars)
        self.dump(x.co_cellvars)
        self.dump_string(x.co_filename)
        self.dump_string(x.co_name)
        self.w_long(x.co_firstlineno)
        self.dump_string(x.co_lnotab)
        return

    dispatch[Code2] = dump_code2

    # FIXME: will probably have to adjust similar to how we
    # adjusted dump_code2
    def dump_code3(self, x) -> None:
        if self.python_version >= (3, 4) and not self.is_pypy:
            self._write(chr(ord(TYPE_CODE) | FLAG_REF))
        else:
            self._write(TYPE_CODE)
        self.w_long(x.co_argcount)
        if hasattr(x, "co_posonlyargcount"):
            self.w_long(x.co_posonlyargcount)
        self.w_long(x.co_kwonlyargcount)
        if self.python_version < (3, 11):
            self.w_long(x.co_nlocals)
        self.w_long(x.co_stacksize)
        self.w_long(x.co_flags)
        self.dump(x.co_code)
        self.dump(x.co_consts)
        self.dump(x.co_names)
        self.dump(x.co_varnames)
        self.dump(x.co_freevars)
        self.dump(x.co_cellvars)
        self.dump(x.co_filename)
        self.dump(x.co_name)
        self.w_long(x.co_firstlineno)
        # 3.10 and greater uses co_linetable.
        linetable = x.co_linetable if hasattr(x, "co_linetable") else x.co_lnotab

        self.dump(linetable)

    dispatch[Code3] = dump_code3

    try:
        if PYTHON3:
            dispatch[types.CodeType] = dump_code3
        else:
            dispatch[types.CodeType] = dump_code2
    except NameError:
        pass

    def dump_set(self, x) -> None:
        self._write(TYPE_SET)
        self.w_long(len(x))
        for each in x:
            self.dump(each)

    try:
        dispatch[set] = dump_set
    except NameError:
        pass

    def dump_frozenset(self, x) -> None:
        self._write(TYPE_FROZENSET)
        self.w_long(len(x))
        for each in x:
            self.dump(each)

    try:
        dispatch[frozenset] = dump_frozenset
    except NameError:
        pass

    # FIXME: dump_ascii, dump_short_ascii are just guesses
    def dump_ascii(self, x) -> None:
        self._write(TYPE_ASCII)
        self.w_long(len(x))
        self._write(x)

    dispatch[TYPE_ASCII] = dump_ascii

    def dump_short_ascii(self, x) -> None:
        self._write(TYPE_SHORT_ASCII)
        # FIXME: check len(x)?
        self.w_short(len(x))
        self._write(x)

    dispatch[TYPE_SHORT_ASCII] = dump_short_ascii

    # FIXME: Handle interned versions of dump_ascii, dump_short_ascii


class _NULL:
    pass


class _StringBuffer:
    def __init__(self, value) -> None:
        self.bufstr = value
        self.bufpos = 0

    def read(self, n):
        pos = self.bufpos
        newpos = pos + n
        ret = self.bufstr[pos:newpos]
        self.bufpos = newpos
        return ret


class _Unmarshaller:
    dispatch = {}

    def __init__(self, readfunc, python_version: bool, is_pypy: bool) -> None:
        self._read = readfunc
        self._stringtable = []
        self.is_pypy = is_pypy
        self.python_version = python_version

    def load(self):
        c = self._read(1)
        if not c:
            raise EOFError
        try:
            return self.dispatch[c](self)
        except KeyError:
            raise ValueError("bad marshal code: %c (%d)" % (c, Ord(c)))

    def r_byte(self):
        return Ord(self._read(1))

    def r_short(self):
        lo = Ord(self._read(1))
        hi = Ord(self._read(1))
        x = lo | (hi << 8)
        if x & 0x8000:
            x = x - 0x10000
        return x

    def r_long(self):
        s = self._read(4)
        a = Ord(s[0])
        b = Ord(s[1])
        c = Ord(s[2])
        d = Ord(s[3])
        x = a | (b << 8) | (c << 16) | (d << 24)
        if d & 0x80 and x > 0:
            x = -((1 << 32) - x)
            return int(x)
        else:
            return x

    def r_long64(self):
        a = Ord(self._read(1))
        b = Ord(self._read(1))
        c = Ord(self._read(1))
        d = Ord(self._read(1))
        e = Ord(self._read(1))
        f = Ord(self._read(1))
        g = Ord(self._read(1))
        h = Ord(self._read(1))
        x = a | (b << 8) | (c << 16) | (d << 24)
        x = x | (e << 32) | (f << 40) | (g << 48) | (h << 56)
        if h & 0x80 and x > 0:
            x = -((1 << 64) - x)
        return x

    def load_null(self):
        return _NULL

    dispatch[TYPE_NULL] = load_null

    def load_none(self) -> None:
        return None

    dispatch[TYPE_NONE] = load_none

    def load_true(self) -> bool:
        return True

    dispatch[TYPE_TRUE] = load_true

    def load_false(self) -> bool:
        return False

    dispatch[TYPE_FALSE] = load_false

    def load_ascii(self):
        return self.r_byte()

    dispatch[TYPE_ASCII] = load_null

    def load_stopiter(self):
        return StopIteration

    dispatch[TYPE_STOPITER] = load_stopiter

    def load_ellipsis(self):
        return Ellipsis

    dispatch[TYPE_ELLIPSIS] = load_ellipsis

    dispatch[TYPE_INT] = r_long

    dispatch[TYPE_INT64] = r_long64

    def load_long(self):
        size = self.r_long()
        sign = 1
        if size < 0:
            sign = -1
            size = -size
        x = 0
        for i in range(size):
            d = self.r_short()
            x = x | (d << (i * 15))
        return x * sign

    dispatch[TYPE_LONG] = load_long

    def load_float(self) -> float:
        n = Ord(self._read(1))
        s = self._read(n)
        return float(s)

    dispatch[TYPE_FLOAT] = load_float

    def load_binary_float(self) -> float:
        f = self._read(8)
        return float(struct.unpack("<d", f)[0])

    dispatch[TYPE_BINARY_FLOAT] = load_binary_float

    def load_complex(self) -> complex:
        n = Ord(self._read(1))
        s = self._read(n)
        real = float(s)
        n = Ord(self._read(1))
        s = self._read(n)
        imag = float(s)
        return complex(real, imag)

    dispatch[TYPE_COMPLEX] = load_complex

    def load_string(self):
        n = self.r_long()
        return self._read(n)

    dispatch[TYPE_STRING] = load_string

    def load_interned(self) -> str:
        n = self.r_long()
        ret = intern(self._read(n))
        self._stringtable.append(ret)
        return ret

    dispatch[TYPE_INTERNED] = load_interned

    def load_stringref(self):
        n = self.r_long()
        return self._stringtable[n]

    dispatch[TYPE_STRINGREF] = load_stringref

    def load_unicode(self):
        n = self.r_long()
        s = self._read(n)
        ret = s.decode("utf8")
        return ret

    dispatch[TYPE_UNICODE] = load_unicode

    def load_tuple(self):
        return tuple(self.load_list())

    dispatch[TYPE_TUPLE] = load_tuple

    def load_list(self):
        n = self.r_long()
        list = [self.load() for i in range(n)]
        return list

    dispatch[TYPE_LIST] = load_list

    def load_dict(self):
        d = {}
        while 1:
            key = self.load()
            if key is _NULL:
                break
            value = self.load()
            d[key] = value
        return d

    dispatch[TYPE_DICT] = load_dict

    def load_code(self):
        argcount = self.r_long()
        if self.python_version and self.python_version >= (3, 0):
            is_python3 = True
            kwonlyargcount = self.r_long()
        else:
            is_python3 = False
        nlocals = self.r_long()
        stacksize = self.r_long()
        flags = self.r_long()
        code = self.load()
        consts = self.load()
        names = self.load()
        varnames = self.load()
        freevars = self.load()
        cellvars = self.load()
        filename = self.load()
        name = self.load()
        firstlineno = self.r_long()
        lnotab = self.load()
        if is_python3:
            if PYTHON3:
                return types.CodeType(
                    argcount,
                    kwonlyargcount,
                    nlocals,
                    stacksize,
                    flags,
                    code,
                    consts,
                    names,
                    varnames,
                    filename,
                    name,
                    firstlineno,
                    lnotab,
                    freevars,
                    cellvars,
                )
            else:
                return Code3(
                    argcount,
                    kwonlyargcount,
                    nlocals,
                    stacksize,
                    flags,
                    code,
                    consts,
                    names,
                    varnames,
                    filename,
                    name,
                    firstlineno,
                    lnotab,
                    freevars,
                    cellvars,
                )
        else:
            if PYTHON3:
                return Code2(
                    argcount,
                    nlocals,
                    stacksize,
                    flags,
                    code,
                    consts,
                    names,
                    varnames,
                    filename,
                    name,
                    firstlineno,
                    lnotab,
                    freevars,
                    cellvars,
                )
            else:
                return types.CodeType(
                    argcount,
                    nlocals,
                    stacksize,
                    flags,
                    code,
                    consts,
                    names,
                    varnames,
                    filename,
                    name,
                    firstlineno,
                    lnotab,
                    freevars,
                    cellvars,
                )

    dispatch[TYPE_CODE] = load_code

    def load_set(self):
        n = self.r_long()
        args = [self.load() for i in range(n)]
        return set(args)

    dispatch[TYPE_SET] = load_set

    def load_frozenset(self):
        n = self.r_long()
        args = [self.load() for i in range(n)]
        return frozenset(args)

    dispatch[TYPE_FROZENSET] = load_frozenset


# ________________________________________________________________


def _read(self, n):
    pos = self.bufpos
    newpos = pos + n
    if newpos > len(self.bufstr):
        raise EOFError
    ret = self.bufstr[pos:newpos]
    self.bufpos = newpos
    return ret


def _read1(self):
    ret = self.bufstr[self.bufpos]
    self.bufpos += 1
    return ret


def _r_short(self):
    lo = Ord(_read1(self))
    hi = Ord(_read1(self))
    x = lo | (hi << 8)
    if x & 0x8000:
        x = x - 0x10000
    return x


def _r_long(self):
    # inlined this most common case
    p = self.bufpos
    s = self.bufstr
    a = Ord(s[p])
    b = Ord(s[p + 1])
    c = Ord(s[p + 2])
    d = Ord(s[p + 3])
    self.bufpos += 4
    x = a | (b << 8) | (c << 16) | (d << 24)
    if d & 0x80 and x > 0:
        x = -((1 << 32) - x)
        return int(x)
    else:
        return x


def _r_long64(self):
    a = Ord(_read1(self))
    b = Ord(_read1(self))
    c = Ord(_read1(self))
    d = Ord(_read1(self))
    e = Ord(_read1(self))
    f = Ord(_read1(self))
    g = Ord(_read1(self))
    h = Ord(_read1(self))
    x = a | (b << 8) | (c << 16) | (d << 24)
    x = x | (e << 32) | (f << 40) | (g << 48) | (h << 56)
    if h & 0x80 and x > 0:
        x = -((1 << 64) - x)
    return x


_load_dispatch = {}


class _FastUnmarshaller:
    dispatch = {}

    def __init__(self, buffer, python_version=None) -> None:
        self.bufstr = buffer
        self.bufpos = 0
        self._stringtable = []
        self.python_version = python_version

    def load(self):
        # make flow space happy
        c = "?"
        try:
            c = self.bufstr[self.bufpos]
            if PYTHON3:
                c = chr(c)
            self.bufpos += 1
            return _load_dispatch[c](self)
        except KeyError:
            exception = ValueError(
                "bad marshal code at position %d: %c" % (self.bufpos - 1, c)
            )
        except IndexError:
            exception = EOFError
        raise exception

    def load_null(self):
        return _NULL

    dispatch[TYPE_NULL] = load_null

    def load_none(self) -> None:
        return None

    dispatch[TYPE_NONE] = load_none

    def load_true(self) -> bool:
        return True

    dispatch[TYPE_TRUE] = load_true

    def load_false(self) -> bool:
        return False

    dispatch[TYPE_FALSE] = load_false

    def load_stopiter(self):
        return StopIteration

    dispatch[TYPE_STOPITER] = load_stopiter

    def load_ellipsis(self):
        return Ellipsis

    dispatch[TYPE_ELLIPSIS] = load_ellipsis

    def load_int(self):
        return _r_long(self)

    dispatch[TYPE_INT] = load_int

    def load_int64(self):
        return _r_long64(self)

    dispatch[TYPE_INT64] = load_int64

    def load_long(self):
        size = _r_long(self)
        sign = 1
        if size < 0:
            sign = -1
            size = -size
        x = 0
        for i in range(size):
            d = _r_short(self)
            x = x | (d << (i * 15))
        return x * sign

    dispatch[TYPE_LONG] = load_long

    def load_float(self) -> float:
        n = Ord(_read1(self))
        s = _read(self, n)
        return float(s)

    dispatch[TYPE_FLOAT] = load_float

    def load_complex(self) -> complex:
        n = Ord(_read1(self))
        s = _read(self, n)
        real = float(s)
        n = Ord(_read1(self))
        s = _read(self, n)
        imag = float(s)
        return complex(real, imag)

    dispatch[TYPE_COMPLEX] = load_complex

    def load_string(self):
        n = _r_long(self)
        return _read(self, n)

    dispatch[TYPE_STRING] = load_string

    def load_interned(self) -> str:
        n = _r_long(self)
        s = _read(self, n)
        if PYTHON3:
            s = s.decode("utf8")
        ret = intern(s)
        self._stringtable.append(ret)
        return ret

    dispatch[TYPE_INTERNED] = load_interned

    def load_stringref(self):
        n = _r_long(self)
        return self._stringtable[n]

    dispatch[TYPE_STRINGREF] = load_stringref

    def load_unicode(self):
        n = _r_long(self)
        s = _read(self, n)
        ret = s.decode("utf8")
        return ret

    dispatch[TYPE_UNICODE] = load_unicode

    def load_tuple(self):
        return tuple(self.load_list())

    dispatch[TYPE_TUPLE] = load_tuple

    def load_list(self):
        n = _r_long(self)
        list = []
        for i in range(n):
            list.append(self.load())
        return list

    dispatch[TYPE_LIST] = load_list

    def load_dict(self):
        d = {}
        while 1:
            key = self.load()
            if key is _NULL:
                break
            value = self.load()
            d[key] = value
        return d

    dispatch[TYPE_DICT] = load_dict

    def load_code(self):
        argcount = _r_long(self)
        nlocals = _r_long(self)
        stacksize = _r_long(self)
        flags = _r_long(self)
        code = self.load()
        consts = self.load()
        names = self.load()
        varnames = self.load()
        freevars = self.load()
        cellvars = self.load()
        filename = self.load()
        name = self.load()
        firstlineno = _r_long(self)
        lnotab = self.load()
        if PYTHON3:
            if isinstance(name, bytes):
                name = name.decode()
            return Code2(
                argcount,
                nlocals,
                stacksize,
                flags,
                code,
                consts,
                names,
                varnames,
                filename.decode(),
                name,
                firstlineno,
                lnotab,
                freevars,
                cellvars,
            )
        else:
            return types.CodeType(
                argcount,
                nlocals,
                stacksize,
                flags,
                code,
                consts,
                names,
                varnames,
                filename,
                name,
                firstlineno,
                lnotab,
                freevars,
                cellvars,
            )

    dispatch[TYPE_CODE] = load_code

    def load_set(self):
        n = _r_long(self)
        args = [self.load() for i in range(n)]
        return set(args)

    dispatch[TYPE_SET] = load_set

    def load_frozenset(self):
        n = _r_long(self)
        args = [self.load() for i in range(n)]
        return frozenset(args)

    dispatch[TYPE_FROZENSET] = load_frozenset


_load_dispatch = _FastUnmarshaller.dispatch

# _________________________________________________________________
#
# user interface

version = 1


@builtinify
<<<<<<< HEAD
def dump(x, f, version: int = version, python_version: tuple=PYTHON_VERSION_TRIPLE, is_pypy=None) -> None:
=======
def dump(
    x,
    f,
    python_version: tuple = PYTHON_VERSION_TRIPLE,
    is_pypy: Optional[bool] = None,
) -> None:
>>>>>>> 5e001c2b
    # XXX 'version' is ignored, we always dump in a version-0-compatible format
    m = _Marshaller(f.write, python_version, is_pypy)
    m.dump(x)


@builtinify
def load(f, python_version: tuple = PYTHON_VERSION_TRIPLE, is_pypy=None):
    um = _Unmarshaller(f.read, python_version, is_pypy)
    return um.load()


@builtinify
def dumps(
    x,
    python_version: tuple = PYTHON_VERSION_TRIPLE,
    is_pypy=None,
):
    buffer = []
    m = _Marshaller(buffer.append, python_version=python_version, is_pypy=is_pypy)
    m.dump(x)
    if python_version:
        is_python3 = python_version >= (3, 0)
    else:
        is_python3 = PYTHON3

    if is_python3:
        if PYTHON_VERSION_TRIPLE >= (3, 0):
            # Python 3.x handling  Python 3.x
            buf = []
            for b in buffer:
                if isinstance(b, str) and PYTHON3:
                    s2b = bytes(ord(b[j]) for j in range(len(b)))
                    buf.append(s2b)
                elif isinstance(b, bytearray):
                    buf.append(str(b))
                else:
                    buf.append(b)
            return b"".join(buf)
        else:
            # Python 2.x handling Python 3.x
            buf = b""
            for b in buffer:
                buf += b.decode(errors="ignore")
                pass
            return buf
    else:
        # Python 2 or 3 handling Python 2.x
        buf = []
        for b in buffer:
            if isinstance(b, str) and PYTHON3:
                try:
                    s2b = bytes(ord(b[j]) for j in range(len(b)))
                except ValueError:
                    s2b = b.encode("utf-8")
                buf.append(s2b)
            elif isinstance(b, bytearray):
                buf.append(str(b))
            else:
                buf.append(b)

        return "".join(buf)


@builtinify
def loads(s, python_version=None):
    um = _FastUnmarshaller(s, python_version)
    return um.load()<|MERGE_RESOLUTION|>--- conflicted
+++ resolved
@@ -27,10 +27,7 @@
 import struct
 import types
 from sys import intern
-<<<<<<< HEAD
-=======
 from typing import Optional
->>>>>>> 5e001c2b
 
 from xdis.codetype import Code2, Code3
 from xdis.unmarshal import long
@@ -1047,16 +1044,12 @@
 
 
 @builtinify
-<<<<<<< HEAD
-def dump(x, f, version: int = version, python_version: tuple=PYTHON_VERSION_TRIPLE, is_pypy=None) -> None:
-=======
 def dump(
     x,
     f,
     python_version: tuple = PYTHON_VERSION_TRIPLE,
-    is_pypy: Optional[bool] = None,
+    is_pypy = None,
 ) -> None:
->>>>>>> 5e001c2b
     # XXX 'version' is ignored, we always dump in a version-0-compatible format
     m = _Marshaller(f.write, python_version, is_pypy)
     m.dump(x)
