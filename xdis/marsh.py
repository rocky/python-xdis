--- conflicted
+++ resolved
@@ -127,17 +127,13 @@
                     raise ValueError("unmarshallable object")
             func(self, x)
 
-<<<<<<< HEAD
-    def w_long64(self, x):
-=======
     def dump_linetable(self, s) -> None:
         type_code = TYPE_STRING if self.python_version < (3, 5) else TYPE_UNICODE
         self._write(type_code)
         self.w_long(len(s))
         self._write(s)
 
-    def w_long64(self, x) -> None:
->>>>>>> d074494c
+    def w_long64(self, x):
         self.w_long(x)
         self.w_long(x >> 32)
 
@@ -420,19 +416,12 @@
         self.dump(x.co_filename)
         self.dump(x.co_name)
         self.w_long(x.co_firstlineno)
-<<<<<<< HEAD
         if hasattr(x, "co_linetable"):
             linetable = x.co_linetable
         else:
             # 3.10 and greater uses co_linetable.
             linetable = x.co_lnotab
-        self.dump(linetable)
-=======
-
-        # 3.10 and greater uses co_linetable.
-        linetable = x.co_linetable if hasattr(x, "co_linetable") else x.co_lnotab
         self.dump_linetable(linetable)
->>>>>>> d074494c
 
     dispatch[Code3] = dump_code3
 
