# (C) Copyright 2018-2025 by Rocky Bernstein
#
#  This program is free software; you can redistribute it and/or
#  modify it under the terms of the GNU General Public License
#  as published by the Free Software Foundation; either version 2
#  of the License, or (at your option) any later version.
#
#  This program is distributed in the hope that it will be useful,
#  but WITHOUT ANY WARRANTY; without even the implied warranty of
#  MERCHANTABILITY or FITNESS FOR A PARTICULAR PURPOSE.  See the
#  GNU General Public License for more details.
#
#  You should have received a copy of the GNU General Public License
#  along with this program; if not, write to the Free Software
#  Foundation, Inc., 51 Franklin Street, Fifth Floor, Boston, MA  02110-1301, USA.

"""Internal Python object serialization

This module contains functions that can read and write Python values
in a binary format. The format is specific to Python, but independent
of machine architecture issues (e.g., you can write a Python value to
a file on a PC, transport the file to a Sun, and read it back
there). Details of the format may change between Python versions.

"""

import struct
import types

from xdis.codetype import Code2, Code3
from xdis.version_info import PYTHON_VERSION_TRIPLE, version_tuple_to_str

# NOTE: This module is used in the Python3 interpreter, but also by
# the "sandboxed" process.  It must work for Python2 as well.

try:
    from __pypy__ import builtinify

except ImportError:

    def builtinify(f):
        return f


def Ord(c):
    return ord(c)


# Bit set on marshalType if we should
# add obj to internObjects.
# FLAG_REF is the marshal.c name
FLAG_REF = 0x80

TYPE_NULL = "0"
TYPE_NONE = "N"
TYPE_FALSE = "F"
TYPE_TRUE = "T"
TYPE_STOPITER = "S"
TYPE_ELLIPSIS = "."
TYPE_INT = "i"
TYPE_INT64 = "I"  # Python 3.4 removed this
TYPE_FLOAT = "f"  # Seems not in use after Python 2.4
TYPE_BINARY_FLOAT = "g"
TYPE_COMPLEX = "x"
TYPE_BINARY_COMPLEX = "y"  # 3.x
TYPE_LONG = "l"
TYPE_STRING = "s"
TYPE_INTERNED = "t"
TYPE_REF = "r"  # Since 3.4
TYPE_STRINGREF = "R"  # Python 2
TYPE_TUPLE = "("
TYPE_LIST = "["
TYPE_DICT = "{"
TYPE_CODE_OLD = "C"  # used in Python 1.0 - 1.2
TYPE_CODE = "c"
TYPE_UNICODE = "u"
TYPE_UNKNOWN = "?"
TYPE_SET = "<"
TYPE_FROZENSET = ">"

TYPE_ASCII = "a"  # since 3.4
TYPE_ASCII_INTERNED = "A"  # since 3.4
TYPE_SMALL_TUPLE = ")"  # since 3.4
TYPE_SHORT_ASCII = "z"  # since 3.4
TYPE_SHORT_ASCII_INTERNED = "Z"  # since 3.4


class _Marshaller:
    """Python marshalling routine that runs in Python 2 and Python 3.
    We also extend to allow for xdis Code2 and Code3 types and instances.
    """

    dispatch = {}

    def __init__(self, writefunc, python_version=None, is_pypy=None):
        self._write = writefunc
        self.python_version = python_version
        self.is_pypy = is_pypy

    def dump(self, x):
        if (
            isinstance(x, types.CodeType)
            and PYTHON_VERSION_TRIPLE[:2] != self.python_version[:2]
        ):
            raise RuntimeError(
                "code type passed for version %s but we are running version %s"
                % version_tuple_to_str()
            )
        try:
            self.dispatch[type(x)](self, x)
        except KeyError:
            if isinstance(x, Code3):
                self.dispatch[Code3](self, x)
                return
            elif isinstance(x, Code2):
                self.dispatch[Code2](self, x)
                return
            else:
                for tp in type(x).mro():
                    func = self.dispatch.get(tp)
                    if func:
                        break
                else:
                    raise ValueError("unmarshallable object")
            func(self, x)

    def w_long64(self, x):
        self.w_long(x)
        self.w_long(x >> 32)

    def w_long(self, x):
        a = chr(x & 0xFF)
        x >>= 8
        b = chr(x & 0xFF)
        x >>= 8
        c = chr(x & 0xFF)
        x >>= 8
        d = chr(x & 0xFF)
        self._write(a + b + c + d)

    def w_short(self, x):
        self._write(chr(x & 0xFF))
        self._write(chr((x >> 8) & 0xFF))

    def dump_none(self, x):
        self._write(TYPE_NONE)

    dispatch[type(None)] = dump_none

    def dump_bool(self, x):
        if x:
            self._write(TYPE_TRUE)
        else:
            self._write(TYPE_FALSE)

    dispatch[bool] = dump_bool

    def dump_stopiter(self, x):
        if x is not StopIteration:
            raise ValueError("unmarshallable object")
        self._write(TYPE_STOPITER)

    dispatch[type(StopIteration)] = dump_stopiter

    def dump_ellipsis(self, x):
        self._write(TYPE_ELLIPSIS)

    try:
        dispatch[type(Ellipsis)] = dump_ellipsis
    except NameError:
        pass

    # In Python3, this function is not used; see dump_long() below.
    def dump_int(self, x):
        y = x >> 31
        if y and y != -1:
            self._write(TYPE_INT64)
            self.w_long64(x)
        else:
            self._write(TYPE_INT)
            self.w_long(x)

    dispatch[int] = dump_int

    def dump_long(self, x):
        self._write(TYPE_LONG)
        sign = 1
        if x < 0:
            sign = -1
            x = -x
        digits = []
        while x:
            digits.append(x & 0x7FFF)
            x = x >> 15
        self.w_long(len(digits) * sign)
        for d in digits:
            self.w_short(d)

    try:
        long
    except NameError:
        dispatch[int] = dump_long
    else:
        dispatch[long] = dump_long  # noqa

    def dump_float(self, x):
        write = self._write
        write(TYPE_FLOAT)
        s = repr(x)
        write(chr(len(s)))
        write(s)

    dispatch[float] = dump_float

    def dump_binary_float(self, x):
        write = self._write
        write(TYPE_BINARY_FLOAT)
        write(struct.pack("<d", x))

    dispatch[TYPE_BINARY_FLOAT] = dump_float

    def dump_complex(self, x):
        write = self._write
        write(TYPE_COMPLEX)
        s = repr(x.real)
        write(chr(len(s)))
        write(s)
        s = repr(x.imag)
        write(chr(len(s)))
        write(s)

    try:
        dispatch[complex] = dump_complex
    except NameError:
        pass

    def dump_binary_complex(self, x):
        write = self._write
        write(TYPE_BINARY_COMPLEX)
        write(struct.pack("<d", x.real))
        write(struct.pack("<d", x.imag))

    dispatch[TYPE_BINARY_COMPLEX] = dump_binary_complex

    def dump_string(self, x):
        # Python 3.11 seems to add the object ref flag bit for strings.
<<<<<<< HEAD
        if self.python_version < (3, 11):
            type_string = TYPE_STRING
        else:
            type_string = chr(ord(TYPE_STRING) | FLAG_REF)
=======
        type_string = (
            TYPE_STRING
            if self.python_version < (3, 11)
            else chr(ord(TYPE_STRING) | FLAG_REF)
        )
>>>>>>> d09e443b
        self._write(type_string)
        self.w_long(len(x))
        self._write(x)

    if PYTHON_VERSION_TRIPLE >= (2, 6):
        dispatch[bytes] = dump_string
        dispatch[bytearray] = dump_string

    def dump_unicode(self, x):
        self._write(TYPE_UNICODE)
        if self.python_version < (3, 0):
            s = x.encode("utf8")
        else:
            s = x
        self.w_long(len(s))
        self._write(s)

    try:
        unicode
    except NameError:
        dispatch[str] = dump_unicode
    else:
        dispatch[unicode] = dump_unicode  # noqa

    def dump_tuple(self, x):
        self._write(TYPE_TUPLE)
        self.w_long(len(x))
        for item in x:
            self.dump(item)

    dispatch[tuple] = dump_tuple
    dispatch[TYPE_TUPLE] = dump_tuple

    def dump_small_tuple(self, x):
        self._write(TYPE_SMALL_TUPLE)
        self.w_short(len(x))
        for item in x:
            self.dump(item)

    dispatch[TYPE_SMALL_TUPLE] = dump_small_tuple

    def dump_list(self, x):
        self._write(TYPE_LIST)
        self.w_long(len(x))
        for item in x:
            self.dump(item)

    dispatch[list] = dump_list
    dispatch[TYPE_LIST] = dump_tuple

    def dump_dict(self, x):
        self._write(TYPE_DICT)
        for key, value in x.items():
            self.dump(key)
            self.dump(value)
        self._write(TYPE_NULL)

    dispatch[dict] = dump_dict

    def dump_code2(self, x):
        # Careful here: many Python 2 code objects are strings,
        # but Python 3 marshaling, by default, will dump strings as
        # unicode. Force marsaling this type as string.

        self._write(TYPE_CODE)
        self.w_long(x.co_argcount)
        self.w_long(x.co_nlocals)
        self.w_long(x.co_stacksize)
        self.w_long(x.co_flags)
        self.dump_string(x.co_code)

        # If running in a Python3 interpreter, some constants will get
        # converted from string to unicode. For now, let's see if
        # that's okay.
        self.dump(x.co_consts)

        # The tuple "names" in Python2 must have string entries
        self._write(TYPE_TUPLE)
        self.w_long(len(x.co_names))
        for name in x.co_names:
            self.dump_string(name)

        # The tuple "varnames" in Python2 also must have string entries
        self._write(TYPE_TUPLE)
        self.w_long(len(x.co_varnames))
        for name in x.co_varnames:
            self.dump_string(name)

        self.dump(x.co_freevars)
        self.dump(x.co_cellvars)
        self.dump_string(x.co_filename)
        self.dump_string(x.co_name)
        self.w_long(x.co_firstlineno)
        self.dump_string(x.co_lnotab)
        return

    dispatch[Code2] = dump_code2

    # FIXME: will probably have to adjust similar to how we
    # adjusted dump_code2
    def dump_code3(self, x):
        if self.python_version >= (3, 4) and not self.is_pypy:
            self._write(chr(ord(TYPE_CODE) | FLAG_REF))
        else:
            self._write(TYPE_CODE)
        self.w_long(x.co_argcount)
        if hasattr(x, "co_posonlyargcount"):
            self.w_long(x.co_posonlyargcount)
        self.w_long(x.co_kwonlyargcount)
        if self.python_version < (3, 11):
            self.w_long(x.co_nlocals)
        self.w_long(x.co_stacksize)
        self.w_long(x.co_flags)
        self.dump(x.co_code)
        self.dump(x.co_consts)
        self.dump(x.co_names)
        self.dump(x.co_varnames)
        self.dump(x.co_freevars)
        self.dump(x.co_cellvars)
        self.dump(x.co_filename)
        self.dump(x.co_name)
        self.w_long(x.co_firstlineno)
        if hasattr(x, "co_linetable"):
            linetable = x.co_linetable
        else:
            # 3.10 and greater uses co_linetable.
            linetable = x.co_lnotab
        self.dump(linetable)

    dispatch[Code3] = dump_code3

    try:
        dispatch[types.CodeType] = dump_code2
    except NameError:
        pass

    def dump_set(self, x):
        self._write(TYPE_SET)
        self.w_long(len(x))
        for each in x:
            self.dump(each)

    try:
        dispatch[set] = dump_set
    except NameError:
        pass

    def dump_frozenset(self, x):
        self._write(TYPE_FROZENSET)
        self.w_long(len(x))
        for each in x:
            self.dump(each)

    try:
        dispatch[frozenset] = dump_frozenset
    except NameError:
        pass

    # FIXME: dump_ascii, dump_short_ascii are just guesses
    def dump_ascii(self, x):
        self._write(TYPE_ASCII)
        self.w_long(len(x))
        self._write(x)

    dispatch[TYPE_ASCII] = dump_ascii

    def dump_short_ascii(self, x):
        self._write(TYPE_SHORT_ASCII)
        # FIXME: check len(x)?
        self.w_short(len(x))
        self._write(x)

    dispatch[TYPE_SHORT_ASCII] = dump_short_ascii

    # FIXME: Handle interned versions of dump_ascii, dump_short_ascii


class _NULL:
    pass


class _StringBuffer:
    def __init__(self, value):
        self.bufstr = value
        self.bufpos = 0

    def read(self, n):
        pos = self.bufpos
        newpos = pos + n
        ret = self.bufstr[pos:newpos]
        self.bufpos = newpos
        return ret


class _Unmarshaller:
    dispatch = {}

    def __init__(self, readfunc, python_version, is_pypy):
        self._read = readfunc
        self._stringtable = []
        self.is_pypy = is_pypy
        self.python_version = python_version

    def load(self):
        c = self._read(1)
        if not c:
            raise EOFError
        try:
            return self.dispatch[c](self)
        except KeyError:
            raise ValueError("bad marshal code: %c (%d)" % (c, ord(c)))

    def r_byte(self):
        return ord(self._read(1))

    def r_short(self):
        lo = ord(self._read(1))
        hi = ord(self._read(1))
        x = lo | (hi << 8)
        if x & 0x8000:
            x = x - 0x10000
        return x

    def r_long(self):
        s = self._read(4)
        a = ord(s[0])
        b = ord(s[1])
        c = ord(s[2])
        d = ord(s[3])
        x = a | (b << 8) | (c << 16) | (d << 24)
        if d & 0x80 and x > 0:
            x = -((1 << 32) - x)
            return int(x)
        else:
            return x

    def r_long64(self):
        a = ord(self._read(1))
        b = ord(self._read(1))
        c = ord(self._read(1))
        d = ord(self._read(1))
        e = ord(self._read(1))
        f = ord(self._read(1))
        g = ord(self._read(1))
        h = ord(self._read(1))
        x = a | (b << 8) | (c << 16) | (d << 24)
        x = x | (e << 32) | (f << 40) | (g << 48) | (h << 56)
        if h & 0x80 and x > 0:
            x = -((1 << 64) - x)
        return x

    def load_null(self):
        return _NULL

    dispatch[TYPE_NULL] = load_null

    def load_none(self):
        return None

    dispatch[TYPE_NONE] = load_none

    def load_true(self):
        return True

    dispatch[TYPE_TRUE] = load_true

    def load_false(self):
        return False

    dispatch[TYPE_FALSE] = load_false

    def load_ascii(self):
        return self.r_byte()

    dispatch[TYPE_ASCII] = load_null

    def load_stopiter(self):
        return StopIteration

    dispatch[TYPE_STOPITER] = load_stopiter

    def load_ellipsis(self):
        return Ellipsis

    dispatch[TYPE_ELLIPSIS] = load_ellipsis

    dispatch[TYPE_INT] = r_long

    dispatch[TYPE_INT64] = r_long64

    def load_long(self):
        size = self.r_long()
        sign = 1
        if size < 0:
            sign = -1
            size = -size
        x = 0
        for i in range(size):
            d = self.r_short()
            x = x | (d << (i * 15))
        return x * sign

    dispatch[TYPE_LONG] = load_long

    def load_float(self):
        n = Ord(self._read(1))
        s = self._read(n)
        return float(s)

    dispatch[TYPE_FLOAT] = load_float

    def load_binary_float(self):
        f = self._read(8)
        return float(struct.unpack("<d", f)[0])

    dispatch[TYPE_BINARY_FLOAT] = load_binary_float

    def load_complex(self):
        n = Ord(self._read(1))
        s = self._read(n)
        real = float(s)
        n = Ord(self._read(1))
        s = self._read(n)
        imag = float(s)
        return complex(real, imag)

    dispatch[TYPE_COMPLEX] = load_complex

    def load_string(self):
        n = self.r_long()
        return self._read(n)

    dispatch[TYPE_STRING] = load_string

    def load_interned(self):
        n = self.r_long()
        ret = intern(self._read(n))
        self._stringtable.append(ret)
        return ret

    dispatch[TYPE_INTERNED] = load_interned

    def load_stringref(self):
        n = self.r_long()
        return self._stringtable[n]

    dispatch[TYPE_STRINGREF] = load_stringref

    def load_unicode(self):
        n = self.r_long()
        s = self._read(n)
        ret = s.decode("utf8")
        return ret

    dispatch[TYPE_UNICODE] = load_unicode

    def load_tuple(self):
        return tuple(self.load_list())

    dispatch[TYPE_TUPLE] = load_tuple

    def load_list(self):
        n = self.r_long()
        list = [self.load() for i in range(n)]
        return list

    dispatch[TYPE_LIST] = load_list

    def load_dict(self):
        d = {}
        while 1:
            key = self.load()
            if key is _NULL:
                break
            value = self.load()
            d[key] = value
        return d

    dispatch[TYPE_DICT] = load_dict

    def load_code(self):
        argcount = self.r_long()
        if self.python_version and self.python_version >= (3, 0):
            is_python3 = True
            kwonlyargcount = self.r_long()
        else:
            is_python3 = False
        nlocals = self.r_long()
        stacksize = self.r_long()
        flags = self.r_long()
        code = self.load()
        consts = self.load()
        names = self.load()
        varnames = self.load()
        freevars = self.load()
        cellvars = self.load()
        filename = self.load()
        name = self.load()
        firstlineno = self.r_long()
        lnotab = self.load()
        if is_python3:
            return Code3(
                argcount,
                kwonlyargcount,
                nlocals,
                stacksize,
                flags,
                code,
                consts,
                names,
                varnames,
                filename,
                name,
                firstlineno,
                lnotab,
                freevars,
                cellvars,
            )
        else:
            return types.CodeType(
                argcount,
                nlocals,
                stacksize,
                flags,
                code,
                consts,
                names,
                varnames,
                filename,
                name,
                firstlineno,
                lnotab,
                freevars,
                cellvars,
            )

    dispatch[TYPE_CODE] = load_code

    def load_set(self):
        n = self.r_long()
        args = [self.load() for i in range(n)]
        return set(args)

    dispatch[TYPE_SET] = load_set

    def load_frozenset(self):
        n = self.r_long()
        args = [self.load() for i in range(n)]
        return frozenset(args)

    dispatch[TYPE_FROZENSET] = load_frozenset


# ________________________________________________________________


def _read(self, n):
    pos = self.bufpos
    newpos = pos + n
    if newpos > len(self.bufstr):
        raise EOFError
    ret = self.bufstr[pos:newpos]
    self.bufpos = newpos
    return ret


def _read1(self):
    ret = self.bufstr[self.bufpos]
    self.bufpos += 1
    return ret


def _r_short(self):
    lo = Ord(_read1(self))
    hi = Ord(_read1(self))
    x = lo | (hi << 8)
    if x & 0x8000:
        x = x - 0x10000
    return x


def _r_long(self):
    # inlined this most common case
    p = self.bufpos
    s = self.bufstr
    a = Ord(s[p])
    b = Ord(s[p + 1])
    c = Ord(s[p + 2])
    d = Ord(s[p + 3])
    self.bufpos += 4
    x = a | (b << 8) | (c << 16) | (d << 24)
    if d & 0x80 and x > 0:
        x = -((1 << 32) - x)
        return int(x)
    else:
        return x


def _r_long64(self):
    a = Ord(_read1(self))
    b = Ord(_read1(self))
    c = Ord(_read1(self))
    d = Ord(_read1(self))
    e = Ord(_read1(self))
    f = Ord(_read1(self))
    g = Ord(_read1(self))
    h = Ord(_read1(self))
    x = a | (b << 8) | (c << 16) | (d << 24)
    x = x | (e << 32) | (f << 40) | (g << 48) | (h << 56)
    if h & 0x80 and x > 0:
        x = -((1 << 64) - x)
    return x


_load_dispatch = {}


class _FastUnmarshaller:
    dispatch = {}

    def __init__(self, buffer, python_version=None):
        self.bufstr = buffer
        self.bufpos = 0
        self._stringtable = []
        self.python_version = python_version

    def load(self):
        # make flow space happy
        c = "?"
        try:
            c = self.bufstr[self.bufpos]
            self.bufpos += 1
            return _load_dispatch[c](self)
        except KeyError:
            exception = ValueError(
                "bad marshal code at position %d: %c" % (self.bufpos - 1, c)
            )
        except IndexError:
            exception = EOFError
        raise exception

    def load_null(self):
        return _NULL

    dispatch[TYPE_NULL] = load_null

    def load_none(self):
        return None

    dispatch[TYPE_NONE] = load_none

    def load_true(self):
        return True

    dispatch[TYPE_TRUE] = load_true

    def load_false(self):
        return False

    dispatch[TYPE_FALSE] = load_false

    def load_stopiter(self):
        return StopIteration

    dispatch[TYPE_STOPITER] = load_stopiter

    def load_ellipsis(self):
        return Ellipsis

    dispatch[TYPE_ELLIPSIS] = load_ellipsis

    def load_int(self):
        return _r_long(self)

    dispatch[TYPE_INT] = load_int

    def load_int64(self):
        return _r_long64(self)

    dispatch[TYPE_INT64] = load_int64

    def load_long(self):
        size = _r_long(self)
        sign = 1
        if size < 0:
            sign = -1
            size = -size
        x = 0
        for i in range(size):
            d = _r_short(self)
            x = x | (d << (i * 15))
        return x * sign

    dispatch[TYPE_LONG] = load_long

    def load_float(self):
        n = Ord(_read1(self))
        s = _read(self, n)
        return float(s)

    dispatch[TYPE_FLOAT] = load_float

    def load_complex(self):
        n = Ord(_read1(self))
        s = _read(self, n)
        real = float(s)
        n = Ord(_read1(self))
        s = _read(self, n)
        imag = float(s)
        return complex(real, imag)

    dispatch[TYPE_COMPLEX] = load_complex

    def load_string(self):
        n = _r_long(self)
        return _read(self, n)

    dispatch[TYPE_STRING] = load_string

    def load_interned(self):
        n = _r_long(self)
        s = _read(self, n)
        ret = intern(s)
        self._stringtable.append(ret)
        return ret

    dispatch[TYPE_INTERNED] = load_interned

    def load_stringref(self):
        n = _r_long(self)
        return self._stringtable[n]

    dispatch[TYPE_STRINGREF] = load_stringref

    def load_unicode(self):
        n = _r_long(self)
        s = _read(self, n)
        ret = s.decode("utf8")
        return ret

    dispatch[TYPE_UNICODE] = load_unicode

    def load_tuple(self):
        return tuple(self.load_list())

    dispatch[TYPE_TUPLE] = load_tuple

    def load_list(self):
        n = _r_long(self)
        list = []
        for i in range(n):
            list.append(self.load())
        return list

    dispatch[TYPE_LIST] = load_list

    def load_dict(self):
        d = {}
        while 1:
            key = self.load()
            if key is _NULL:
                break
            value = self.load()
            d[key] = value
        return d

    dispatch[TYPE_DICT] = load_dict

    def load_code(self):
        argcount = _r_long(self)
        nlocals = _r_long(self)
        stacksize = _r_long(self)
        flags = _r_long(self)
        code = self.load()
        consts = self.load()
        names = self.load()
        varnames = self.load()
        freevars = self.load()
        cellvars = self.load()
        filename = self.load()
        name = self.load()
        firstlineno = _r_long(self)
        lnotab = self.load()
        return types.CodeType(
            argcount,
            nlocals,
            stacksize,
            flags,
            code,
            consts,
            names,
            varnames,
            filename,
            name,
            firstlineno,
            lnotab,
            freevars,
            cellvars,
        )

    dispatch[TYPE_CODE] = load_code

    def load_set(self):
        n = _r_long(self)
        args = [self.load() for i in range(n)]
        return set(args)

    dispatch[TYPE_SET] = load_set

    def load_frozenset(self):
        n = _r_long(self)
        args = [self.load() for i in range(n)]
        return frozenset(args)

    dispatch[TYPE_FROZENSET] = load_frozenset


_load_dispatch = _FastUnmarshaller.dispatch

# _________________________________________________________________
#
# user interface

version = 1


@builtinify
<<<<<<< HEAD
def dump(x, f, version=version, python_version=PYTHON_VERSION_TRIPLE, is_pypy=None):
=======
def dump(
    x,
    f,
    python_version: tuple = PYTHON_VERSION_TRIPLE,
    is_pypy = None,
) -> None:
>>>>>>> d09e443b
    # XXX 'version' is ignored, we always dump in a version-0-compatible format
    m = _Marshaller(f.write, python_version, is_pypy)
    m.dump(x)


@builtinify
<<<<<<< HEAD
def load(f, python_versione=PYTHON_VERSION_TRIPLE, is_pypy=None):
=======
def load(f, python_version: tuple = PYTHON_VERSION_TRIPLE, is_pypy=None):
>>>>>>> d09e443b
    um = _Unmarshaller(f.read, python_version, is_pypy)
    return um.load()


@builtinify
def dumps(
    x,
<<<<<<< HEAD
    version=version,
    python_version=PYTHON_VERSION_TRIPLE,
=======
    python_version: tuple = PYTHON_VERSION_TRIPLE,
>>>>>>> d09e443b
    is_pypy=None,
):
    buffer = []
    m = _Marshaller(buffer.append, python_version=python_version, is_pypy=is_pypy)
    m.dump(x)
    if python_version:
        is_python3 = python_version >= (3, 0)
    else:
        is_python3 = False

    if is_python3:
        buf = []
        for b in buffer:
            if isinstance(b, bytearray):
                buf.append(str(b))
            else:
                buf.append(b)
        return "".join(buf)
    else:
        # Python 2 or 3 handling Python 2.x
        buf = []
        for b in buffer:
            if isinstance(b, bytearray):
                buf.append(str(b))
            else:
                buf.append(b)

        return "".join(buf)


def loads(s, python_version=None):
    um = _FastUnmarshaller(s, python_version)
    return um.load()<|MERGE_RESOLUTION|>--- conflicted
+++ resolved
@@ -244,18 +244,10 @@
 
     def dump_string(self, x):
         # Python 3.11 seems to add the object ref flag bit for strings.
-<<<<<<< HEAD
         if self.python_version < (3, 11):
             type_string = TYPE_STRING
         else:
             type_string = chr(ord(TYPE_STRING) | FLAG_REF)
-=======
-        type_string = (
-            TYPE_STRING
-            if self.python_version < (3, 11)
-            else chr(ord(TYPE_STRING) | FLAG_REF)
-        )
->>>>>>> d09e443b
         self._write(type_string)
         self.w_long(len(x))
         self._write(x)
@@ -983,27 +975,19 @@
 
 
 @builtinify
-<<<<<<< HEAD
-def dump(x, f, version=version, python_version=PYTHON_VERSION_TRIPLE, is_pypy=None):
-=======
 def dump(
     x,
     f,
-    python_version: tuple = PYTHON_VERSION_TRIPLE,
+    python_version = PYTHON_VERSION_TRIPLE,
     is_pypy = None,
-) -> None:
->>>>>>> d09e443b
+):
     # XXX 'version' is ignored, we always dump in a version-0-compatible format
     m = _Marshaller(f.write, python_version, is_pypy)
     m.dump(x)
 
 
 @builtinify
-<<<<<<< HEAD
 def load(f, python_versione=PYTHON_VERSION_TRIPLE, is_pypy=None):
-=======
-def load(f, python_version: tuple = PYTHON_VERSION_TRIPLE, is_pypy=None):
->>>>>>> d09e443b
     um = _Unmarshaller(f.read, python_version, is_pypy)
     return um.load()
 
@@ -1011,12 +995,7 @@
 @builtinify
 def dumps(
     x,
-<<<<<<< HEAD
-    version=version,
     python_version=PYTHON_VERSION_TRIPLE,
-=======
-    python_version: tuple = PYTHON_VERSION_TRIPLE,
->>>>>>> d09e443b
     is_pypy=None,
 ):
     buffer = []
