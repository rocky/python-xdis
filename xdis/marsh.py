# (C) Copyright 2018-2025 by Rocky Bernstein
#
#  This program is free software; you can redistribute it and/or
#  modify it under the terms of the GNU General Public License
#  as published by the Free Software Foundation; either version 2
#  of the License, or (at your option) any later version.
#
#  This program is distributed in the hope that it will be useful,
#  but WITHOUT ANY WARRANTY; without even the implied warranty of
#  MERCHANTABILITY or FITNESS FOR A PARTICULAR PURPOSE.  See the
#  GNU General Public License for more details.
#
#  You should have received a copy of the GNU General Public License
#  along with this program; if not, write to the Free Software
#  Foundation, Inc., 51 Franklin Street, Fifth Floor, Boston, MA  02110-1301, USA.

"""Internal Python object serialization

This module contains functions that can read and write Python values
in a binary format. The format is specific to Python, but independent
of machine architecture issues (e.g., you can write a Python value to
a file on a PC, transport the file to a Sun, and read it back
there). Details of the format may change between Python versions.

"""

import struct
import types
from sys import intern
<<<<<<< HEAD
from typing import Optional
=======
from types import CodeType, EllipsisType
from typing import Any, Optional, Set, Union
>>>>>>> 7f13cb22

from xdis.codetype import Code2, Code3, Code15
from xdis.unmarshal import (
    FLAG_REF,
    TYPE_ASCII,
    TYPE_BINARY_COMPLEX,
    TYPE_BINARY_FLOAT,
    TYPE_CODE,
    TYPE_COMPLEX,
    TYPE_DICT,
    TYPE_ELLIPSIS,
    TYPE_FALSE,
    TYPE_FLOAT,
    TYPE_FROZENSET,
    TYPE_INT,
    TYPE_INT64,
    TYPE_INTERNED,
    TYPE_LIST,
    TYPE_LONG,
    TYPE_NONE,
    TYPE_NULL,
    TYPE_SET,
    TYPE_SHORT_ASCII,
    TYPE_SMALL_TUPLE,
    TYPE_STOPITER,
    TYPE_STRING,
    TYPE_STRINGREF,
    TYPE_TRUE,
    TYPE_TUPLE,
    TYPE_UNICODE,
    long,
)
from xdis.version_info import PYTHON3, PYTHON_VERSION_TRIPLE, version_tuple_to_str

# NOTE: This module is used in the Python3 interpreter, but also by
# the "sandboxed" process.  It must work for Python2 as well.

try:
    from __pypy__ import builtinify

except ImportError:

    def builtinify(f):
        return f


@builtinify
def Ord(c):
    return c if PYTHON3 else ord(c)


class _Marshaller:
    """Python marshalling routine that runs in Python 2 and Python 3.
    We also extend to allow for xdis Code15, Code2, and Code3 types and instances.
    """

    dispatch = {}

    def __init__(
        self,
        writefunc,
        python_version: tuple,
        is_pypy: Optional[bool] = None,
        collection_order={},
    ) -> None:
        self._write = writefunc
        self.python_version = python_version
        self.is_pypy = is_pypy
        self.collection_order = collection_order

    def dump(self, x) -> None:
        if (
            isinstance(x, types.CodeType)
            and PYTHON_VERSION_TRIPLE[:2] != self.python_version[:2]
        ):
            raise RuntimeError(
                "code type passed for version %s but we are running version %s"
                % (version_tuple_to_str(), self.python_version)
            )
        try:
            self.dispatch[type(x)](self, x)
        except KeyError:
            if isinstance(x, Code3):
                self.dispatch[Code3](self, x)
                return
            elif isinstance(x, Code2):
                self.dispatch[Code2](self, x)
                return
            elif isinstance(x, Code15):
                self.dispatch[Code15](self, x)
                return
            else:
                for tp in type(x).mro():
                    func = self.dispatch.get(tp)
                    if func:
                        break
                else:
                    raise ValueError("unmarshallable object")
            func(self, x)

    def dump_linetable(self, s) -> None:
        type_code = TYPE_STRING if self.python_version < (3, 5) else TYPE_UNICODE
        self._write(type_code)
        self.w_long(len(s))
        self._write(s)

    def w_long64(self, x) -> None:
        self.w_long(x)
        self.w_long(x >> 32)

    def w_long(self, x: int) -> None:
        a = chr(x & 0xFF)
        x >>= 8
        b = chr(x & 0xFF)
        x >>= 8
        c = chr(x & 0xFF)
        x >>= 8
        d = chr(x & 0xFF)
        self._write(a + b + c + d)

    def w_short(self, x: int) -> None:
        self._write(chr(x & 0xFF))
        self._write(chr((x >> 8) & 0xFF))

    def dump_none(self, x) -> None:
        self._write(TYPE_NONE)

    dispatch[type(None)] = dump_none

    def dump_bool(self, x) -> None:
        if x:
            self._write(TYPE_TRUE)
        else:
            self._write(TYPE_FALSE)

    dispatch[bool] = dump_bool

    def dump_stopiter(self, x) -> None:
        if x is not StopIteration:
            raise ValueError("unmarshallable object")
        self._write(TYPE_STOPITER)

    dispatch[type(StopIteration)] = dump_stopiter

    def dump_ellipsis(self, x) -> None:
        self._write(TYPE_ELLIPSIS)

    try:
        dispatch[type(Ellipsis)] = dump_ellipsis
    except NameError:
        pass

    # In Python3, this function is not used; see dump_long() below.
    def dump_int(self, x) -> None:
        y = x >> 31
        if y and y != -1:
            self._write(TYPE_INT64)
            self.w_long64(x)
        else:
            self._write(TYPE_INT)
            self.w_long(x)

    dispatch[int] = dump_int

    def dump_long(self, x) -> None:
        self._write(TYPE_LONG)
        sign = 1
        if x < 0:
            sign = -1
            x = -x
        digits = []
        while x:
            digits.append(x & 0x7FFF)
            x = x >> 15
        self.w_long(len(digits) * sign)
        for d in digits:
            self.w_short(d)

    try:
        long
    except NameError:
        dispatch[int] = dump_long
    else:
        dispatch[long] = dump_long  # noqa

    def dump_float(self, x) -> None:
        write = self._write
        write(TYPE_FLOAT)
        s = repr(x)
        write(chr(len(s)))
        write(s)

    dispatch[float] = dump_float

    def dump_binary_float(self, x) -> None:
        write = self._write
        write(TYPE_BINARY_FLOAT)
        write(struct.pack("<d", x))

    dispatch[TYPE_BINARY_FLOAT] = dump_float

    def dump_complex(self, x) -> None:
        write = self._write
        write(TYPE_COMPLEX)
        s = repr(x.real)
        write(chr(len(s)))
        write(s)
        s = repr(x.imag)
        write(chr(len(s)))
        write(s)

    try:
        dispatch[complex] = dump_complex
    except NameError:
        pass

    def dump_binary_complex(self, x) -> None:
        write = self._write
        write(TYPE_BINARY_COMPLEX)
        write(struct.pack("<d", x.real))
        write(struct.pack("<d", x.imag))

    dispatch[TYPE_BINARY_COMPLEX] = dump_binary_complex

    def dump_string(self, x) -> None:
        # Python 3.11 seems to add the object ref flag bit for strings.
        type_string = (
            TYPE_STRING
            if self.python_version < (3, 11)
            else chr(ord(TYPE_STRING) | FLAG_REF)
        )
        self._write(type_string)
        self.w_long(len(x))
        self._write(x)

    dispatch[bytes] = dump_string
    dispatch[bytearray] = dump_string

    def dump_unicode(self, s) -> None:
        type_code = TYPE_STRING if self.python_version < (2, 0) else TYPE_UNICODE
        self._write(type_code)
        self.w_long(len(s))
        self._write(s)

    try:
        unicode
    except NameError:
        dispatch[str] = dump_unicode
    else:
        dispatch[unicode] = dump_unicode  # noqa

    def dump_tuple(self, x) -> None:
        self._write(TYPE_TUPLE)
        self.w_long(len(x))
        for item in x:
            self.dump(item)

    dispatch[tuple] = dump_tuple
    dispatch[TYPE_TUPLE] = dump_tuple

    def dump_small_tuple(self, x) -> None:
        self._write(TYPE_SMALL_TUPLE)
        self.w_short(len(x))
        for item in x:
            self.dump(item)

    dispatch[TYPE_SMALL_TUPLE] = dump_small_tuple

    def dump_list(self, x) -> None:
        self._write(TYPE_LIST)
        self.w_long(len(x))
        for item in x:
            self.dump(item)

    dispatch[list] = dump_list
    dispatch[TYPE_LIST] = dump_tuple

    def dump_dict(self, x) -> None:
        self._write(TYPE_DICT)
        for key, value in x.items():
            self.dump(key)
            self.dump(value)
        self._write(TYPE_NULL)

    dispatch[dict] = dump_dict

    def dump_code15(self, x) -> None:
        # Careful here: many Python 2 code objects are strings,
        # but Python 3 marshaling, by default, will dump strings as
        # unicode. Force marsaling this type as string.

        self._write(TYPE_CODE)
        self.w_short(x.co_argcount)
        self.w_short(x.co_nlocals)
        self.w_short(x.co_stacksize)
        self.w_short(x.co_flags)
        self.dump_string(x.co_code)

        # If running in a Python3 interpreter, some constants will get
        # converted from string to unicode. For now, let's see if
        # that's okay.
        self.dump(x.co_consts)

        # The tuple "names" in Python 1.x must have string entries
        self._write(TYPE_TUPLE)
        self.w_long(len(x.co_names))
        for name in x.co_names:
            self.dump_string(name)

        # The tuple "varnames" in Python 1.x also must have string entries
        self._write(TYPE_TUPLE)
        self.w_long(len(x.co_varnames))
        for name in x.co_varnames:
            self.dump_string(name)

        self.dump_string(x.co_filename)
        self.dump_string(x.co_name)
        self.w_long(x.co_firstlineno)
        self.dump_string(x.co_lnotab)
        return

    dispatch[Code15] = dump_code15

    def dump_code2(self, x) -> None:
        # Careful here: many Python 2 code objects are strings,
        # but Python 3 marshaling, by default, will dump strings as
        # unicode. Force marsaling this type as string.

        self._write(TYPE_CODE)
        self.w_long(x.co_argcount)
        self.w_long(x.co_nlocals)
        self.w_long(x.co_stacksize)
        self.w_long(x.co_flags)
        self.dump_string(x.co_code)

        # If running in a Python3 interpreter, some constants will get
        # converted from string to unicode. For now, let's see if
        # that's okay.
        self.dump(x.co_consts)

        # The tuple "names" in Python2 must have string entries
        self._write(TYPE_TUPLE)
        self.w_long(len(x.co_names))
        for name in x.co_names:
            self.dump_string(name)

        # The tuple "varnames" in Python2 also must have string entries
        self._write(TYPE_TUPLE)
        self.w_long(len(x.co_varnames))
        for name in x.co_varnames:
            self.dump_string(name)

        self.dump(x.co_freevars)
        self.dump(x.co_cellvars)
        self.dump_string(x.co_filename)
        self.dump_string(x.co_name)
        self.w_long(x.co_firstlineno)
        self.dump_string(x.co_lnotab)
        return

    dispatch[Code2] = dump_code2

    # FIXME: will probably have to adjust similar to how we
    # adjusted dump_code2
    def dump_code3(self, x) -> None:
        if self.python_version >= (3, 4) and not self.is_pypy:
            self._write(chr(ord(TYPE_CODE) | FLAG_REF))
        else:
            self._write(TYPE_CODE)
        self.w_long(x.co_argcount)
        if hasattr(x, "co_posonlyargcount"):
            self.w_long(x.co_posonlyargcount)
        self.w_long(x.co_kwonlyargcount)
        if self.python_version < (3, 11):
            self.w_long(x.co_nlocals)
        self.w_long(x.co_stacksize)
        self.w_long(x.co_flags)
        self.dump(x.co_code)
        self.dump(x.co_consts)
        self.dump(x.co_names)
        self.dump(x.co_varnames)
        self.dump(x.co_freevars)
        self.dump(x.co_cellvars)
        self.dump(x.co_filename)
        self.dump(x.co_name)
        self.w_long(x.co_firstlineno)

        # 3.10 and greater uses co_linetable.
        linetable = x.co_linetable if hasattr(x, "co_linetable") else x.co_lnotab
        self.dump_linetable(linetable)

    dispatch[Code3] = dump_code3

    # FIXME: this is wrong.
    try:
        if PYTHON3:
            dispatch[types.CodeType] = dump_code3
        else:
            dispatch[types.CodeType] = dump_code2
    except NameError:
        pass

    def dump_collection(self, type_code: str, bag: Union[frozenset, set, dict]) -> None:
        """
        Save marshalled version of frozenset fs.
        Use self.collection_order, to ensure that the order
        or set elements that may have appeared from unmarshalling the appears
        the same way. This helps roundtrip checking, among possibly other things.
        """
        self._write(type_code)
        self.w_long(len(bag))
        collection = self.collection_order.get(bag, bag)
        for each in collection:
            self.dump(each)

    def dump_set(self, s: Set[Any]) -> None:
        """
        Save marshalled version of set s.
        """
        self.dump_collection(TYPE_SET, s)

    dispatch[set] = dump_set

    def dump_frozenset(self, fs: frozenset) -> None:
        """
        Save marshalled version of frozenset fs.
        """
        self.dump_collection(TYPE_FROZENSET, fs)

    try:
        dispatch[frozenset] = dump_frozenset
    except NameError:
        pass

    # FIXME: dump_ascii, dump_short_ascii are just guesses
    def dump_ascii(self, x) -> None:
        self._write(TYPE_ASCII)
        self.w_long(len(x))
        self._write(x)

    dispatch[TYPE_ASCII] = dump_ascii

    def dump_short_ascii(self, x) -> None:
        self._write(TYPE_SHORT_ASCII)
        # FIXME: check len(x)?
        self.w_short(len(x))
        self._write(x)

    dispatch[TYPE_SHORT_ASCII] = dump_short_ascii

    # FIXME: Handle interned versions of dump_ascii, dump_short_ascii


class _NULL:
    pass


class _StringBuffer:
    def __init__(self, value) -> None:
        self.bufstr = value
        self.bufpos = 0

    def read(self, n):
        pos = self.bufpos
        newpos = pos + n
        ret = self.bufstr[pos:newpos]
        self.bufpos = newpos
        return ret


class _Unmarshaller:
    dispatch = {}

    def __init__(self, readfunc, python_version: bool, is_pypy: bool) -> None:
        self._read = readfunc
        self._stringtable = []
        self.is_pypy = is_pypy
        self.python_version = python_version

    def load(self):
        c = self._read(1)
        if not c:
            raise EOFError
        try:
            return self.dispatch[c](self)
        except KeyError:
            raise ValueError("bad marshal code: %c (%d)" % (c, Ord(c)))

    def r_byte(self):
        return Ord(self._read(1))

    def r_short(self):
        lo = Ord(self._read(1))
        hi = Ord(self._read(1))
        x = lo | (hi << 8)
        if x & 0x8000:
            x = x - 0x10000
        return x

    def r_long(self):
        s = self._read(4)
        a = Ord(s[0])
        b = Ord(s[1])
        c = Ord(s[2])
        d = Ord(s[3])
        x = a | (b << 8) | (c << 16) | (d << 24)
        if d & 0x80 and x > 0:
            x = -((1 << 32) - x)
            return int(x)
        else:
            return x

    def r_long64(self):
        a = Ord(self._read(1))
        b = Ord(self._read(1))
        c = Ord(self._read(1))
        d = Ord(self._read(1))
        e = Ord(self._read(1))
        f = Ord(self._read(1))
        g = Ord(self._read(1))
        h = Ord(self._read(1))
        x = a | (b << 8) | (c << 16) | (d << 24)
        x = x | (e << 32) | (f << 40) | (g << 48) | (h << 56)
        if h & 0x80 and x > 0:
            x = -((1 << 64) - x)
        return x

    def load_null(self):
        return _NULL

    dispatch[TYPE_NULL] = load_null

    def load_none(self) -> None:
        return None

    dispatch[TYPE_NONE] = load_none

    def load_true(self) -> bool:
        return True

    dispatch[TYPE_TRUE] = load_true

    def load_false(self) -> bool:
        return False

    dispatch[TYPE_FALSE] = load_false

    def load_ascii(self):
        return self.r_byte()

    dispatch[TYPE_ASCII] = load_null

    def load_stopiter(self):
        return StopIteration

    dispatch[TYPE_STOPITER] = load_stopiter

    def load_ellipsis(self):
        return Ellipsis

    dispatch[TYPE_ELLIPSIS] = load_ellipsis

    dispatch[TYPE_INT] = r_long

    dispatch[TYPE_INT64] = r_long64

    def load_long(self):
        size = self.r_long()
        sign = 1
        if size < 0:
            sign = -1
            size = -size
        x = 0
        for i in range(size):
            d = self.r_short()
            x = x | (d << (i * 15))
        return x * sign

    dispatch[TYPE_LONG] = load_long

    def load_float(self) -> float:
        n = Ord(self._read(1))
        s = self._read(n)
        return float(s)

    dispatch[TYPE_FLOAT] = load_float

    def load_binary_float(self) -> float:
        f = self._read(8)
        return float(struct.unpack("<d", f)[0])

    dispatch[TYPE_BINARY_FLOAT] = load_binary_float

    def load_complex(self) -> complex:
        n = Ord(self._read(1))
        s = self._read(n)
        real = float(s)
        n = Ord(self._read(1))
        s = self._read(n)
        imag = float(s)
        return complex(real, imag)

    dispatch[TYPE_COMPLEX] = load_complex

    def load_string(self):
        n = self.r_long()
        return self._read(n)

    dispatch[TYPE_STRING] = load_string

    def load_interned(self) -> str:
        n = self.r_long()
        ret = intern(self._read(n))
        self._stringtable.append(ret)
        return ret

    dispatch[TYPE_INTERNED] = load_interned

    def load_stringref(self):
        n = self.r_long()
        return self._stringtable[n]

    dispatch[TYPE_STRINGREF] = load_stringref

    def load_unicode(self):
        n = self.r_long()
        s = self._read(n)
        ret = s.decode("utf8")
        return ret

    dispatch[TYPE_UNICODE] = load_unicode

    def load_tuple(self):
        return tuple(self.load_list())

    dispatch[TYPE_TUPLE] = load_tuple

    def load_list(self):
        n = self.r_long()
        list = [self.load() for i in range(n)]
        return list

    dispatch[TYPE_LIST] = load_list

    def load_dict(self):
        d = {}
        while 1:
            key = self.load()
            if key is _NULL:
                break
            value = self.load()
            d[key] = value
        return d

    dispatch[TYPE_DICT] = load_dict

    def load_code(self):
        argcount = self.r_long()
        if self.python_version and self.python_version >= (3, 0):
            is_python3 = True
            kwonlyargcount = self.r_long()
        else:
            is_python3 = False
        nlocals = self.r_long()
        stacksize = self.r_long()
        flags = self.r_long()
        code = self.load()
        consts = self.load()
        names = self.load()
        varnames = self.load()
        freevars = self.load()
        cellvars = self.load()
        filename = self.load()
        name = self.load()
        firstlineno = self.r_long()
        lnotab = self.load()
        if is_python3:
            if PYTHON3:
                return types.CodeType(
                    argcount,
                    kwonlyargcount,
                    nlocals,
                    stacksize,
                    flags,
                    code,
                    consts,
                    names,
                    varnames,
                    filename,
                    name,
                    firstlineno,
                    lnotab,
                    freevars,
                    cellvars,
                )
            else:
                return Code3(
                    argcount,
                    kwonlyargcount,
                    nlocals,
                    stacksize,
                    flags,
                    code,
                    consts,
                    names,
                    varnames,
                    filename,
                    name,
                    firstlineno,
                    lnotab,
                    freevars,
                    cellvars,
                )
        else:
            if PYTHON3:
                return Code2(
                    argcount,
                    nlocals,
                    stacksize,
                    flags,
                    code,
                    consts,
                    names,
                    varnames,
                    filename,
                    name,
                    firstlineno,
                    lnotab,
                    freevars,
                    cellvars,
                )
            else:
                return types.CodeType(
                    argcount,
                    nlocals,
                    stacksize,
                    flags,
                    code,
                    consts,
                    names,
                    varnames,
                    filename,
                    name,
                    firstlineno,
                    lnotab,
                    freevars,
                    cellvars,
                )

    dispatch[TYPE_CODE] = load_code

    def load_set(self):
        n = self.r_long()
        args = [self.load() for i in range(n)]
        return set(args)

    dispatch[TYPE_SET] = load_set

    def load_frozenset(self):
        n = self.r_long()
        args = [self.load() for i in range(n)]
        return frozenset(args)

    dispatch[TYPE_FROZENSET] = load_frozenset


# ________________________________________________________________


def _read(self, n):
    pos = self.bufpos
    newpos = pos + n
    if newpos > len(self.bufstr):
        raise EOFError
    ret = self.bufstr[pos:newpos]
    self.bufpos = newpos
    return ret


def _read1(self):
    ret = self.bufstr[self.bufpos]
    self.bufpos += 1
    return ret


def _r_short(self):
    lo = Ord(_read1(self))
    hi = Ord(_read1(self))
    x = lo | (hi << 8)
    if x & 0x8000:
        x = x - 0x10000
    return x


def _r_long(self):
    # inlined this most common case
    p = self.bufpos
    s = self.bufstr
    a = Ord(s[p])
    b = Ord(s[p + 1])
    c = Ord(s[p + 2])
    d = Ord(s[p + 3])
    self.bufpos += 4
    x = a | (b << 8) | (c << 16) | (d << 24)
    if d & 0x80 and x > 0:
        x = -((1 << 32) - x)
        return int(x)
    else:
        return x


def _r_long64(self):
    a = Ord(_read1(self))
    b = Ord(_read1(self))
    c = Ord(_read1(self))
    d = Ord(_read1(self))
    e = Ord(_read1(self))
    f = Ord(_read1(self))
    g = Ord(_read1(self))
    h = Ord(_read1(self))
    x = a | (b << 8) | (c << 16) | (d << 24)
    x = x | (e << 32) | (f << 40) | (g << 48) | (h << 56)
    if h & 0x80 and x > 0:
        x = -((1 << 64) - x)
    return x


_load_dispatch = {}


class _FastUnmarshaller:
    dispatch = {}

    def __init__(self, buffer, python_version=None) -> None:
        self.bufstr = buffer
        self.bufpos = 0
        self._stringtable = []
        self.python_version = python_version

    def load(self):
        # make flow space happy
        c = "?"
        try:
            c = self.bufstr[self.bufpos]
            if PYTHON3:
                c = chr(c)
            self.bufpos += 1
            return _load_dispatch[c](self)
        except KeyError:
            exception = ValueError(
                "bad marshal code at position %d: %c" % (self.bufpos - 1, c)
            )
        except IndexError:
            exception = EOFError
        raise exception

    def load_null(self):
        return _NULL

    dispatch[TYPE_NULL] = load_null

    def load_none(self) -> None:
        return None

    dispatch[TYPE_NONE] = load_none

    def load_true(self) -> bool:
        return True

    dispatch[TYPE_TRUE] = load_true

    def load_false(self) -> bool:
        return False

    dispatch[TYPE_FALSE] = load_false

    def load_stopiter(self):
        return StopIteration

    dispatch[TYPE_STOPITER] = load_stopiter

    def load_ellipsis(self):
        return Ellipsis

    dispatch[TYPE_ELLIPSIS] = load_ellipsis

    def load_int(self):
        return _r_long(self)

    dispatch[TYPE_INT] = load_int

    def load_int64(self):
        return _r_long64(self)

    dispatch[TYPE_INT64] = load_int64

    def load_long(self):
        size = _r_long(self)
        sign = 1
        if size < 0:
            sign = -1
            size = -size
        x = 0
        for i in range(size):
            d = _r_short(self)
            x = x | (d << (i * 15))
        return x * sign

    dispatch[TYPE_LONG] = load_long

    def load_float(self) -> float:
        n = Ord(_read1(self))
        s = _read(self, n)
        return float(s)

    dispatch[TYPE_FLOAT] = load_float

    def load_complex(self) -> complex:
        n = Ord(_read1(self))
        s = _read(self, n)
        real = float(s)
        n = Ord(_read1(self))
        s = _read(self, n)
        imag = float(s)
        return complex(real, imag)

    dispatch[TYPE_COMPLEX] = load_complex

    def load_string(self):
        n = _r_long(self)
        return _read(self, n)

    dispatch[TYPE_STRING] = load_string

    def load_interned(self) -> str:
        n = _r_long(self)
        s = _read(self, n)
        if PYTHON3:
            s = s.decode("utf8")
        ret = intern(s)
        self._stringtable.append(ret)
        return ret

    dispatch[TYPE_INTERNED] = load_interned

    def load_stringref(self):
        n = _r_long(self)
        return self._stringtable[n]

    dispatch[TYPE_STRINGREF] = load_stringref

    def load_unicode(self):
        n = _r_long(self)
        s = _read(self, n)
        ret = s.decode("utf8")
        return ret

    dispatch[TYPE_UNICODE] = load_unicode

    def load_tuple(self):
        return tuple(self.load_list())

    dispatch[TYPE_TUPLE] = load_tuple

    def load_list(self):
        n = _r_long(self)
        list = []
        for i in range(n):
            list.append(self.load())
        return list

    dispatch[TYPE_LIST] = load_list

    def load_dict(self):
        d = {}
        while 1:
            key = self.load()
            if key is _NULL:
                break
            value = self.load()
            d[key] = value
        return d

    dispatch[TYPE_DICT] = load_dict

    def load_code(self):
        argcount = _r_long(self)
        nlocals = _r_long(self)
        stacksize = _r_long(self)
        flags = _r_long(self)
        code = self.load()
        consts = self.load()
        names = self.load()
        varnames = self.load()
        freevars = self.load()
        cellvars = self.load()
        filename = self.load()
        name = self.load()
        firstlineno = _r_long(self)
        lnotab = self.load()
        if PYTHON3:
            if isinstance(name, bytes):
                name = name.decode()
            return Code2(
                argcount,
                nlocals,
                stacksize,
                flags,
                code,
                consts,
                names,
                varnames,
                filename.decode(),
                name,
                firstlineno,
                lnotab,
                freevars,
                cellvars,
            )
        else:
            return types.CodeType(
                argcount,
                nlocals,
                stacksize,
                flags,
                code,
                consts,
                names,
                varnames,
                filename,
                name,
                firstlineno,
                lnotab,
                freevars,
                cellvars,
            )

    dispatch[TYPE_CODE] = load_code

    def load_set(self):
        n = _r_long(self)
        args = [self.load() for i in range(n)]
        return set(args)

    dispatch[TYPE_SET] = load_set

    def load_frozenset(self):
        n = _r_long(self)
        args = [self.load() for i in range(n)]
        return frozenset(args)

    dispatch[TYPE_FROZENSET] = load_frozenset


_load_dispatch = _FastUnmarshaller.dispatch

# _________________________________________________________________
#
# user interface

version = 1


@builtinify
def dump(
    x,
    f,
    python_version: tuple = PYTHON_VERSION_TRIPLE,
    is_pypy: Optional[bool] = None,
) -> None:
    # XXX 'version' is ignored, we always dump in a version-0-compatible format
    m = _Marshaller(f.write, python_version, is_pypy)
    m.dump(x)


@builtinify
def load(f, python_version: tuple = PYTHON_VERSION_TRIPLE, is_pypy=None):
    um = _Unmarshaller(f.read, python_version, is_pypy)
    return um.load()


@builtinify
def dumps(
    x,
    python_version: tuple = PYTHON_VERSION_TRIPLE,
    is_pypy: Optional[bool] = None,
):
    buffer = []
    collection_order = x.collection_order if hasattr(x, "collection_order") else {}
    m = _Marshaller(
        buffer.append,
        python_version=python_version,
        is_pypy=is_pypy,
        collection_order=collection_order,
    )
    m.dump(x)
    if python_version:
        is_python3 = python_version >= (3, 0)
    else:
        is_python3 = PYTHON3

    if is_python3:
        if PYTHON_VERSION_TRIPLE >= (3, 0):
            # Python 3.x handling  Python 3.x
            buf = []
            for b in buffer:
                if isinstance(b, str) and PYTHON3:
                    s2b = bytes(ord(b[j]) for j in range(len(b)))
                    buf.append(s2b)
                elif isinstance(b, bytearray):
                    buf.append(str(b))
                else:
                    buf.append(b)
            return b"".join(buf)
        else:
            # Python 2.x handling Python 3.x
            buf = b""
            for b in buffer:
                buf += b.decode(errors="ignore")
                pass
            return buf
    else:
        # Python 2 or 3 handling Python 2.x
        buf = []
        for b in buffer:
            if isinstance(b, str) and PYTHON3:
                if python_version < (2, 0):
                    # Python 1.x has no notion of Unicode. It uses strings.
                    buf.append(b)
                else:
                    try:
                        s2b = bytes(ord(b[j]) for j in range(len(b)))
                    except ValueError:
                        s2b = b.encode("utf-8")
                    buf.append(s2b)
            elif isinstance(b, bytearray):
                buf.append(str(b))
            else:
                buf.append(b)

        return "".join(buf)


@builtinify
def loads(s, python_version=None):
    um = _FastUnmarshaller(s, python_version)
    return um.load()<|MERGE_RESOLUTION|>--- conflicted
+++ resolved
@@ -27,12 +27,7 @@
 import struct
 import types
 from sys import intern
-<<<<<<< HEAD
 from typing import Optional
-=======
-from types import CodeType, EllipsisType
-from typing import Any, Optional, Set, Union
->>>>>>> 7f13cb22
 
 from xdis.codetype import Code2, Code3, Code15
 from xdis.unmarshal import (
