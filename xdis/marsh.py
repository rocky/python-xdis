# (C) Copyright 2018-2025 by Rocky Bernstein
#
#  This program is free software; you can redistribute it and/or
#  modify it under the terms of the GNU General Public License
#  as published by the Free Software Foundation; either version 2
#  of the License, or (at your option) any later version.
#
#  This program is distributed in the hope that it will be useful,
#  but WITHOUT ANY WARRANTY; without even the implied warranty of
#  MERCHANTABILITY or FITNESS FOR A PARTICULAR PURPOSE.  See the
#  GNU General Public License for more details.
#
#  You should have received a copy of the GNU General Public License
#  along with this program; if not, write to the Free Software
#  Foundation, Inc., 51 Franklin Street, Fifth Floor, Boston, MA  02110-1301, USA.

"""Internal Python object serialization

This module contains functions that can read and write Python values
in a binary format. The format is specific to Python, but independent
of machine architecture issues (e.g., you can write a Python value to
a file on a PC, transport the file to a Sun, and read it back
there). Details of the format may change between Python versions.

"""

import struct
import types
<<<<<<< HEAD
=======
from sys import intern
>>>>>>> 76cdde75

from xdis.codetype import Code2, Code3
from xdis.version_info import PYTHON_VERSION_TRIPLE, version_tuple_to_str

# NOTE: This module is used in the Python3 interpreter, but also by
# the "sandboxed" process.  It must work for Python2 as well.

try:
    from __pypy__ import builtinify

except ImportError:

    def builtinify(f):
        return f


def Ord(c):
    return ord(c)


# Bit set on marshalType if we should
# add obj to internObjects.
# FLAG_REF is the marshal.c name
FLAG_REF = 0x80

TYPE_NULL = "0"
TYPE_NONE = "N"
TYPE_FALSE = "F"
TYPE_TRUE = "T"
TYPE_STOPITER = "S"
TYPE_ELLIPSIS = "."
TYPE_INT = "i"
TYPE_INT64 = "I"  # Python 3.4 removed this
TYPE_FLOAT = "f"  # Seems not in use after Python 2.4
TYPE_BINARY_FLOAT = "g"
TYPE_COMPLEX = "x"
TYPE_BINARY_COMPLEX = "y"  # 3.x
TYPE_LONG = "l"
TYPE_STRING = "s"
TYPE_INTERNED = "t"
TYPE_REF = "r"  # Since 3.4
TYPE_STRINGREF = "R"  # Python 2
TYPE_TUPLE = "("
TYPE_LIST = "["
TYPE_DICT = "{"
TYPE_CODE_OLD = "C"  # used in Python 1.0 - 1.2
TYPE_CODE = "c"
TYPE_UNICODE = "u"
TYPE_UNKNOWN = "?"
TYPE_SET = "<"
TYPE_FROZENSET = ">"

TYPE_ASCII = "a"  # since 3.4
TYPE_ASCII_INTERNED = "A"  # since 3.4
TYPE_SMALL_TUPLE = ")"  # since 3.4
TYPE_SHORT_ASCII = "z"  # since 3.4
TYPE_SHORT_ASCII_INTERNED = "Z"  # since 3.4


class _Marshaller:
    """Python marshalling routine that runs in Python 2 and Python 3.
    We also extend to allow for xdis Code2 and Code3 types and instances.
    """

    dispatch = {}

<<<<<<< HEAD
    def __init__(self, writefunc, python_version=None):
=======
    def __init__(
        self, writefunc, python_version: tuple, is_pypy=None
    ) -> None:
>>>>>>> 76cdde75
        self._write = writefunc
        self.python_version = python_version
        self.is_pypy = is_pypy

    def dump(self, x):
        if (
            isinstance(x, types.CodeType)
            and PYTHON_VERSION_TRIPLE[:2] != self.python_version[:2]
        ):
            raise RuntimeError(
                "code type passed for version %s but we are running version %s"
                % version_tuple_to_str()
            )
        try:
            self.dispatch[type(x)](self, x)
        except KeyError:
            if isinstance(x, Code3):
                self.dispatch[Code3](self, x)
                return
            elif isinstance(x, Code2):
                self.dispatch[Code2](self, x)
                return
            else:
                for tp in type(x).mro():
                    func = self.dispatch.get(tp)
                    if func:
                        break
                else:
                    raise ValueError("unmarshallable object")
            func(self, x)

    def w_long64(self, x):
        self.w_long(x)
        self.w_long(x >> 32)

    def w_long(self, x):
        a = chr(x & 0xFF)
        x >>= 8
        b = chr(x & 0xFF)
        x >>= 8
        c = chr(x & 0xFF)
        x >>= 8
        d = chr(x & 0xFF)
        self._write(a + b + c + d)

    def w_short(self, x):
        self._write(chr(x & 0xFF))
        self._write(chr((x >> 8) & 0xFF))

    def dump_none(self, x):
        self._write(TYPE_NONE)

    dispatch[type(None)] = dump_none

    def dump_bool(self, x):
        if x:
            self._write(TYPE_TRUE)
        else:
            self._write(TYPE_FALSE)

    dispatch[bool] = dump_bool

    def dump_stopiter(self, x):
        if x is not StopIteration:
            raise ValueError("unmarshallable object")
        self._write(TYPE_STOPITER)

    dispatch[type(StopIteration)] = dump_stopiter

    def dump_ellipsis(self, x):
        self._write(TYPE_ELLIPSIS)

    try:
        dispatch[type(Ellipsis)] = dump_ellipsis
    except NameError:
        pass

    # In Python3, this function is not used; see dump_long() below.
    def dump_int(self, x):
        y = x >> 31
        if y and y != -1:
            self._write(TYPE_INT64)
            self.w_long64(x)
        else:
            self._write(TYPE_INT)
            self.w_long(x)

    dispatch[int] = dump_int

    def dump_long(self, x):
        self._write(TYPE_LONG)
        sign = 1
        if x < 0:
            sign = -1
            x = -x
        digits = []
        while x:
            digits.append(x & 0x7FFF)
            x = x >> 15
        self.w_long(len(digits) * sign)
        for d in digits:
            self.w_short(d)

    try:
        long
    except NameError:
        dispatch[int] = dump_long
    else:
        dispatch[long] = dump_long  # noqa

    def dump_float(self, x):
        write = self._write
        write(TYPE_FLOAT)
        s = repr(x)
        write(chr(len(s)))
        write(s)

    dispatch[float] = dump_float

    def dump_binary_float(self, x):
        write = self._write
        write(TYPE_BINARY_FLOAT)
        write(struct.pack("<d", x))

    dispatch[TYPE_BINARY_FLOAT] = dump_float

    def dump_complex(self, x):
        write = self._write
        write(TYPE_COMPLEX)
        s = repr(x.real)
        write(chr(len(s)))
        write(s)
        s = repr(x.imag)
        write(chr(len(s)))
        write(s)

    try:
        dispatch[complex] = dump_complex
    except NameError:
        pass

    def dump_binary_complex(self, x):
        write = self._write
        write(TYPE_BINARY_COMPLEX)
        write(struct.pack("<d", x.real))
        write(struct.pack("<d", x.imag))

    dispatch[TYPE_BINARY_COMPLEX] = dump_binary_complex

    def dump_string(self, x):
        # Python 3.11 seems to add the object ref flag bit for strings.
        if self.python_version < (3, 11):
            type_string = TYPE_STRING
        else:
            type_string = chr(ord(TYPE_STRING) | FLAG_REF)
        self._write(type_string)
        self.w_long(len(x))
        self._write(x)

    if PYTHON_VERSION_TRIPLE >= (2, 6):
        dispatch[bytes] = dump_string
        dispatch[bytearray] = dump_string

    def dump_unicode(self, x):
        self._write(TYPE_UNICODE)
        if self.python_version < (3, 0):
            s = x.encode("utf8")
        else:
            s = x
        self.w_long(len(s))
        self._write(s)

    try:
        unicode
    except NameError:
        dispatch[str] = dump_unicode
    else:
        dispatch[unicode] = dump_unicode  # noqa

    def dump_tuple(self, x):
        self._write(TYPE_TUPLE)
        self.w_long(len(x))
        for item in x:
            self.dump(item)

    dispatch[tuple] = dump_tuple
    dispatch[TYPE_TUPLE] = dump_tuple

    def dump_small_tuple(self, x):
        self._write(TYPE_SMALL_TUPLE)
        self.w_short(len(x))
        for item in x:
            self.dump(item)

    dispatch[TYPE_SMALL_TUPLE] = dump_small_tuple

    def dump_list(self, x):
        self._write(TYPE_LIST)
        self.w_long(len(x))
        for item in x:
            self.dump(item)

    dispatch[list] = dump_list
    dispatch[TYPE_LIST] = dump_tuple

    def dump_dict(self, x):
        self._write(TYPE_DICT)
        for key, value in x.items():
            self.dump(key)
            self.dump(value)
        self._write(TYPE_NULL)

    dispatch[dict] = dump_dict

    def dump_code2(self, x):
        # Careful here: many Python 2 code objects are strings,
        # but Python 3 marshaling, by default, will dump strings as
        # unicode. Force marsaling this type as string.

        self._write(TYPE_CODE)
        self.w_long(x.co_argcount)
        self.w_long(x.co_nlocals)
        self.w_long(x.co_stacksize)
        self.w_long(x.co_flags)
        self.dump_string(x.co_code)

        # If running in a Python3 interpreter, some constants will get
        # converted from string to unicode. For now, let's see if
        # that's okay.
        self.dump(x.co_consts)

        # The tuple "names" in Python2 must have string entries
        self._write(TYPE_TUPLE)
        self.w_long(len(x.co_names))
        for name in x.co_names:
            self.dump_string(name)

        # The tuple "varnames" in Python2 also must have string entries
        self._write(TYPE_TUPLE)
        self.w_long(len(x.co_varnames))
        for name in x.co_varnames:
            self.dump_string(name)

        self.dump(x.co_freevars)
        self.dump(x.co_cellvars)
        self.dump_string(x.co_filename)
        self.dump_string(x.co_name)
        self.w_long(x.co_firstlineno)
        self.dump_string(x.co_lnotab)
        return

    dispatch[Code2] = dump_code2

    # FIXME: will probably have to adjust similar to how we
    # adjusted dump_code2
<<<<<<< HEAD
    def dump_code3(self, x):
        if self.python_version >= (3, 4):
=======
    def dump_code3(self, x) -> None:
        if self.python_version >= (3, 4) and not self.is_pypy:
>>>>>>> 76cdde75
            self._write(chr(ord(TYPE_CODE) | FLAG_REF))
        else:
            self._write(TYPE_CODE)
        self.w_long(x.co_argcount)
        if hasattr(x, "co_posonlyargcount"):
            self.w_long(x.co_posonlyargcount)
        self.w_long(x.co_kwonlyargcount)
        if self.python_version < (3, 11):
            self.w_long(x.co_nlocals)
        self.w_long(x.co_stacksize)
        self.w_long(x.co_flags)
        self.dump(x.co_code)
        self.dump(x.co_consts)
        self.dump(x.co_names)
        self.dump(x.co_varnames)
        self.dump(x.co_freevars)
        self.dump(x.co_cellvars)
        self.dump(x.co_filename)
        self.dump(x.co_name)
        self.w_long(x.co_firstlineno)
        if hasattr(x, "co_linetable"):
            linetable = x.co_linetable
        else:
            # 3.10 and greater uses co_linetable.
            linetable = x.co_lnotab
        self.dump(linetable)

    dispatch[Code3] = dump_code3

    try:
        dispatch[types.CodeType] = dump_code2
    except NameError:
        pass

    def dump_set(self, x):
        self._write(TYPE_SET)
        self.w_long(len(x))
        for each in x:
            self.dump(each)

    try:
        dispatch[set] = dump_set
    except NameError:
        pass

    def dump_frozenset(self, x):
        self._write(TYPE_FROZENSET)
        self.w_long(len(x))
        for each in x:
            self.dump(each)

    try:
        dispatch[frozenset] = dump_frozenset
    except NameError:
        pass

    # FIXME: dump_ascii, dump_short_ascii are just guesses
    def dump_ascii(self, x):
        self._write(TYPE_ASCII)
        self.w_long(len(x))
        self._write(x)

    dispatch[TYPE_ASCII] = dump_ascii

    def dump_short_ascii(self, x):
        self._write(TYPE_SHORT_ASCII)
        # FIXME: check len(x)?
        self.w_short(len(x))
        self._write(x)

    dispatch[TYPE_SHORT_ASCII] = dump_short_ascii

    # FIXME: Handle interned versions of dump_ascii, dump_short_ascii


class _NULL:
    pass


class _StringBuffer:
    def __init__(self, value):
        self.bufstr = value
        self.bufpos = 0

    def read(self, n):
        pos = self.bufpos
        newpos = pos + n
        ret = self.bufstr[pos:newpos]
        self.bufpos = newpos
        return ret


class _Unmarshaller:
    dispatch = {}

<<<<<<< HEAD
    def __init__(self, readfunc, python_version=None):
=======
    def __init__(self, readfunc, python_version: bool, is_pypy: bool) -> None:
>>>>>>> 76cdde75
        self._read = readfunc
        self._stringtable = []
        self.is_pypy = is_pypy
        self.python_version = python_version

    def load(self):
        c = self._read(1)
        if not c:
            raise EOFError
        try:
            return self.dispatch[c](self)
        except KeyError:
            raise ValueError("bad marshal code: %c (%d)" % (c, ord(c)))

    def r_byte(self):
        return ord(self._read(1))

    def r_short(self):
        lo = ord(self._read(1))
        hi = ord(self._read(1))
        x = lo | (hi << 8)
        if x & 0x8000:
            x = x - 0x10000
        return x

    def r_long(self):
        s = self._read(4)
        a = ord(s[0])
        b = ord(s[1])
        c = ord(s[2])
        d = ord(s[3])
        x = a | (b << 8) | (c << 16) | (d << 24)
        if d & 0x80 and x > 0:
            x = -((1 << 32) - x)
            return int(x)
        else:
            return x

    def r_long64(self):
        a = ord(self._read(1))
        b = ord(self._read(1))
        c = ord(self._read(1))
        d = ord(self._read(1))
        e = ord(self._read(1))
        f = ord(self._read(1))
        g = ord(self._read(1))
        h = ord(self._read(1))
        x = a | (b << 8) | (c << 16) | (d << 24)
        x = x | (e << 32) | (f << 40) | (g << 48) | (h << 56)
        if h & 0x80 and x > 0:
            x = -((1 << 64) - x)
        return x

    def load_null(self):
        return _NULL

    dispatch[TYPE_NULL] = load_null

    def load_none(self):
        return None

    dispatch[TYPE_NONE] = load_none

    def load_true(self):
        return True

    dispatch[TYPE_TRUE] = load_true

    def load_false(self):
        return False

    dispatch[TYPE_FALSE] = load_false

    def load_ascii(self):
        return self.r_byte()

    dispatch[TYPE_ASCII] = load_null

    def load_stopiter(self):
        return StopIteration

    dispatch[TYPE_STOPITER] = load_stopiter

    def load_ellipsis(self):
        return Ellipsis

    dispatch[TYPE_ELLIPSIS] = load_ellipsis

    dispatch[TYPE_INT] = r_long

    dispatch[TYPE_INT64] = r_long64

    def load_long(self):
        size = self.r_long()
        sign = 1
        if size < 0:
            sign = -1
            size = -size
        x = 0
        for i in range(size):
            d = self.r_short()
            x = x | (d << (i * 15))
        return x * sign

    dispatch[TYPE_LONG] = load_long

    def load_float(self):
        n = Ord(self._read(1))
        s = self._read(n)
        return float(s)

    dispatch[TYPE_FLOAT] = load_float

    def load_binary_float(self):
        f = self._read(8)
        return float(struct.unpack("<d", f)[0])

    dispatch[TYPE_BINARY_FLOAT] = load_binary_float

    def load_complex(self):
        n = Ord(self._read(1))
        s = self._read(n)
        real = float(s)
        n = Ord(self._read(1))
        s = self._read(n)
        imag = float(s)
        return complex(real, imag)

    dispatch[TYPE_COMPLEX] = load_complex

    def load_string(self):
        n = self.r_long()
        return self._read(n)

    dispatch[TYPE_STRING] = load_string

    def load_interned(self):
        n = self.r_long()
        ret = intern(self._read(n))
        self._stringtable.append(ret)
        return ret

    dispatch[TYPE_INTERNED] = load_interned

    def load_stringref(self):
        n = self.r_long()
        return self._stringtable[n]

    dispatch[TYPE_STRINGREF] = load_stringref

    def load_unicode(self):
        n = self.r_long()
        s = self._read(n)
        ret = s.decode("utf8")
        return ret

    dispatch[TYPE_UNICODE] = load_unicode

    def load_tuple(self):
        return tuple(self.load_list())

    dispatch[TYPE_TUPLE] = load_tuple

    def load_list(self):
        n = self.r_long()
        list = [self.load() for i in range(n)]
        return list

    dispatch[TYPE_LIST] = load_list

    def load_dict(self):
        d = {}
        while 1:
            key = self.load()
            if key is _NULL:
                break
            value = self.load()
            d[key] = value
        return d

    dispatch[TYPE_DICT] = load_dict

    def load_code(self):
        argcount = self.r_long()
        if self.python_version and self.python_version >= (3, 0):
            is_python3 = True
            kwonlyargcount = self.r_long()
        else:
            is_python3 = False
        nlocals = self.r_long()
        stacksize = self.r_long()
        flags = self.r_long()
        code = self.load()
        consts = self.load()
        names = self.load()
        varnames = self.load()
        freevars = self.load()
        cellvars = self.load()
        filename = self.load()
        name = self.load()
        firstlineno = self.r_long()
        lnotab = self.load()
        if is_python3:
            return Code3(
                argcount,
                kwonlyargcount,
                nlocals,
                stacksize,
                flags,
                code,
                consts,
                names,
                varnames,
                filename,
                name,
                firstlineno,
                lnotab,
                freevars,
                cellvars,
            )
        else:
            return types.CodeType(
                argcount,
                nlocals,
                stacksize,
                flags,
                code,
                consts,
                names,
                varnames,
                filename,
                name,
                firstlineno,
                lnotab,
                freevars,
                cellvars,
            )

    dispatch[TYPE_CODE] = load_code

    def load_set(self):
        n = self.r_long()
        args = [self.load() for i in range(n)]
        return set(args)

    dispatch[TYPE_SET] = load_set

    def load_frozenset(self):
        n = self.r_long()
        args = [self.load() for i in range(n)]
        return frozenset(args)

    dispatch[TYPE_FROZENSET] = load_frozenset


# ________________________________________________________________


def _read(self, n):
    pos = self.bufpos
    newpos = pos + n
    if newpos > len(self.bufstr):
        raise EOFError
    ret = self.bufstr[pos:newpos]
    self.bufpos = newpos
    return ret


def _read1(self):
    ret = self.bufstr[self.bufpos]
    self.bufpos += 1
    return ret


def _r_short(self):
    lo = Ord(_read1(self))
    hi = Ord(_read1(self))
    x = lo | (hi << 8)
    if x & 0x8000:
        x = x - 0x10000
    return x


def _r_long(self):
    # inlined this most common case
    p = self.bufpos
    s = self.bufstr
    a = Ord(s[p])
    b = Ord(s[p + 1])
    c = Ord(s[p + 2])
    d = Ord(s[p + 3])
    self.bufpos += 4
    x = a | (b << 8) | (c << 16) | (d << 24)
    if d & 0x80 and x > 0:
        x = -((1 << 32) - x)
        return int(x)
    else:
        return x


def _r_long64(self):
    a = Ord(_read1(self))
    b = Ord(_read1(self))
    c = Ord(_read1(self))
    d = Ord(_read1(self))
    e = Ord(_read1(self))
    f = Ord(_read1(self))
    g = Ord(_read1(self))
    h = Ord(_read1(self))
    x = a | (b << 8) | (c << 16) | (d << 24)
    x = x | (e << 32) | (f << 40) | (g << 48) | (h << 56)
    if h & 0x80 and x > 0:
        x = -((1 << 64) - x)
    return x


_load_dispatch = {}


class _FastUnmarshaller:
    dispatch = {}

    def __init__(self, buffer, python_version=None):
        self.bufstr = buffer
        self.bufpos = 0
        self._stringtable = []
        self.python_version = python_version

    def load(self):
        # make flow space happy
        c = "?"
        try:
            c = self.bufstr[self.bufpos]
            self.bufpos += 1
            return _load_dispatch[c](self)
        except KeyError:
            exception = ValueError(
                "bad marshal code at position %d: %c" % (self.bufpos - 1, c)
            )
        except IndexError:
            exception = EOFError
        raise exception

    def load_null(self):
        return _NULL

    dispatch[TYPE_NULL] = load_null

    def load_none(self):
        return None

    dispatch[TYPE_NONE] = load_none

    def load_true(self):
        return True

    dispatch[TYPE_TRUE] = load_true

    def load_false(self):
        return False

    dispatch[TYPE_FALSE] = load_false

    def load_stopiter(self):
        return StopIteration

    dispatch[TYPE_STOPITER] = load_stopiter

    def load_ellipsis(self):
        return Ellipsis

    dispatch[TYPE_ELLIPSIS] = load_ellipsis

    def load_int(self):
        return _r_long(self)

    dispatch[TYPE_INT] = load_int

    def load_int64(self):
        return _r_long64(self)

    dispatch[TYPE_INT64] = load_int64

    def load_long(self):
        size = _r_long(self)
        sign = 1
        if size < 0:
            sign = -1
            size = -size
        x = 0
        for i in range(size):
            d = _r_short(self)
            x = x | (d << (i * 15))
        return x * sign

    dispatch[TYPE_LONG] = load_long

    def load_float(self):
        n = Ord(_read1(self))
        s = _read(self, n)
        return float(s)

    dispatch[TYPE_FLOAT] = load_float

    def load_complex(self):
        n = Ord(_read1(self))
        s = _read(self, n)
        real = float(s)
        n = Ord(_read1(self))
        s = _read(self, n)
        imag = float(s)
        return complex(real, imag)

    dispatch[TYPE_COMPLEX] = load_complex

    def load_string(self):
        n = _r_long(self)
        return _read(self, n)

    dispatch[TYPE_STRING] = load_string

    def load_interned(self):
        n = _r_long(self)
        s = _read(self, n)
        ret = intern(s)
        self._stringtable.append(ret)
        return ret

    dispatch[TYPE_INTERNED] = load_interned

    def load_stringref(self):
        n = _r_long(self)
        return self._stringtable[n]

    dispatch[TYPE_STRINGREF] = load_stringref

    def load_unicode(self):
        n = _r_long(self)
        s = _read(self, n)
        ret = s.decode("utf8")
        return ret

    dispatch[TYPE_UNICODE] = load_unicode

    def load_tuple(self):
        return tuple(self.load_list())

    dispatch[TYPE_TUPLE] = load_tuple

    def load_list(self):
        n = _r_long(self)
        list = []
        for i in range(n):
            list.append(self.load())
        return list

    dispatch[TYPE_LIST] = load_list

    def load_dict(self):
        d = {}
        while 1:
            key = self.load()
            if key is _NULL:
                break
            value = self.load()
            d[key] = value
        return d

    dispatch[TYPE_DICT] = load_dict

    def load_code(self):
        argcount = _r_long(self)
        nlocals = _r_long(self)
        stacksize = _r_long(self)
        flags = _r_long(self)
        code = self.load()
        consts = self.load()
        names = self.load()
        varnames = self.load()
        freevars = self.load()
        cellvars = self.load()
        filename = self.load()
        name = self.load()
        firstlineno = _r_long(self)
        lnotab = self.load()
        return types.CodeType(
            argcount,
            nlocals,
            stacksize,
            flags,
            code,
            consts,
            names,
            varnames,
            filename,
            name,
            firstlineno,
            lnotab,
            freevars,
            cellvars,
        )

    dispatch[TYPE_CODE] = load_code

    def load_set(self):
        n = _r_long(self)
        args = [self.load() for i in range(n)]
        return set(args)

    dispatch[TYPE_SET] = load_set

    def load_frozenset(self):
        n = _r_long(self)
        args = [self.load() for i in range(n)]
        return frozenset(args)

    dispatch[TYPE_FROZENSET] = load_frozenset


_load_dispatch = _FastUnmarshaller.dispatch

# _________________________________________________________________
#
# user interface

version = 1


@builtinify
<<<<<<< HEAD
def dump(x, f, version=version, python_version=None):
=======
def dump(x, f, version: int = version, python_version: tuple=PYTHON_VERSION_TRIPLE, is_pypy=None) -> None:
>>>>>>> 76cdde75
    # XXX 'version' is ignored, we always dump in a version-0-compatible format
    m = _Marshaller(f.write, python_version, is_pypy)
    m.dump(x)


<<<<<<< HEAD
def load(f, python_version=None):
    um = _Unmarshaller(f.read, python_version)
=======
@builtinify
def load(f, python_version: tuple=PYTHON_VERSION_TRIPLE, is_pypy=None):
    um = _Unmarshaller(f.read, python_version, is_pypy)
>>>>>>> 76cdde75
    return um.load()


@builtinify
<<<<<<< HEAD
def dumps(x, version=version, python_version=PYTHON_VERSION_TRIPLE):
=======
def dumps(
    x,
    version: int = version,
    python_version: tuple = PYTHON_VERSION_TRIPLE,
    is_pypy=None,
):
>>>>>>> 76cdde75
    # XXX 'version' is ignored, we always dump in a version-0-compatible format
    buffer = []
    m = _Marshaller(buffer.append, python_version=python_version, is_pypy=is_pypy)
    m.dump(x)
    if python_version:
        is_python3 = python_version >= (3, 0)
    else:
        is_python3 = False

    if is_python3:
        buf = []
        for b in buffer:
            if isinstance(b, bytearray):
                buf.append(str(b))
            else:
                buf.append(b)
        return "".join(buf)
    else:
        # Python 2 or 3 handling Python 2.x
        buf = []
        for b in buffer:
            if isinstance(b, bytearray):
                buf.append(str(b))
            else:
                buf.append(b)

        return "".join(buf)


def loads(s, python_version=None):
    um = _FastUnmarshaller(s, python_version)
    return um.load()<|MERGE_RESOLUTION|>--- conflicted
+++ resolved
@@ -26,10 +26,6 @@
 
 import struct
 import types
-<<<<<<< HEAD
-=======
-from sys import intern
->>>>>>> 76cdde75
 
 from xdis.codetype import Code2, Code3
 from xdis.version_info import PYTHON_VERSION_TRIPLE, version_tuple_to_str
@@ -96,13 +92,7 @@
 
     dispatch = {}
 
-<<<<<<< HEAD
-    def __init__(self, writefunc, python_version=None):
-=======
-    def __init__(
-        self, writefunc, python_version: tuple, is_pypy=None
-    ) -> None:
->>>>>>> 76cdde75
+    def __init__(self, writefunc, python_version=None, is_pypy=None):
         self._write = writefunc
         self.python_version = python_version
         self.is_pypy = is_pypy
@@ -358,13 +348,8 @@
 
     # FIXME: will probably have to adjust similar to how we
     # adjusted dump_code2
-<<<<<<< HEAD
     def dump_code3(self, x):
-        if self.python_version >= (3, 4):
-=======
-    def dump_code3(self, x) -> None:
         if self.python_version >= (3, 4) and not self.is_pypy:
->>>>>>> 76cdde75
             self._write(chr(ord(TYPE_CODE) | FLAG_REF))
         else:
             self._write(TYPE_CODE)
@@ -460,11 +445,7 @@
 class _Unmarshaller:
     dispatch = {}
 
-<<<<<<< HEAD
-    def __init__(self, readfunc, python_version=None):
-=======
-    def __init__(self, readfunc, python_version: bool, is_pypy: bool) -> None:
->>>>>>> 76cdde75
+    def __init__(self, readfunc, python_version, is_pypy):
         self._read = readfunc
         self._stringtable = []
         self.is_pypy = is_pypy
@@ -994,38 +975,25 @@
 
 
 @builtinify
-<<<<<<< HEAD
-def dump(x, f, version=version, python_version=None):
-=======
-def dump(x, f, version: int = version, python_version: tuple=PYTHON_VERSION_TRIPLE, is_pypy=None) -> None:
->>>>>>> 76cdde75
+def dump(x, f, version=version, python_version=PYTHON_VERSION_TRIPLE, is_pypy=None):
     # XXX 'version' is ignored, we always dump in a version-0-compatible format
     m = _Marshaller(f.write, python_version, is_pypy)
     m.dump(x)
 
 
-<<<<<<< HEAD
-def load(f, python_version=None):
-    um = _Unmarshaller(f.read, python_version)
-=======
 @builtinify
-def load(f, python_version: tuple=PYTHON_VERSION_TRIPLE, is_pypy=None):
+def load(f, python_versione=PYTHON_VERSION_TRIPLE, is_pypy=None):
     um = _Unmarshaller(f.read, python_version, is_pypy)
->>>>>>> 76cdde75
     return um.load()
 
 
 @builtinify
-<<<<<<< HEAD
-def dumps(x, version=version, python_version=PYTHON_VERSION_TRIPLE):
-=======
 def dumps(
     x,
-    version: int = version,
-    python_version: tuple = PYTHON_VERSION_TRIPLE,
+    version=version,
+    python_version=PYTHON_VERSION_TRIPLE,
     is_pypy=None,
 ):
->>>>>>> 76cdde75
     # XXX 'version' is ignored, we always dump in a version-0-compatible format
     buffer = []
     m = _Marshaller(buffer.append, python_version=python_version, is_pypy=is_pypy)
