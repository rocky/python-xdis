--- conflicted
+++ resolved
@@ -966,12 +966,8 @@
     return um.load()
 
 
-<<<<<<< HEAD
-def dumps(x, version=version, python_version=None):
-=======
 @builtinify
 def dumps(x, version=version, python_version=PYTHON_VERSION_TRIPLE):
->>>>>>> 1dca0e59
     # XXX 'version' is ignored, we always dump in a version-0-compatible format
     buffer = []
     m = _Marshaller(buffer.append, python_version=python_version)
