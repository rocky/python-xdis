# (C) Copyright 2018-2025 by Rocky Bernstein
#
#  This program is free software; you can redistribute it and/or
#  modify it under the terms of the GNU General Public License
#  as published by the Free Software Foundation; either version 2
#  of the License, or (at your option) any later version.
#
#  This program is distributed in the hope that it will be useful,
#  but WITHOUT ANY WARRANTY; without even the implied warranty of
#  MERCHANTABILITY or FITNESS FOR A PARTICULAR PURPOSE.  See the
#  GNU General Public License for more details.
#
#  You should have received a copy of the GNU General Public License
#  along with this program; if not, write to the Free Software
#  Foundation, Inc., 51 Franklin Street, Fifth Floor, Boston, MA  02110-1301, USA.

"""Internal Python object serialization

This module contains functions that can read and write Python values
in a binary format. The format is specific to Python, but independent
of machine architecture issues (e.g., you can write a Python value to
a file on a PC, transport the file to a Sun, and read it back
there). Details of the format may change between Python versions.

"""

import struct
import types

from xdis.codetype import Code2, Code3, Code15
from xdis.unmarshal import (
    FLAG_REF,
    TYPE_ASCII,
    TYPE_BINARY_COMPLEX,
    TYPE_BINARY_FLOAT,
    TYPE_CODE,
    TYPE_COMPLEX,
    TYPE_DICT,
    TYPE_ELLIPSIS,
    TYPE_FALSE,
    TYPE_FLOAT,
    TYPE_FROZENSET,
    TYPE_INT,
    TYPE_INT64,
    TYPE_INTERNED,
    TYPE_LIST,
    TYPE_LONG,
    TYPE_NONE,
    TYPE_NULL,
    TYPE_REF,
    TYPE_SET,
    TYPE_SHORT_ASCII,
    TYPE_SHORT_ASCII_INTERNED,
    TYPE_SMALL_TUPLE,
    TYPE_STOPITER,
    TYPE_STRING,
    TYPE_STRINGREF,
    TYPE_TRUE,
    TYPE_TUPLE,
    TYPE_UNICODE,
)
from xdis.version_info import PYTHON_VERSION_TRIPLE, version_tuple_to_str

# NOTE: This module is used in the Python3 interpreter, but also by
# the "sandboxed" process.  It must work for Python2 as well.

try:
    from __pypy__ import builtinify

except ImportError:

    def builtinify(f):
        return f


class _Marshaller:
    """Python marshalling routine that runs in Python 2 and Python 3.
    We also extend to allow for xdis Code15, Code2, and Code3 types and instances.
    """

    dispatch = {}

    def __init__(
        self,
        writefunc,
        python_version,
        is_pypy = None,
        collection_order={},
        reference_objects=set(),
    ):
        self._write = writefunc
        self.collection_order = collection_order
        self.intern_objects = {}
        self.intern_consts = {}
        self.is_pypy = is_pypy
        self.python_version = python_version
        self.reference_objects = reference_objects

    def dump(self, x, flag_ref=0):
        if (
            isinstance(x, types.CodeType)
            and PYTHON_VERSION_TRIPLE[:2] != self.python_version[:2]
        ):
            raise RuntimeError(
                "code type passed for version %s but we are running version %s"
                % version_tuple_to_str()
            )
        try:
            self.dispatch[type(x)](self, x, flag_ref)
        except (KeyError, NameError):
            if isinstance(x, Code3):
                self.dispatch[Code3](self, x)
                return
            elif isinstance(x, Code2):
                self.dispatch[Code2](self, x)
                return
            elif isinstance(x, Code15):
                self.dispatch[Code15](self, x)
                return
            else:
                for tp in type(x).mro():
                    func = self.dispatch.get(tp)
                    if func:
                        break
                else:
                    raise ValueError("unmarshallable object")
            func(self, x)

    # FIXME: Handle interned versions of dump_ascii, dump_short_ascii
<<<<<<< HEAD
    def dump_ascii(self, s):
=======
    def dump_ascii(self, s: str) -> None:
>>>>>>> 96000d5a
        self._write(TYPE_ASCII)
        self.w_long(len(s))
        self._write(s)

    dispatch[TYPE_ASCII] = dump_ascii


    def dump_binary_complex(self, x):
        write = self._write
        write(TYPE_BINARY_COMPLEX)
        write(struct.pack("<d", x.real))
        write(struct.pack("<d", x.imag))

    dispatch[TYPE_BINARY_COMPLEX] = dump_binary_complex

    def dump_binary_float(self, x):
        write = self._write
        write(TYPE_BINARY_FLOAT)
        write(struct.pack("<d", x))

    def dump_bool(self, x):
        if x:
            self._write(TYPE_TRUE)
        else:
            self._write(TYPE_FALSE)

    dispatch[bool] = dump_bool

    def dump_code15(self, x):
        # Careful here: many Python 2 code objects are strings,
        # but Python 3 marshaling, by default, will dump strings as
        # unicode. Force marsaling this type as string.

        self._write(TYPE_CODE)
        self.w_short(x.co_argcount)
        self.w_short(x.co_nlocals)
        self.w_short(x.co_stacksize)
        self.w_short(x.co_flags)
        self.dump_string(x.co_code)

        # If running in a Python3 interpreter, some constants will get
        # converted from string to unicode. For now, let's see if
        # that's okay.
        self.dump(x.co_consts)

        # The tuple "names" in Python 1.x must have string entries
        self._write(TYPE_TUPLE)
        self.w_long(len(x.co_names))
        for name in x.co_names:
            self.dump_string(name)

        # The tuple "varnames" in Python 1.x also must have string entries
        self._write(TYPE_TUPLE)
        self.w_long(len(x.co_varnames))
        for name in x.co_varnames:
            self.dump_string(name)

        self.dump_string(x.co_filename)
        self.dump_string(x.co_name)
        self.w_long(x.co_firstlineno)
        self.dump_string(x.co_lnotab)
        return

    dispatch[Code15] = dump_code15

<<<<<<< HEAD
    def dump_code2(self, x):
=======
    def dump_code2(self, x, _) -> None:
>>>>>>> 96000d5a
        # Careful here: many Python 2 code objects are strings,
        # but Python 3 marshaling, by default, will dump strings as
        # unicode. Force marsaling this type as string.

        self._write(TYPE_CODE)
        self.w_long(x.co_argcount)
        self.w_long(x.co_nlocals)
        self.w_long(x.co_stacksize)
        self.w_long(x.co_flags)
        self.dump_string(x.co_code)

        # If running in a Python3 interpreter, some constants will get
        # converted from string to unicode. For now, let's see if
        # that's okay.
        self.dump(x.co_consts)

        # The tuple "names" in Python2 must have string entries
        self._write(TYPE_TUPLE)
        self.w_long(len(x.co_names))
        for name in x.co_names:
            self.dump_string(name)

        # The tuple "varnames" in Python2 also must have string entries
        self._write(TYPE_TUPLE)
        self.w_long(len(x.co_varnames))
        for name in x.co_varnames:
            self.dump_string(name)

        self.dump(x.co_freevars)
        self.dump(x.co_cellvars)
        self.dump_string(x.co_filename)
        self.dump_string(x.co_name)
        self.w_long(x.co_firstlineno)
        self.dump_string(x.co_lnotab)
        return

    dispatch[Code2] = dump_code2

    # FIXME: will probably have to adjust similar to how we
    # adjusted dump_code2
<<<<<<< HEAD
    def dump_code3(self, code, flag_ref=0):
=======
    def dump_code3(self, code, flag_ref: int = 0) -> None:
>>>>>>> 96000d5a
        if flag_ref:
            self._write(chr(ord(TYPE_CODE) | flag_ref))

            # The way marshal works for 3.4 (up to ....?)
            # The first object is always None. Supposedly that
            # object is to be filled in by the code at the end,
            # but by filling in "None" first, that gets used should
            # there be other instances of None. Seems like a bug,
            # but this is Python after all
            self.intern_consts[None] = 0

            # This is probably wrong. We are off by one in
            # intern_objects.
            self.intern_objects[code] = len(self.intern_objects)

        else:
            self._write(TYPE_CODE)

        self.w_long(code.co_argcount)
        if hasattr(code, "co_posonlyargcount"):
            self.w_long(code.co_posonlyargcount)
        self.w_long(code.co_kwonlyargcount)
        if self.python_version < (3, 11):
            self.w_long(code.co_nlocals)
<<<<<<< HEAD

=======
>>>>>>> 96000d5a
        self.w_long(code.co_stacksize)
        self.w_long(code.co_flags)
        self.dump(code.co_code)
        self.dump(code.co_consts, flag_ref)
        self.dump_names(code.co_names, flag_ref)
        self.dump_names(code.co_varnames, flag_ref)
        self.dump_names(code.co_freevars, flag_ref)
        self.dump_names(code.co_cellvars, flag_ref)
        self.dump_filename(code.co_filename, flag_ref)
        self.dump_name(code.co_name, flag_ref)
        self.w_long(code.co_firstlineno)
<<<<<<< HEAD
        if hasattr(code, "co_linetable"):
            linetable = code.co_linetable
        else:
            # 3.10 and greater uses co_linetable.
            linetable = code.co_lnotab
=======

        # 3.10 and greater uses co_linetable.
        linetable = code.co_linetable if hasattr(code, "co_linetable") else code.co_lnotab
>>>>>>> 96000d5a
        self.dump_linetable(linetable)

    dispatch[Code3] = dump_code3

    # FIXME: this is wrong.
    try:
<<<<<<< HEAD
        dispatch[types.CodeType] = dump_code2
=======
        dispatch[types.CodeType] = dump_code3
>>>>>>> 96000d5a
    except NameError:
        pass

    def dump_collection(self, type_code, bag):
        """
        Save marshalled version of frozenset fs.
        Use self.collection_order, to ensure that the order
        or set elements that may have appeared from unmarshalling the appears
        the same way. This helps roundtrip checking, among possibly other things.
        """
        self._write(type_code)
        self.w_long(len(bag))
        collection = self.collection_order.get(bag, bag)
        for each in collection:
            self.dump(each)

<<<<<<< HEAD
    def dump_complex(self, x):
=======
    def dump_complex(self, x, _) -> None:
>>>>>>> 96000d5a
        write = self._write
        write(TYPE_COMPLEX)
        s = repr(x.real)
        write(chr(len(s)))
        write(s)
        s = repr(x.imag)
        write(chr(len(s)))
        write(s)

    try:
        dispatch[complex] = dump_complex
    except NameError:
        pass

    def dump_dict(self, x):
        self._write(TYPE_DICT)
        for key, value in x.items():
            self.dump(key)
            self.dump(value)
        self._write(TYPE_NULL)

    dispatch[dict] = dump_dict

<<<<<<< HEAD
    def dump_ellipsis(self, _):
=======
    def dump_ellipsis(self, _) -> None:
>>>>>>> 96000d5a
        self._write(TYPE_ELLIPSIS)

    try:
        dispatch[type(Ellipsis)] = dump_ellipsis
    except NameError:
        pass

    def dump_float(self, x):
        write = self._write
        write(TYPE_FLOAT)
        s = repr(x)
        write(chr(len(s)))
        write(s)

    dispatch[float] = dump_float
    dispatch[TYPE_BINARY_FLOAT] = dump_float

    def dump_filename(self, path, flag_ref=0):
        if flag_ref:
            # After Python 3.4 which adds the ref flag and ASCII marshal types..
            if len(path) < 256:
                self.dump_short_ascii(path)
            else:
                self.dump_ascii(path)
        else:
            # Python 3.0 .. 3.4...
            self.dump_unicode(path)

    def dump_frozenset(self, fs, flag_ref=0):
        """
        Save marshalled version of frozenset fs.
        """
        self.dump_collection(TYPE_FROZENSET, fs)

    try:
        dispatch[frozenset] = dump_frozenset
    except NameError:
        pass

    def dump_int(self, value, flag_ref = 0):
        if flag_ref:
            ref = self.intern_consts.get(value, None)
            if ref is not None:
                self.dump_ref(ref)
                return
            n = len(self.intern_consts)
            self.intern_consts[value] = n

        y = value >> 31
        if y and y != -1:
            self._write(chr(ord(TYPE_INT64) | flag_ref))
            self.w_long64(value)
        else:
            self._write(chr(ord(TYPE_INT) | flag_ref))
            self.w_long(value)

    dispatch[int] = dump_int

    def dump_linetable(self, s):
        if self.python_version < (3, 5):
            type_code = TYPE_STRING
        else:
            type_code = TYPE_UNICODE
        self._write(type_code)
        self.w_long(len(s))
        self._write(s)

    def w_long64(self, x):
        self.w_long(x)
        self.w_long(x >> 32)

    def w_long(self, x):
        a = chr(x & 0xFF)
        x >>= 8
        b = chr(x & 0xFF)
        x >>= 8
        c = chr(x & 0xFF)
        x >>= 8
        d = chr(x & 0xFF)
        self._write(a + b + c + d)

    def w_short(self, x):
        self._write(chr(x & 0xFF))
        self._write(chr((x >> 8) & 0xFF))

    def dump_linetable(self, s):
        if self.python_version < (3, 5):
            type_code = TYPE_STRING
        else:
            type_code = TYPE_UNICODE
        self._write(type_code)
        self.w_long(len(s))
        self._write(s)

    def w_long(self, x):
        a = chr(x & 0xFF)
        x >>= 8
        b = chr(x & 0xFF)
        x >>= 8
        c = chr(x & 0xFF)
        x >>= 8
        d = chr(x & 0xFF)
        self._write(a + b + c + d)

    def w_long64(self, x):
        self.w_long(x)
        self.w_long(x >> 32)

    def dump_name(self, name, flag_ref):
        if flag_ref:
            if len(name) < 256:
                self.dump_short_ascii_interned(name)
            else:
                self.dump_ascii(name)
        else:
            self.dump_unicode(name)


    def dump_names(self, names, flag_ref):
        n = len(names)
        if flag_ref:

            # We have reference objects. Has "names" already been seen as a reference object?
            if names in self.intern_objects:
                # It has, so just write the reference and return.
                self._write(TYPE_REF)
                self.w_long(self.intern_objects[names])
                return

            if n < 256:
                is_reference = names in self.reference_objects
                if is_reference:
                    type_code = chr(ord(TYPE_SMALL_TUPLE) | FLAG_REF)
                else:
                    type_code = TYPE_SMALL_TUPLE
                self._write(type_code)
                self._write(chr(n))
                if is_reference:
                    self.intern_objects[names] = len(self.intern_objects)

            else:
                self._write(chr(ord(TYPE_TUPLE) | FLAG_REF))
                self.w_long(n)

            for name in names:
                self.dump_short_ascii_interned(name)
        else:
            self._write(TYPE_TUPLE)
            self.w_long(n)
            for name in names:
                self.dump(name)

    def dump_none(self, _, flag_ref):
        self._write(TYPE_NONE)
        # In Python 3.4 .. ? None appears always as the first
        # constant.
        if flag_ref and self.intern_consts.get(None, -1) == -1:
            self.intern_consts[None] = len(self.intern_consts)

    dispatch[type(None)] = dump_none

    def dump_list(self, x):
        self._write(TYPE_LIST)
        self.w_long(len(x))
        for item in x:
            self.dump(item)

    dispatch[list] = dump_list

    def dump_long(self, x):
        self._write(TYPE_LONG)
        sign = 1
        if x < 0:
            sign = -1
            x = -x
        digits = []
        while x:
            digits.append(x & 0x7FFF)
            x = x >> 15
        self.w_long(len(digits) * sign)
        for d in digits:
            self.w_short(d)

    try:
        long
    except NameError:
        dispatch[int] = dump_long
    else:
        dispatch[long] = dump_long  # noqa

    def dump_ref(self, ref):
        self._write(TYPE_REF)
        self.w_long(ref)

    def dump_set(self, s):
        """
        Save marshalled version of set s.
        """
        self.dump_collection(TYPE_SET, s)

    dispatch[set] = dump_set

    def w_short(self, x):
        self._write(chr(x & 0xFF))
        self._write(chr((x >> 8) & 0xFF))

    def dump_short_ascii(self, short_ascii):
        self._write(chr(ord(TYPE_SHORT_ASCII) | FLAG_REF))
        # FIXME: check len(x)?
        self._write(chr(len(short_ascii)))
        self._write(short_ascii)

    dispatch[TYPE_SHORT_ASCII] = dump_short_ascii

    def dump_short_ascii_interned(self, short_ascii):
        """
        Used when the length of an ASCII string is less than 255
        characters. This is used in Python 3.4 and later.
        """
        ref = self.intern_consts.get(short_ascii, None)
        if ref is not None:
            self.dump_ref(ref)
            return

        self._write(chr(ord(TYPE_SHORT_ASCII_INTERNED) | FLAG_REF))
        self._write(chr(len(short_ascii)))
        self._write(short_ascii)
        n = len(self.intern_objects)
        self.intern_objects[short_ascii] = n

    dispatch[TYPE_ASCII] = dump_ascii

    def dump_small_tuple(self, tuple_value, flag_ref):
        """
        Used when the length of a tuple has is less than 255
        items. This is used in Python 3.4 and later.
        """
        if flag_ref:
            ref = self.intern_objects.get(tuple_value, None)
            if ref is not None:
                self.dump_ref(ref)
                return
            n = len(self.intern_objects)
            self.intern_objects[tuple_value] = n

        self._write(TYPE_SMALL_TUPLE)
        self._write(chr(len(tuple_value)))
        for item in tuple_value:
            self.dump(item, FLAG_REF)

    dispatch[TYPE_SMALL_TUPLE] = dump_small_tuple

    def dump_stopiter(self, x):
        if x is not StopIteration:
            raise ValueError("unmarshallable object")
        self._write(TYPE_STOPITER)

    dispatch[type(StopIteration)] = dump_stopiter

<<<<<<< HEAD
    def dump_string(self, s, flag_ref=0):
=======
    def dump_string(self, s, flag_ref: int = 0) -> None:
>>>>>>> 96000d5a
        # Python 3.11 seems to add the object ref flag bit for strings.
        if self.python_version >= (3, 11):
            type_code = chr(ord(TYPE_STRING) | flag_ref)
        if (3, 0) <= self.python_version < (3, 11):
            type_code = TYPE_STRING
        else:
            # Python 2.x.
            # FIXME: save string somewhere if it isn't in string table.
<<<<<<< HEAD
            if s in self.reference_objects:
                type_code = TYPE_INTERNED
            else:
                type_code = TYPE_STRING
=======
            type_code = TYPE_INTERNED if s in self.reference_objects else TYPE_STRING
>>>>>>> 96000d5a

        self._write(type_code)
        self.w_long(len(s))
        self._write(s)

    if PYTHON_VERSION_TRIPLE >= (2, 6):
        dispatch[bytes] = dump_string
        dispatch[bytearray] = dump_string

    dispatch[str] = dump_string

    def dump_tuple(self, tuple_object, flag_ref=0):

        n = len(tuple_object)
        if self.python_version >= (3, 4) and n < 256:
            self.dump_small_tuple(tuple_object, flag_ref)
            return

        type_code = TYPE_TUPLE
        self._write(type_code)
        self.w_long(len(tuple_object))
        for item in tuple_object:
            self.dump(item)

    dispatch[tuple] = dump_tuple
    dispatch[TYPE_TUPLE] = dump_tuple
    dispatch[TYPE_LIST] = dump_tuple

<<<<<<< HEAD
    def dump_unicode(self, s, flag_ref=0):
=======
    def dump_unicode(self, s, flag_ref: int = 0) -> None:
>>>>>>> 96000d5a
        if self.python_version < (2, 0):
            type_code = TYPE_STRING
        elif (2, 0) <= self.python_version < (3, 0):
            # FIXME: probably need to save string somewhere
            # if it isn't in string table.
<<<<<<< HEAD
            if s in self.reference_objects:
                type_code = TYPE_INTERNED
            else:
                type_code = TYPE_STRING

=======
            type_code = TYPE_INTERNED if s in self.reference_objects else TYPE_STRING
>>>>>>> 96000d5a
        else:
            type_code = TYPE_UNICODE

        if flag_ref:
            ref = self.intern_objects.get(s, None)
            if ref is not None:
                self.dump_ref(ref)
                return
            n = len(self.intern_objects)
            self.intern_objects[s] = n
            type_code = chr(ord(type_code) | flag_ref)

        self._write(type_code)
        self.w_long(len(s))
        self._write(s)

    try:
        unicode
    except NameError:
        dispatch[str] = dump_unicode
    else:
        dispatch[unicode] = dump_unicode  # noqa



class _NULL:
    pass


class _StringBuffer:
    def __init__(self, value):
        self.bufstr = value
        self.bufpos = 0

    def read(self, n):
        pos = self.bufpos
        newpos = pos + n
        ret = self.bufstr[pos:newpos]
        self.bufpos = newpos
        return ret


class _Unmarshaller:
    dispatch = {}

    def __init__(self, readfunc, python_version, is_pypy):
        self._read = readfunc
        self._stringtable = []
        self.is_pypy = is_pypy
        self.python_version = python_version

    def load(self):
        c = self._read(1)
        if not c:
            raise EOFError
        try:
            return self.dispatch[c](self)
        except KeyError:
<<<<<<< HEAD
            raise ValueError("bad marshal code: %c (%d)" % (c, ord(c)))

    def r_byte(self):
        return ord(self._read(1))

    def r_short(self):
        lo = ord(self._read(1))
        hi = ord(self._read(1))
        x = lo | (hi << 8)
        if x & 0x8000:
            x = x - 0x10000
        return x

    def r_long(self):
        s = self._read(4)
        a = ord(s[0])
        b = ord(s[1])
        c = ord(s[2])
        d = ord(s[3])
=======
            raise ValueError("bad marshal code: %c (%d)" % (c, c))

    def r_byte(self):
        return self._read(1)

    def r_long(self):
        s = self._read(4)
        a = s[0]
        b = s[1]
        c = s[2]
        d = s[3]
>>>>>>> 96000d5a
        x = a | (b << 8) | (c << 16) | (d << 24)
        if d & 0x80 and x > 0:
            x = -((1 << 32) - x)
            return int(x)
        else:
            return x

    dispatch[TYPE_INT] = r_long

    def r_long64(self):
<<<<<<< HEAD
        a = ord(self._read(1))
        b = ord(self._read(1))
        c = ord(self._read(1))
        d = ord(self._read(1))
        e = ord(self._read(1))
        f = ord(self._read(1))
        g = ord(self._read(1))
        h = ord(self._read(1))
=======
        a = self._read(1)
        b = self._read(1)
        c = self._read(1)
        d = self._read(1)
        e = self._read(1)
        f = self._read(1)
        g = self._read(1)
        h = self._read(1)
>>>>>>> 96000d5a
        x = a | (b << 8) | (c << 16) | (d << 24)
        x = x | (e << 32) | (f << 40) | (g << 48) | (h << 56)
        if h & 0x80 and x > 0:
            x = -((1 << 64) - x)
        return x

    dispatch[TYPE_INT64] = r_long64

    def r_short(self):
        lo = self._read(1)
        hi = self._read(1)
        x = lo | (hi << 8)
        if x & 0x8000:
            x = x - 0x10000
        return x

    def load_null(self):
        return _NULL

    dispatch[TYPE_NULL] = load_null

    def load_ascii(self):
        return self.r_byte()

    dispatch[TYPE_ASCII] = load_ascii

<<<<<<< HEAD
    def load_binary_float(self):
=======
    def load_binary_float(self) -> float:
>>>>>>> 96000d5a
        f = self._read(8)
        return float(struct.unpack("<d", f)[0])

    dispatch[TYPE_BINARY_FLOAT] = load_binary_float

<<<<<<< HEAD
    # FIXME: Go over fo PYPY
=======
    # FIXME: GO over fo PYPY
>>>>>>> 96000d5a
    def load_code(self):
        argcount = self.r_long()
        if self.python_version and self.python_version >= (3, 0):
            is_python3 = True
            kwonlyargcount = self.r_long()
        else:
            is_python3 = False
        nlocals = self.r_long()
        stacksize = self.r_long()
        flags = self.r_long()
        code = self.load()
        consts = self.load()
        names = self.load()
        varnames = self.load()
        freevars = self.load()
        cellvars = self.load()
        filename = self.load()
        name = self.load()
        firstlineno = self.r_long()
        lnotab = self.load()
        if is_python3:
<<<<<<< HEAD
            return Code3(
=======
            return types.CodeType(
>>>>>>> 96000d5a
                argcount,
                kwonlyargcount,
                nlocals,
                stacksize,
                flags,
                code,
                consts,
                names,
                varnames,
                filename,
                name,
                firstlineno,
                lnotab,
                freevars,
                cellvars,
            )
        else:
<<<<<<< HEAD
            return types.CodeType(
=======
            return Code2(
>>>>>>> 96000d5a
                argcount,
                nlocals,
                stacksize,
                flags,
                code,
                consts,
                names,
                varnames,
                filename,
                name,
                firstlineno,
                lnotab,
                freevars,
                cellvars,
            )

    dispatch[TYPE_CODE] = load_code

<<<<<<< HEAD
    def load_complex(self):
=======
    def load_complex(self) -> complex:
>>>>>>> 96000d5a
        n = self._read(1)
        s = self._read(n)
        real = float(s)
        n = self._read(1)
        s = self._read(n)
        imag = float(s)
        return complex(real, imag)

    dispatch[TYPE_COMPLEX] = load_complex

    def load_dict(self):
        d = {}
        while 1:
            key = self.load()
            if key is _NULL:
                break
            value = self.load()
            d[key] = value
        return d

    dispatch[TYPE_DICT] = load_dict

    def load_ellipsis(self):
        return Ellipsis

    dispatch[TYPE_ELLIPSIS] = load_ellipsis

<<<<<<< HEAD
    def load_false(self):
=======
    def load_false(self) -> bool:
>>>>>>> 96000d5a
        return False

    dispatch[TYPE_FALSE] = load_false

<<<<<<< HEAD
    def load_float(self):
        n = ord(self._read(1))
=======
    def load_float(self) -> float:
        n = self._read(1)
>>>>>>> 96000d5a
        s = self._read(n)
        return float(s)

    dispatch[TYPE_FLOAT] = load_float

    def load_frozenset(self):
        n = self.r_long()
        args = [self.load() for i in range(n)]
        return frozenset(args)

    dispatch[TYPE_FROZENSET] = load_frozenset

<<<<<<< HEAD
    def load_interned(self):
=======
    def load_interned(self) -> str:
>>>>>>> 96000d5a
        n = self.r_long()
        ret = intern(self._read(n))
        self._stringtable.append(ret)
        return ret

    dispatch[TYPE_INTERNED] = load_interned

    def load_list(self):
        n = self.r_long()
        list = [self.load() for i in range(n)]
        return list

    dispatch[TYPE_LIST] = load_list

    def load_long(self):
        size = self.r_long()
        sign = 1
        if size < 0:
            sign = -1
            size = -size
        x = 0
        for i in range(size):
            d = self.r_short()
            x = x | (d << (i * 15))
        return x * sign

    dispatch[TYPE_LONG] = load_long

<<<<<<< HEAD
    def load_none(self):
=======
    def load_none(self) -> None:
>>>>>>> 96000d5a
        return None

    dispatch[TYPE_NONE] = load_none

    def load_set(self):
        n = self.r_long()
        args = [self.load() for i in range(n)]
        return set(args)

    dispatch[TYPE_SET] = load_set

    def load_stopiter(self):
        return StopIteration

    dispatch[TYPE_STOPITER] = load_stopiter

    def load_string(self):
        n = self.r_long()
        return self._read(n)

    dispatch[TYPE_STRING] = load_string

    def load_stringref(self):
        n = self.r_long()
        return self._stringtable[n]

    dispatch[TYPE_STRINGREF] = load_stringref

<<<<<<< HEAD
    def load_true(self):
=======
    def load_true(self) -> bool:
>>>>>>> 96000d5a
        return True

    dispatch[TYPE_TRUE] = load_true

    def load_tuple(self):
        return tuple(self.load_list())

    dispatch[TYPE_TUPLE] = load_tuple

    def load_unicode(self):
        n = self.r_long()
        s = self._read(n)
        ret = s.decode("utf8")
        return ret

    dispatch[TYPE_UNICODE] = load_unicode


# ________________________________________________________________


def _read(self, n):
    pos = self.bufpos
    newpos = pos + n
    if newpos > len(self.bufstr):
        raise EOFError
    ret = self.bufstr[pos:newpos]
    self.bufpos = newpos
    return ret


def _read1(self):
    ret = self.bufstr[self.bufpos]
    self.bufpos += 1
    return ret


def _r_short(self):
<<<<<<< HEAD
    lo = ord(_read1(self))
    hi = ord(_read1(self))
=======
    lo = _read1(self)
    hi = _read1(self)
>>>>>>> 96000d5a
    x = lo | (hi << 8)
    if x & 0x8000:
        x = x - 0x10000
    return x


def _r_long(self):
    # inlined this most common case
    p = self.bufpos
    s = self.bufstr
<<<<<<< HEAD
    a = ord(s[p])
    b = ord(s[p + 1])
    c = ord(s[p + 2])
    d = ord(s[p + 3])
=======
    a = s[p]
    b = s[p + 1]
    c = s[p + 2]
    d = s[p + 3]
>>>>>>> 96000d5a
    self.bufpos += 4
    x = a | (b << 8) | (c << 16) | (d << 24)
    if d & 0x80 and x > 0:
        x = -((1 << 32) - x)
        return int(x)
    else:
        return x


def _r_long64(self):
<<<<<<< HEAD
    a = ord(_read1(self))
    b = ord(_read1(self))
    c = ord(_read1(self))
    d = ord(_read1(self))
    e = ord(_read1(self))
    f = ord(_read1(self))
    g = ord(_read1(self))
    h = ord(_read1(self))
=======
    a = _read1(self)
    b = _read1(self)
    c = _read1(self)
    d = _read1(self)
    e = _read1(self)
    f = _read1(self)
    g = _read1(self)
    h = _read1(self)
>>>>>>> 96000d5a
    x = a | (b << 8) | (c << 16) | (d << 24)
    x = x | (e << 32) | (f << 40) | (g << 48) | (h << 56)
    if h & 0x80 and x > 0:
        x = -((1 << 64) - x)
    return x


_load_dispatch = {}


class _FastUnmarshaller:
    dispatch = {}

    def __init__(self, buffer, python_version=None):
        self.bufstr = buffer
        self.bufpos = 0
        self._stringtable = []
        self.python_version = python_version

    def load(self):
        # make flow space happy
        c = "?"
        try:
            c = self.bufstr[self.bufpos]
<<<<<<< HEAD
=======
            c = chr(c)
>>>>>>> 96000d5a
            self.bufpos += 1
            return _load_dispatch[c](self)
        except KeyError:
            exception = ValueError(
                "bad marshal code at position %d: %c" % (self.bufpos - 1, c)
            )
        except IndexError:
            exception = EOFError
        raise exception

    def load_null(self):
        return _NULL

    dispatch[TYPE_NULL] = load_null

    def load_none(self):
        return None

    dispatch[TYPE_NONE] = load_none

    def load_true(self):
        return True

    dispatch[TYPE_TRUE] = load_true

    def load_false(self):
        return False

    dispatch[TYPE_FALSE] = load_false

    def load_stopiter(self):
        return StopIteration

    dispatch[TYPE_STOPITER] = load_stopiter

    def load_ellipsis(self):
        return Ellipsis

    dispatch[TYPE_ELLIPSIS] = load_ellipsis

    def load_int(self):
        return _r_long(self)

    dispatch[TYPE_INT] = load_int

    def load_int64(self):
        return _r_long64(self)

    dispatch[TYPE_INT64] = load_int64

    def load_long(self):
        size = _r_long(self)
        sign = 1
        if size < 0:
            sign = -1
            size = -size
        x = 0
        for i in range(size):
            d = _r_short(self)
            x = x | (d << (i * 15))
        return x * sign

    dispatch[TYPE_LONG] = load_long

<<<<<<< HEAD
    def load_float(self):
        n = ord(_read1(self))
=======
    def load_float(self) -> float:
        n = _read1(self)
>>>>>>> 96000d5a
        s = _read(self, n)
        return float(s)

    dispatch[TYPE_FLOAT] = load_float

<<<<<<< HEAD
    def load_complex(self):
        n = ord(_read1(self))
        s = _read(self, n)
        real = float(s)
        n = ord(_read1(self))
=======
    def load_complex(self) -> complex:
        n = _read1(self)
        s = _read(self, n)
        real = float(s)
        n = _read1(self)
>>>>>>> 96000d5a
        s = _read(self, n)
        imag = float(s)
        return complex(real, imag)

    dispatch[TYPE_COMPLEX] = load_complex

    def load_string(self):
        n = _r_long(self)
        return _read(self, n)

    dispatch[TYPE_STRING] = load_string

    def load_interned(self):
        n = _r_long(self)
        s = _read(self, n)
<<<<<<< HEAD
=======
        s = s.decode("utf8")
>>>>>>> 96000d5a
        ret = intern(s)
        self._stringtable.append(ret)
        return ret

    dispatch[TYPE_INTERNED] = load_interned

    def load_stringref(self):
        n = _r_long(self)
        return self._stringtable[n]

    dispatch[TYPE_STRINGREF] = load_stringref

    def load_unicode(self):
        n = _r_long(self)
        s = _read(self, n)
        ret = s.decode("utf8")
        return ret

    dispatch[TYPE_UNICODE] = load_unicode

    def load_tuple(self):
        return tuple(self.load_list())

    dispatch[TYPE_TUPLE] = load_tuple

    def load_list(self):
        n = _r_long(self)
        list = []
        for i in range(n):
            list.append(self.load())
        return list

    dispatch[TYPE_LIST] = load_list

    def load_dict(self):
        d = {}
        while 1:
            key = self.load()
            if key is _NULL:
                break
            value = self.load()
            d[key] = value
        return d

    dispatch[TYPE_DICT] = load_dict

    def load_code(self):
        argcount = _r_long(self)
        nlocals = _r_long(self)
        stacksize = _r_long(self)
        flags = _r_long(self)
        code = self.load()
        consts = self.load()
        names = self.load()
        varnames = self.load()
        freevars = self.load()
        cellvars = self.load()
        filename = self.load()
        name = self.load()
        firstlineno = _r_long(self)
        lnotab = self.load()
<<<<<<< HEAD
        return types.CodeType(
=======
        if isinstance(name, bytes):
            name = name.decode()
        return Code2(
>>>>>>> 96000d5a
            argcount,
            nlocals,
            stacksize,
            flags,
            code,
            consts,
            names,
            varnames,
<<<<<<< HEAD
            filename,
=======
            filename.decode(),
>>>>>>> 96000d5a
            name,
            firstlineno,
            lnotab,
            freevars,
            cellvars,
        )

    dispatch[TYPE_CODE] = load_code

    def load_set(self):
        n = _r_long(self)
        args = [self.load() for i in range(n)]
        return set(args)

    dispatch[TYPE_SET] = load_set

    def load_frozenset(self):
        n = _r_long(self)
        args = [self.load() for i in range(n)]
        return frozenset(args)

    dispatch[TYPE_FROZENSET] = load_frozenset


_load_dispatch = _FastUnmarshaller.dispatch

# _________________________________________________________________
#
# user interface

version = 1


@builtinify
def dump(
    x,
    f,
    python_version = PYTHON_VERSION_TRIPLE,
    is_pypy = None,
):
    # XXX 'version' is ignored, we always dump in a version-0-compatible format
    m = _Marshaller(f.write, python_version, is_pypy)
    m.dump(x)


@builtinify
def load(f, python_version=PYTHON_VERSION_TRIPLE, is_pypy=None):
    um = _Unmarshaller(f.read, python_version, is_pypy)
    return um.load()


@builtinify
def dumps(
    x,
    python_version=PYTHON_VERSION_TRIPLE,
    is_pypy=None,
):
    buffer = []
    if hasattr(x, "collection_order"):
        collection_order = x.collection_order
    else:
        collection_order = {}

    if hasattr(x, "reference_objects"):
        reference_objects = x.reference_objects
    else:
        reference_objects = set()

    m = _Marshaller(
        buffer.append,
        python_version=python_version,
        is_pypy=is_pypy,
        collection_order=collection_order,
        reference_objects=reference_objects,
    )

    if python_version >= (3, 4):
        flag_ref = FLAG_REF
    else:
        flag_ref = 0

    m.dump(x, flag_ref)
    if python_version:
        is_python3 = python_version >= (3, 0)
    else:
<<<<<<< HEAD
        is_python3 = False

    if is_python3:
        buf = []
        for b in buffer:
            if isinstance(b, unicode):
                buf.append(str(b))
            elif PYTHON_VERSION_TRIPLE >= (2, 6) and isinstance(b, bytearray):
                buf.append(str(b))
            else:
                buf.append(b)

        return "".join(buf)
=======
        is_python3 = True

    if is_python3:
        if PYTHON_VERSION_TRIPLE >= (3, 0):
            # Python 3.x handling  Python 3.x
            buf = []
            for b in buffer:
                if isinstance(b, str):
                    s2b = bytes(ord(b[j]) for j in range(len(b)))
                    buf.append(s2b)
                elif isinstance(b, bytearray):
                    buf.append(str(b))
                else:
                    buf.append(b)
            return b"".join(buf)
        else:
            # Python 2.x handling Python 3.x
            buf = b""
            for b in buffer:
                buf += b.decode(errors="ignore")
                pass
            return buf
>>>>>>> 96000d5a
    else:
        # Python 2 or 3 handling Python 2.x
        buf = []
        for b in buffer:
<<<<<<< HEAD
            if PYTHON_VERSION_TRIPLE > (2, 5):
                if isinstance(b, bytearray):
                    buf.append(str(b))
=======
            if isinstance(b, str):
                if python_version < (2, 0):
                    # Python 1.x has no notion of Unicode. It uses strings.
                    buf.append(b)
>>>>>>> 96000d5a
                else:
                    buf.append(b)
            else:
                buf.append(b)

        return b"".join(buf)


def loads(s, python_version=None):
    um = _FastUnmarshaller(s, python_version)
    return um.load()<|MERGE_RESOLUTION|>--- conflicted
+++ resolved
@@ -127,11 +127,7 @@
             func(self, x)
 
     # FIXME: Handle interned versions of dump_ascii, dump_short_ascii
-<<<<<<< HEAD
     def dump_ascii(self, s):
-=======
-    def dump_ascii(self, s: str) -> None:
->>>>>>> 96000d5a
         self._write(TYPE_ASCII)
         self.w_long(len(s))
         self._write(s)
@@ -197,11 +193,7 @@
 
     dispatch[Code15] = dump_code15
 
-<<<<<<< HEAD
-    def dump_code2(self, x):
-=======
-    def dump_code2(self, x, _) -> None:
->>>>>>> 96000d5a
+    def dump_code2(self, x, _):
         # Careful here: many Python 2 code objects are strings,
         # but Python 3 marshaling, by default, will dump strings as
         # unicode. Force marsaling this type as string.
@@ -242,11 +234,7 @@
 
     # FIXME: will probably have to adjust similar to how we
     # adjusted dump_code2
-<<<<<<< HEAD
     def dump_code3(self, code, flag_ref=0):
-=======
-    def dump_code3(self, code, flag_ref: int = 0) -> None:
->>>>>>> 96000d5a
         if flag_ref:
             self._write(chr(ord(TYPE_CODE) | flag_ref))
 
@@ -271,10 +259,7 @@
         self.w_long(code.co_kwonlyargcount)
         if self.python_version < (3, 11):
             self.w_long(code.co_nlocals)
-<<<<<<< HEAD
-
-=======
->>>>>>> 96000d5a
+
         self.w_long(code.co_stacksize)
         self.w_long(code.co_flags)
         self.dump(code.co_code)
@@ -286,28 +271,18 @@
         self.dump_filename(code.co_filename, flag_ref)
         self.dump_name(code.co_name, flag_ref)
         self.w_long(code.co_firstlineno)
-<<<<<<< HEAD
         if hasattr(code, "co_linetable"):
             linetable = code.co_linetable
         else:
             # 3.10 and greater uses co_linetable.
             linetable = code.co_lnotab
-=======
-
-        # 3.10 and greater uses co_linetable.
-        linetable = code.co_linetable if hasattr(code, "co_linetable") else code.co_lnotab
->>>>>>> 96000d5a
         self.dump_linetable(linetable)
 
     dispatch[Code3] = dump_code3
 
     # FIXME: this is wrong.
     try:
-<<<<<<< HEAD
         dispatch[types.CodeType] = dump_code2
-=======
-        dispatch[types.CodeType] = dump_code3
->>>>>>> 96000d5a
     except NameError:
         pass
 
@@ -324,11 +299,7 @@
         for each in collection:
             self.dump(each)
 
-<<<<<<< HEAD
-    def dump_complex(self, x):
-=======
-    def dump_complex(self, x, _) -> None:
->>>>>>> 96000d5a
+    def dump_complex(self, x, _):
         write = self._write
         write(TYPE_COMPLEX)
         s = repr(x.real)
@@ -352,11 +323,7 @@
 
     dispatch[dict] = dump_dict
 
-<<<<<<< HEAD
     def dump_ellipsis(self, _):
-=======
-    def dump_ellipsis(self, _) -> None:
->>>>>>> 96000d5a
         self._write(TYPE_ELLIPSIS)
 
     try:
@@ -616,11 +583,7 @@
 
     dispatch[type(StopIteration)] = dump_stopiter
 
-<<<<<<< HEAD
     def dump_string(self, s, flag_ref=0):
-=======
-    def dump_string(self, s, flag_ref: int = 0) -> None:
->>>>>>> 96000d5a
         # Python 3.11 seems to add the object ref flag bit for strings.
         if self.python_version >= (3, 11):
             type_code = chr(ord(TYPE_STRING) | flag_ref)
@@ -629,14 +592,10 @@
         else:
             # Python 2.x.
             # FIXME: save string somewhere if it isn't in string table.
-<<<<<<< HEAD
             if s in self.reference_objects:
                 type_code = TYPE_INTERNED
             else:
                 type_code = TYPE_STRING
-=======
-            type_code = TYPE_INTERNED if s in self.reference_objects else TYPE_STRING
->>>>>>> 96000d5a
 
         self._write(type_code)
         self.w_long(len(s))
@@ -665,25 +624,17 @@
     dispatch[TYPE_TUPLE] = dump_tuple
     dispatch[TYPE_LIST] = dump_tuple
 
-<<<<<<< HEAD
     def dump_unicode(self, s, flag_ref=0):
-=======
-    def dump_unicode(self, s, flag_ref: int = 0) -> None:
->>>>>>> 96000d5a
         if self.python_version < (2, 0):
             type_code = TYPE_STRING
         elif (2, 0) <= self.python_version < (3, 0):
             # FIXME: probably need to save string somewhere
             # if it isn't in string table.
-<<<<<<< HEAD
             if s in self.reference_objects:
                 type_code = TYPE_INTERNED
             else:
                 type_code = TYPE_STRING
 
-=======
-            type_code = TYPE_INTERNED if s in self.reference_objects else TYPE_STRING
->>>>>>> 96000d5a
         else:
             type_code = TYPE_UNICODE
 
@@ -742,7 +693,6 @@
         try:
             return self.dispatch[c](self)
         except KeyError:
-<<<<<<< HEAD
             raise ValueError("bad marshal code: %c (%d)" % (c, ord(c)))
 
     def r_byte(self):
@@ -762,19 +712,6 @@
         b = ord(s[1])
         c = ord(s[2])
         d = ord(s[3])
-=======
-            raise ValueError("bad marshal code: %c (%d)" % (c, c))
-
-    def r_byte(self):
-        return self._read(1)
-
-    def r_long(self):
-        s = self._read(4)
-        a = s[0]
-        b = s[1]
-        c = s[2]
-        d = s[3]
->>>>>>> 96000d5a
         x = a | (b << 8) | (c << 16) | (d << 24)
         if d & 0x80 and x > 0:
             x = -((1 << 32) - x)
@@ -785,7 +722,6 @@
     dispatch[TYPE_INT] = r_long
 
     def r_long64(self):
-<<<<<<< HEAD
         a = ord(self._read(1))
         b = ord(self._read(1))
         c = ord(self._read(1))
@@ -794,16 +730,6 @@
         f = ord(self._read(1))
         g = ord(self._read(1))
         h = ord(self._read(1))
-=======
-        a = self._read(1)
-        b = self._read(1)
-        c = self._read(1)
-        d = self._read(1)
-        e = self._read(1)
-        f = self._read(1)
-        g = self._read(1)
-        h = self._read(1)
->>>>>>> 96000d5a
         x = a | (b << 8) | (c << 16) | (d << 24)
         x = x | (e << 32) | (f << 40) | (g << 48) | (h << 56)
         if h & 0x80 and x > 0:
@@ -830,21 +756,13 @@
 
     dispatch[TYPE_ASCII] = load_ascii
 
-<<<<<<< HEAD
     def load_binary_float(self):
-=======
-    def load_binary_float(self) -> float:
->>>>>>> 96000d5a
         f = self._read(8)
         return float(struct.unpack("<d", f)[0])
 
     dispatch[TYPE_BINARY_FLOAT] = load_binary_float
 
-<<<<<<< HEAD
     # FIXME: Go over fo PYPY
-=======
-    # FIXME: GO over fo PYPY
->>>>>>> 96000d5a
     def load_code(self):
         argcount = self.r_long()
         if self.python_version and self.python_version >= (3, 0):
@@ -866,11 +784,7 @@
         firstlineno = self.r_long()
         lnotab = self.load()
         if is_python3:
-<<<<<<< HEAD
             return Code3(
-=======
-            return types.CodeType(
->>>>>>> 96000d5a
                 argcount,
                 kwonlyargcount,
                 nlocals,
@@ -888,11 +802,7 @@
                 cellvars,
             )
         else:
-<<<<<<< HEAD
             return types.CodeType(
-=======
-            return Code2(
->>>>>>> 96000d5a
                 argcount,
                 nlocals,
                 stacksize,
@@ -911,11 +821,7 @@
 
     dispatch[TYPE_CODE] = load_code
 
-<<<<<<< HEAD
     def load_complex(self):
-=======
-    def load_complex(self) -> complex:
->>>>>>> 96000d5a
         n = self._read(1)
         s = self._read(n)
         real = float(s)
@@ -943,22 +849,13 @@
 
     dispatch[TYPE_ELLIPSIS] = load_ellipsis
 
-<<<<<<< HEAD
     def load_false(self):
-=======
-    def load_false(self) -> bool:
->>>>>>> 96000d5a
         return False
 
     dispatch[TYPE_FALSE] = load_false
 
-<<<<<<< HEAD
     def load_float(self):
         n = ord(self._read(1))
-=======
-    def load_float(self) -> float:
-        n = self._read(1)
->>>>>>> 96000d5a
         s = self._read(n)
         return float(s)
 
@@ -971,11 +868,7 @@
 
     dispatch[TYPE_FROZENSET] = load_frozenset
 
-<<<<<<< HEAD
     def load_interned(self):
-=======
-    def load_interned(self) -> str:
->>>>>>> 96000d5a
         n = self.r_long()
         ret = intern(self._read(n))
         self._stringtable.append(ret)
@@ -1004,11 +897,7 @@
 
     dispatch[TYPE_LONG] = load_long
 
-<<<<<<< HEAD
     def load_none(self):
-=======
-    def load_none(self) -> None:
->>>>>>> 96000d5a
         return None
 
     dispatch[TYPE_NONE] = load_none
@@ -1037,11 +926,7 @@
 
     dispatch[TYPE_STRINGREF] = load_stringref
 
-<<<<<<< HEAD
     def load_true(self):
-=======
-    def load_true(self) -> bool:
->>>>>>> 96000d5a
         return True
 
     dispatch[TYPE_TRUE] = load_true
@@ -1080,13 +965,8 @@
 
 
 def _r_short(self):
-<<<<<<< HEAD
     lo = ord(_read1(self))
     hi = ord(_read1(self))
-=======
-    lo = _read1(self)
-    hi = _read1(self)
->>>>>>> 96000d5a
     x = lo | (hi << 8)
     if x & 0x8000:
         x = x - 0x10000
@@ -1097,17 +977,10 @@
     # inlined this most common case
     p = self.bufpos
     s = self.bufstr
-<<<<<<< HEAD
     a = ord(s[p])
     b = ord(s[p + 1])
     c = ord(s[p + 2])
     d = ord(s[p + 3])
-=======
-    a = s[p]
-    b = s[p + 1]
-    c = s[p + 2]
-    d = s[p + 3]
->>>>>>> 96000d5a
     self.bufpos += 4
     x = a | (b << 8) | (c << 16) | (d << 24)
     if d & 0x80 and x > 0:
@@ -1118,7 +991,6 @@
 
 
 def _r_long64(self):
-<<<<<<< HEAD
     a = ord(_read1(self))
     b = ord(_read1(self))
     c = ord(_read1(self))
@@ -1127,16 +999,6 @@
     f = ord(_read1(self))
     g = ord(_read1(self))
     h = ord(_read1(self))
-=======
-    a = _read1(self)
-    b = _read1(self)
-    c = _read1(self)
-    d = _read1(self)
-    e = _read1(self)
-    f = _read1(self)
-    g = _read1(self)
-    h = _read1(self)
->>>>>>> 96000d5a
     x = a | (b << 8) | (c << 16) | (d << 24)
     x = x | (e << 32) | (f << 40) | (g << 48) | (h << 56)
     if h & 0x80 and x > 0:
@@ -1161,10 +1023,6 @@
         c = "?"
         try:
             c = self.bufstr[self.bufpos]
-<<<<<<< HEAD
-=======
-            c = chr(c)
->>>>>>> 96000d5a
             self.bufpos += 1
             return _load_dispatch[c](self)
         except KeyError:
@@ -1229,31 +1087,18 @@
 
     dispatch[TYPE_LONG] = load_long
 
-<<<<<<< HEAD
     def load_float(self):
         n = ord(_read1(self))
-=======
-    def load_float(self) -> float:
-        n = _read1(self)
->>>>>>> 96000d5a
         s = _read(self, n)
         return float(s)
 
     dispatch[TYPE_FLOAT] = load_float
 
-<<<<<<< HEAD
     def load_complex(self):
         n = ord(_read1(self))
         s = _read(self, n)
         real = float(s)
         n = ord(_read1(self))
-=======
-    def load_complex(self) -> complex:
-        n = _read1(self)
-        s = _read(self, n)
-        real = float(s)
-        n = _read1(self)
->>>>>>> 96000d5a
         s = _read(self, n)
         imag = float(s)
         return complex(real, imag)
@@ -1269,10 +1114,6 @@
     def load_interned(self):
         n = _r_long(self)
         s = _read(self, n)
-<<<<<<< HEAD
-=======
-        s = s.decode("utf8")
->>>>>>> 96000d5a
         ret = intern(s)
         self._stringtable.append(ret)
         return ret
@@ -1334,13 +1175,7 @@
         name = self.load()
         firstlineno = _r_long(self)
         lnotab = self.load()
-<<<<<<< HEAD
         return types.CodeType(
-=======
-        if isinstance(name, bytes):
-            name = name.decode()
-        return Code2(
->>>>>>> 96000d5a
             argcount,
             nlocals,
             stacksize,
@@ -1349,11 +1184,7 @@
             consts,
             names,
             varnames,
-<<<<<<< HEAD
             filename,
-=======
-            filename.decode(),
->>>>>>> 96000d5a
             name,
             firstlineno,
             lnotab,
@@ -1439,7 +1270,6 @@
     if python_version:
         is_python3 = python_version >= (3, 0)
     else:
-<<<<<<< HEAD
         is_python3 = False
 
     if is_python3:
@@ -1453,44 +1283,13 @@
                 buf.append(b)
 
         return "".join(buf)
-=======
-        is_python3 = True
-
-    if is_python3:
-        if PYTHON_VERSION_TRIPLE >= (3, 0):
-            # Python 3.x handling  Python 3.x
-            buf = []
-            for b in buffer:
-                if isinstance(b, str):
-                    s2b = bytes(ord(b[j]) for j in range(len(b)))
-                    buf.append(s2b)
-                elif isinstance(b, bytearray):
-                    buf.append(str(b))
-                else:
-                    buf.append(b)
-            return b"".join(buf)
-        else:
-            # Python 2.x handling Python 3.x
-            buf = b""
-            for b in buffer:
-                buf += b.decode(errors="ignore")
-                pass
-            return buf
->>>>>>> 96000d5a
     else:
         # Python 2 or 3 handling Python 2.x
         buf = []
         for b in buffer:
-<<<<<<< HEAD
             if PYTHON_VERSION_TRIPLE > (2, 5):
                 if isinstance(b, bytearray):
                     buf.append(str(b))
-=======
-            if isinstance(b, str):
-                if python_version < (2, 0):
-                    # Python 1.x has no notion of Unicode. It uses strings.
-                    buf.append(b)
->>>>>>> 96000d5a
                 else:
                     buf.append(b)
             else:
