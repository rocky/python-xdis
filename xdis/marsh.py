# (C) Copyright 2018-2025 by Rocky Bernstein
#
#  This program is free software; you can redistribute it and/or
#  modify it under the terms of the GNU General Public License
#  as published by the Free Software Foundation; either version 2
#  of the License, or (at your option) any later version.
#
#  This program is distributed in the hope that it will be useful,
#  but WITHOUT ANY WARRANTY; without even the implied warranty of
#  MERCHANTABILITY or FITNESS FOR A PARTICULAR PURPOSE.  See the
#  GNU General Public License for more details.
#
#  You should have received a copy of the GNU General Public License
#  along with this program; if not, write to the Free Software
#  Foundation, Inc., 51 Franklin Street, Fifth Floor, Boston, MA  02110-1301, USA.

<<<<<<< HEAD
=======
from types import CodeType, EllipsisType
from typing import Optional

from xdis.unmarshal import long

>>>>>>> 3297bf34
"""Internal Python object serialization

This module contains functions that can read and write Python values
in a binary format. The format is specific to Python, but independent
of machine architecture issues (e.g., you can write a Python value to
a file on a PC, transport the file to a Sun, and read it back
there). Details of the format may change between Python versions.

"""

import struct
import types
from sys import intern
from types import CodeType

from xdis.codetype import Code2, Code3
from xdis.unmarshal import long
from xdis.version_info import PYTHON3, PYTHON_VERSION_TRIPLE, version_tuple_to_str

# NOTE: This module is used in the Python3 interpreter, but also by
# the "sandboxed" process.  It must work for Python2 as well.



try:
    from __pypy__ import builtinify

except ImportError:

    def builtinify(f):
        return f


@builtinify
def Ord(c):
    return c if PYTHON3 else ord(c)


# Bit set on marshalType if we should
# add obj to internObjects.
# FLAG_REF is the marshal.c name
FLAG_REF = 0x80

TYPE_NULL = "0"
TYPE_NONE = "N"
TYPE_FALSE = "F"
TYPE_TRUE = "T"
TYPE_STOPITER = "S"
TYPE_ELLIPSIS = "."
TYPE_INT = "i"
TYPE_INT64 = "I"  # Python 3.4 removed this
TYPE_FLOAT = "f"  # Seems not in use after Python 2.4
TYPE_BINARY_FLOAT = "g"
TYPE_COMPLEX = "x"
TYPE_BINARY_COMPLEX = "y"  # 3.x
TYPE_LONG = "l"
TYPE_STRING = "s"
TYPE_INTERNED = "t"
TYPE_REF = "r"  # Since 3.4
TYPE_STRINGREF = "R"  # Python 2
TYPE_TUPLE = "("
TYPE_LIST = "["
TYPE_DICT = "{"
TYPE_CODE_OLD = "C"  # used in Python 1.0 - 1.2
TYPE_CODE = "c"
TYPE_UNICODE = "u"
TYPE_UNKNOWN = "?"
TYPE_SET = "<"
TYPE_FROZENSET = ">"

TYPE_ASCII = "a"  # since 3.4
TYPE_ASCII_INTERNED = "A"  # since 3.4
TYPE_SMALL_TUPLE = ")"  # since 3.4
TYPE_SHORT_ASCII = "z"  # since 3.4
TYPE_SHORT_ASCII_INTERNED = "Z"  # since 3.4


class _Marshaller:
    """Python marshalling routine that runs in Python 2 and Python 3.
    We also extend to allow for xdis Code2 and Code3 types and instances.
    """

    dispatch = {}

    def __init__(
        self, writefunc, python_version: tuple, is_pypy: Optional[bool] = None
    ) -> None:
        self._write = writefunc
        self.python_version = python_version
        self.is_pypy = is_pypy

    def dump(self, x) -> None:
        if (
            isinstance(x, types.CodeType)
            and PYTHON_VERSION_TRIPLE[:2] != self.python_version[:2]
        ):
            raise RuntimeError(
                "code type passed for version %s but we are running version %s"
                % (version_tuple_to_str(), self.python_version)
            )
        try:
            self.dispatch[type(x)](self, x)
        except KeyError:
            if isinstance(x, Code3):
                self.dispatch[Code3](self, x)
                return
            elif isinstance(x, Code2):
                self.dispatch[Code2](self, x)
                return
            else:
                for tp in type(x).mro():
                    func = self.dispatch.get(tp)
                    if func:
                        break
                else:
                    raise ValueError("unmarshallable object")
            func(self, x)

    def w_long64(self, x) -> None:
        self.w_long(x)
        self.w_long(x >> 32)

    def w_long(self, x: int) -> None:
        a = chr(x & 0xFF)
        x >>= 8
        b = chr(x & 0xFF)
        x >>= 8
        c = chr(x & 0xFF)
        x >>= 8
        d = chr(x & 0xFF)
        self._write(a + b + c + d)

    def w_short(self, x: int) -> None:
        self._write(chr(x & 0xFF))
        self._write(chr((x >> 8) & 0xFF))

    def dump_none(self, x) -> None:
        self._write(TYPE_NONE)

    dispatch[type(None)] = dump_none

    def dump_bool(self, x) -> None:
        if x:
            self._write(TYPE_TRUE)
        else:
            self._write(TYPE_FALSE)

    dispatch[bool] = dump_bool

    def dump_stopiter(self, x) -> None:
        if x is not StopIteration:
            raise ValueError("unmarshallable object")
        self._write(TYPE_STOPITER)

    dispatch[type(StopIteration)] = dump_stopiter

    def dump_ellipsis(self, x) -> None:
        self._write(TYPE_ELLIPSIS)

    try:
        dispatch[type(Ellipsis)] = dump_ellipsis
    except NameError:
        pass

    # In Python3, this function is not used; see dump_long() below.
    def dump_int(self, x) -> None:
        y = x >> 31
        if y and y != -1:
            self._write(TYPE_INT64)
            self.w_long64(x)
        else:
            self._write(TYPE_INT)
            self.w_long(x)

    dispatch[int] = dump_int

    def dump_long(self, x) -> None:
        self._write(TYPE_LONG)
        sign = 1
        if x < 0:
            sign = -1
            x = -x
        digits = []
        while x:
            digits.append(x & 0x7FFF)
            x = x >> 15
        self.w_long(len(digits) * sign)
        for d in digits:
            self.w_short(d)

    try:
        long
    except NameError:
        dispatch[int] = dump_long
    else:
        dispatch[long] = dump_long  # noqa

    def dump_float(self, x) -> None:
        write = self._write
        write(TYPE_FLOAT)
        s = repr(x)
        write(chr(len(s)))
        write(s)

    dispatch[float] = dump_float

    def dump_binary_float(self, x) -> None:
        write = self._write
        write(TYPE_BINARY_FLOAT)
        write(struct.pack("<d", x))

    dispatch[TYPE_BINARY_FLOAT] = dump_float

    def dump_complex(self, x) -> None:
        write = self._write
        write(TYPE_COMPLEX)
        s = repr(x.real)
        write(chr(len(s)))
        write(s)
        s = repr(x.imag)
        write(chr(len(s)))
        write(s)

    try:
        dispatch[complex] = dump_complex
    except NameError:
        pass

    def dump_binary_complex(self, x) -> None:
        write = self._write
        write(TYPE_BINARY_COMPLEX)
        write(struct.pack("<d", x.real))
        write(struct.pack("<d", x.imag))

    dispatch[TYPE_BINARY_COMPLEX] = dump_binary_complex

    def dump_string(self, x) -> None:
        # Python 3.11 seems to add the object ref flag bit for strings.
        type_string = TYPE_STRING if self.python_version < (3, 11) else chr(ord(TYPE_STRING) | FLAG_REF)
        self._write(type_string)
        self.w_long(len(x))
        self._write(x)

    if PYTHON_VERSION_TRIPLE > (2, 5):
        dispatch[bytes] = dump_string
        dispatch[bytearray] = dump_string

    def dump_unicode(self, x) -> None:
        self._write(TYPE_UNICODE)
        if not PYTHON3 and self.python_version < (3, 0):
            s = x.encode("utf8")
        else:
            s = x
        self.w_long(len(s))
        self._write(s)

    try:
        unicode
    except NameError:
        dispatch[str] = dump_unicode
    else:
        dispatch[unicode] = dump_unicode  # noqa

    def dump_tuple(self, x) -> None:
        self._write(TYPE_TUPLE)
        self.w_long(len(x))
        for item in x:
            self.dump(item)

    dispatch[tuple] = dump_tuple
    dispatch[TYPE_TUPLE] = dump_tuple

    def dump_small_tuple(self, x) -> None:
        self._write(TYPE_SMALL_TUPLE)
        self.w_short(len(x))
        for item in x:
            self.dump(item)

    dispatch[TYPE_SMALL_TUPLE] = dump_small_tuple

    def dump_list(self, x) -> None:
        self._write(TYPE_LIST)
        self.w_long(len(x))
        for item in x:
            self.dump(item)

    dispatch[list] = dump_list
    dispatch[TYPE_LIST] = dump_tuple

    def dump_dict(self, x) -> None:
        self._write(TYPE_DICT)
        for key, value in x.items():
            self.dump(key)
            self.dump(value)
        self._write(TYPE_NULL)

    dispatch[dict] = dump_dict

    def dump_code2(self, x) -> None:
        # Careful here: many Python 2 code objects are strings,
        # but Python 3 marshaling, by default, will dump strings as
        # unicode. Force marsaling this type as string.

        self._write(TYPE_CODE)
        self.w_long(x.co_argcount)
        self.w_long(x.co_nlocals)
        self.w_long(x.co_stacksize)
        self.w_long(x.co_flags)
        self.dump_string(x.co_code)

        # If running in a Python3 interpreter, some constants will get
        # converted from string to unicode. For now, let's see if
        # that's okay.
        self.dump(x.co_consts)

        # The tuple "names" in Python2 must have string entries
        self._write(TYPE_TUPLE)
        self.w_long(len(x.co_names))
        for name in x.co_names:
            self.dump_string(name)

        # The tuple "varnames" in Python2 also must have string entries
        self._write(TYPE_TUPLE)
        self.w_long(len(x.co_varnames))
        for name in x.co_varnames:
            self.dump_string(name)

        self.dump(x.co_freevars)
        self.dump(x.co_cellvars)
        self.dump_string(x.co_filename)
        self.dump_string(x.co_name)
        self.w_long(x.co_firstlineno)
        self.dump_string(x.co_lnotab)
        return

    dispatch[Code2] = dump_code2

    # FIXME: will probably have to adjust similar to how we
    # adjusted dump_code2
    def dump_code3(self, x) -> None:
        if self.python_version >= (3, 4) and not self.is_pypy:
            self._write(chr(ord(TYPE_CODE) | FLAG_REF))
        else:
            self._write(TYPE_CODE)
        self.w_long(x.co_argcount)
        if hasattr(x, "co_posonlyargcount"):
            self.w_long(x.co_posonlyargcount)
        self.w_long(x.co_kwonlyargcount)
        if self.python_version < (3, 11):
            self.w_long(x.co_nlocals)
        self.w_long(x.co_stacksize)
        self.w_long(x.co_flags)
        self.dump(x.co_code)
        self.dump(x.co_consts)
        self.dump(x.co_names)
        self.dump(x.co_varnames)
        self.dump(x.co_freevars)
        self.dump(x.co_cellvars)
        self.dump(x.co_filename)
        self.dump(x.co_name)
        self.w_long(x.co_firstlineno)
        # 3.10 and greater uses co_linetable.
        linetable = x.co_linetable if hasattr(x, "co_linetable") else x.co_lnotab

        self.dump(linetable)

    dispatch[Code3] = dump_code3

    try:
        if PYTHON3:
            dispatch[types.CodeType] = dump_code3
        else:
            dispatch[types.CodeType] = dump_code2
    except NameError:
        pass

    def dump_set(self, x) -> None:
        self._write(TYPE_SET)
        self.w_long(len(x))
        for each in x:
            self.dump(each)

    try:
        dispatch[set] = dump_set
    except NameError:
        pass

    def dump_frozenset(self, x) -> None:
        self._write(TYPE_FROZENSET)
        self.w_long(len(x))
        for each in x:
            self.dump(each)

    try:
        dispatch[frozenset] = dump_frozenset
    except NameError:
        pass

    # FIXME: dump_ascii, dump_short_ascii are just guesses
    def dump_ascii(self, x) -> None:
        self._write(TYPE_ASCII)
        self.w_long(len(x))
        self._write(x)

    dispatch[TYPE_ASCII] = dump_ascii

    def dump_short_ascii(self, x) -> None:
        self._write(TYPE_SHORT_ASCII)
        # FIXME: check len(x)?
        self.w_short(len(x))
        self._write(x)

    dispatch[TYPE_SHORT_ASCII] = dump_short_ascii

    # FIXME: Handle interned versions of dump_ascii, dump_short_ascii


class _NULL:
    pass


class _StringBuffer:
    def __init__(self, value) -> None:
        self.bufstr = value
        self.bufpos = 0

    def read(self, n):
        pos = self.bufpos
        newpos = pos + n
        ret = self.bufstr[pos:newpos]
        self.bufpos = newpos
        return ret


class _Unmarshaller:
    dispatch = {}

    def __init__(self, readfunc, python_version: bool, is_pypy: bool) -> None:
        self._read = readfunc
        self._stringtable = []
        self.is_pypy = is_pypy
        self.python_version = python_version

    def load(self):
        c = self._read(1)
        if not c:
            raise EOFError
        try:
            return self.dispatch[c](self)
        except KeyError:
            raise ValueError("bad marshal code: %c (%d)" % (c, Ord(c)))

    def r_byte(self):
        return Ord(self._read(1))

    def r_short(self):
        lo = Ord(self._read(1))
        hi = Ord(self._read(1))
        x = lo | (hi << 8)
        if x & 0x8000:
            x = x - 0x10000
        return x

    def r_long(self):
        s = self._read(4)
        a = Ord(s[0])
        b = Ord(s[1])
        c = Ord(s[2])
        d = Ord(s[3])
        x = a | (b << 8) | (c << 16) | (d << 24)
        if d & 0x80 and x > 0:
            x = -((1 << 32) - x)
            return int(x)
        else:
            return x

    def r_long64(self):
        a = Ord(self._read(1))
        b = Ord(self._read(1))
        c = Ord(self._read(1))
        d = Ord(self._read(1))
        e = Ord(self._read(1))
        f = Ord(self._read(1))
        g = Ord(self._read(1))
        h = Ord(self._read(1))
        x = a | (b << 8) | (c << 16) | (d << 24)
        x = x | (e << 32) | (f << 40) | (g << 48) | (h << 56)
        if h & 0x80 and x > 0:
            x = -((1 << 64) - x)
        return x

    def load_null(self):
        return _NULL

    dispatch[TYPE_NULL] = load_null

    def load_none(self) -> None:
        return None

    dispatch[TYPE_NONE] = load_none

    def load_true(self) -> bool:
        return True

    dispatch[TYPE_TRUE] = load_true

    def load_false(self) -> bool:
        return False

    dispatch[TYPE_FALSE] = load_false

    def load_ascii(self):
        return self.r_byte()

    dispatch[TYPE_ASCII] = load_null

    def load_stopiter(self):
        return StopIteration

    dispatch[TYPE_STOPITER] = load_stopiter

    def load_ellipsis(self):
        return Ellipsis

    dispatch[TYPE_ELLIPSIS] = load_ellipsis

    dispatch[TYPE_INT] = r_long

    dispatch[TYPE_INT64] = r_long64

    def load_long(self):
        size = self.r_long()
        sign = 1
        if size < 0:
            sign = -1
            size = -size
        x = 0
        for i in range(size):
            d = self.r_short()
            x = x | (d << (i * 15))
        return x * sign

    dispatch[TYPE_LONG] = load_long

    def load_float(self) -> float:
        n = Ord(self._read(1))
        s = self._read(n)
        return float(s)

    dispatch[TYPE_FLOAT] = load_float

    def load_binary_float(self) -> float:
        f = self._read(8)
        return float(struct.unpack("<d", f)[0])

    dispatch[TYPE_BINARY_FLOAT] = load_binary_float

    def load_complex(self) -> complex:
        n = Ord(self._read(1))
        s = self._read(n)
        real = float(s)
        n = Ord(self._read(1))
        s = self._read(n)
        imag = float(s)
        return complex(real, imag)

    dispatch[TYPE_COMPLEX] = load_complex

    def load_string(self):
        n = self.r_long()
        return self._read(n)

    dispatch[TYPE_STRING] = load_string

    def load_interned(self) -> str:
        n = self.r_long()
        ret = intern(self._read(n))
        self._stringtable.append(ret)
        return ret

    dispatch[TYPE_INTERNED] = load_interned

    def load_stringref(self):
        n = self.r_long()
        return self._stringtable[n]

    dispatch[TYPE_STRINGREF] = load_stringref

    def load_unicode(self):
        n = self.r_long()
        s = self._read(n)
        ret = s.decode("utf8")
        return ret

    dispatch[TYPE_UNICODE] = load_unicode

    def load_tuple(self):
        return tuple(self.load_list())

    dispatch[TYPE_TUPLE] = load_tuple

    def load_list(self):
        n = self.r_long()
        list = [self.load() for i in range(n)]
        return list

    dispatch[TYPE_LIST] = load_list

    def load_dict(self):
        d = {}
        while 1:
            key = self.load()
            if key is _NULL:
                break
            value = self.load()
            d[key] = value
        return d

    dispatch[TYPE_DICT] = load_dict

    def load_code(self):
        argcount = self.r_long()
        if self.python_version and self.python_version >= "3.0":
            is_python3 = True
            kwonlyargcount = self.r_long()
        else:
            is_python3 = False
        nlocals = self.r_long()
        stacksize = self.r_long()
        flags = self.r_long()
        code = self.load()
        consts = self.load()
        names = self.load()
        varnames = self.load()
        freevars = self.load()
        cellvars = self.load()
        filename = self.load()
        name = self.load()
        firstlineno = self.r_long()
        lnotab = self.load()
        if is_python3:
            if PYTHON3:
                return types.CodeType(
                    argcount,
                    kwonlyargcount,
                    nlocals,
                    stacksize,
                    flags,
                    code,
                    consts,
                    names,
                    varnames,
                    filename,
                    name,
                    firstlineno,
                    lnotab,
                    freevars,
                    cellvars,
                )
            else:
                return Code3(
                    argcount,
                    kwonlyargcount,
                    nlocals,
                    stacksize,
                    flags,
                    code,
                    consts,
                    names,
                    varnames,
                    filename,
                    name,
                    firstlineno,
                    lnotab,
                    freevars,
                    cellvars,
                )
        else:
            if PYTHON3:
                return Code2(
                    argcount,
                    nlocals,
                    stacksize,
                    flags,
                    code,
                    consts,
                    names,
                    varnames,
                    filename,
                    name,
                    firstlineno,
                    lnotab,
                    freevars,
                    cellvars,
                )
            else:
                return types.CodeType(
                    argcount,
                    nlocals,
                    stacksize,
                    flags,
                    code,
                    consts,
                    names,
                    varnames,
                    filename,
                    name,
                    firstlineno,
                    lnotab,
                    freevars,
                    cellvars,
                )

    dispatch[TYPE_CODE] = load_code

    def load_set(self):
        n = self.r_long()
        args = [self.load() for i in range(n)]
        return set(args)

    dispatch[TYPE_SET] = load_set

    def load_frozenset(self):
        n = self.r_long()
        args = [self.load() for i in range(n)]
        return frozenset(args)

    dispatch[TYPE_FROZENSET] = load_frozenset


# ________________________________________________________________


def _read(self, n):
    pos = self.bufpos
    newpos = pos + n
    if newpos > len(self.bufstr):
        raise EOFError
    ret = self.bufstr[pos:newpos]
    self.bufpos = newpos
    return ret


def _read1(self):
    ret = self.bufstr[self.bufpos]
    self.bufpos += 1
    return ret


def _r_short(self):
    lo = Ord(_read1(self))
    hi = Ord(_read1(self))
    x = lo | (hi << 8)
    if x & 0x8000:
        x = x - 0x10000
    return x


def _r_long(self):
    # inlined this most common case
    p = self.bufpos
    s = self.bufstr
    a = Ord(s[p])
    b = Ord(s[p + 1])
    c = Ord(s[p + 2])
    d = Ord(s[p + 3])
    self.bufpos += 4
    x = a | (b << 8) | (c << 16) | (d << 24)
    if d & 0x80 and x > 0:
        x = -((1 << 32) - x)
        return int(x)
    else:
        return x


def _r_long64(self):
    a = Ord(_read1(self))
    b = Ord(_read1(self))
    c = Ord(_read1(self))
    d = Ord(_read1(self))
    e = Ord(_read1(self))
    f = Ord(_read1(self))
    g = Ord(_read1(self))
    h = Ord(_read1(self))
    x = a | (b << 8) | (c << 16) | (d << 24)
    x = x | (e << 32) | (f << 40) | (g << 48) | (h << 56)
    if h & 0x80 and x > 0:
        x = -((1 << 64) - x)
    return x


_load_dispatch = {}


class _FastUnmarshaller:
    dispatch = {}

    def __init__(self, buffer, python_version=None) -> None:
        self.bufstr = buffer
        self.bufpos = 0
        self._stringtable = []
        self.python_version = python_version

    def load(self):
        # make flow space happy
        c = "?"
        try:
            c = self.bufstr[self.bufpos]
            if PYTHON3:
                c = chr(c)
            self.bufpos += 1
            return _load_dispatch[c](self)
        except KeyError:
            exception = ValueError(
                "bad marshal code at position %d: %c" % (self.bufpos - 1, c)
            )
        except IndexError:
            exception = EOFError
        raise exception

    def load_null(self):
        return _NULL

    dispatch[TYPE_NULL] = load_null

    def load_none(self) -> None:
        return None

    dispatch[TYPE_NONE] = load_none

    def load_true(self) -> bool:
        return True

    dispatch[TYPE_TRUE] = load_true

    def load_false(self) -> bool:
        return False

    dispatch[TYPE_FALSE] = load_false

    def load_stopiter(self):
        return StopIteration

    dispatch[TYPE_STOPITER] = load_stopiter

    def load_ellipsis(self):
        return Ellipsis

    dispatch[TYPE_ELLIPSIS] = load_ellipsis

    def load_int(self):
        return _r_long(self)

    dispatch[TYPE_INT] = load_int

    def load_int64(self):
        return _r_long64(self)

    dispatch[TYPE_INT64] = load_int64

    def load_long(self):
        size = _r_long(self)
        sign = 1
        if size < 0:
            sign = -1
            size = -size
        x = 0
        for i in range(size):
            d = _r_short(self)
            x = x | (d << (i * 15))
        return x * sign

    dispatch[TYPE_LONG] = load_long

    def load_float(self) -> float:
        n = Ord(_read1(self))
        s = _read(self, n)
        return float(s)

    dispatch[TYPE_FLOAT] = load_float

    def load_complex(self) -> complex:
        n = Ord(_read1(self))
        s = _read(self, n)
        real = float(s)
        n = Ord(_read1(self))
        s = _read(self, n)
        imag = float(s)
        return complex(real, imag)

    dispatch[TYPE_COMPLEX] = load_complex

    def load_string(self):
        n = _r_long(self)
        return _read(self, n)

    dispatch[TYPE_STRING] = load_string

    def load_interned(self) -> str:
        n = _r_long(self)
        s = _read(self, n)
        if PYTHON3:
            s = s.decode("utf8")
        ret = intern(s)
        self._stringtable.append(ret)
        return ret

    dispatch[TYPE_INTERNED] = load_interned

    def load_stringref(self):
        n = _r_long(self)
        return self._stringtable[n]

    dispatch[TYPE_STRINGREF] = load_stringref

    def load_unicode(self):
        n = _r_long(self)
        s = _read(self, n)
        ret = s.decode("utf8")
        return ret

    dispatch[TYPE_UNICODE] = load_unicode

    def load_tuple(self):
        return tuple(self.load_list())

    dispatch[TYPE_TUPLE] = load_tuple

    def load_list(self):
        n = _r_long(self)
        list = []
        for i in range(n):
            list.append(self.load())
        return list

    dispatch[TYPE_LIST] = load_list

    def load_dict(self):
        d = {}
        while 1:
            key = self.load()
            if key is _NULL:
                break
            value = self.load()
            d[key] = value
        return d

    dispatch[TYPE_DICT] = load_dict

    def load_code(self):
        argcount = _r_long(self)
        nlocals = _r_long(self)
        stacksize = _r_long(self)
        flags = _r_long(self)
        code = self.load()
        consts = self.load()
        names = self.load()
        varnames = self.load()
        freevars = self.load()
        cellvars = self.load()
        filename = self.load()
        name = self.load()
        firstlineno = _r_long(self)
        lnotab = self.load()
        if PYTHON3:
            if isinstance(name, bytes):
                name = name.decode()
            return Code2(
                argcount,
                nlocals,
                stacksize,
                flags,
                code,
                consts,
                names,
                varnames,
                filename.decode(),
                name,
                firstlineno,
                lnotab,
                freevars,
                cellvars,
            )
        else:
            return types.CodeType(
                argcount,
                nlocals,
                stacksize,
                flags,
                code,
                consts,
                names,
                varnames,
                filename,
                name,
                firstlineno,
                lnotab,
                freevars,
                cellvars,
            )

    dispatch[TYPE_CODE] = load_code

    def load_set(self):
        n = _r_long(self)
        args = [self.load() for i in range(n)]
        return set(args)

    dispatch[TYPE_SET] = load_set

    def load_frozenset(self):
        n = _r_long(self)
        args = [self.load() for i in range(n)]
        return frozenset(args)

    dispatch[TYPE_FROZENSET] = load_frozenset


_load_dispatch = _FastUnmarshaller.dispatch

# _________________________________________________________________
#
# user interface

version = 1


@builtinify
def dump(x, f, version: int = version, python_version: tuple=PYTHON_VERSION_TRIPLE, is_pypy: Optional[bool]=None) -> None:
    # XXX 'version' is ignored, we always dump in a version-0-compatible format
    m = _Marshaller(f.write, python_version, is_pypy)
    m.dump(x)


@builtinify
def load(f, python_version: tuple=PYTHON_VERSION_TRIPLE, is_pypy=None):
    um = _Unmarshaller(f.read, python_version, is_pypy)
    return um.load()


@builtinify
<<<<<<< HEAD
def dumps(x, version: int=version, python_version: tuple=PYTHON_VERSION_TRIPLE):
=======
def dumps(
    x,
    version: int = version,
    python_version: tuple[int, ...] = PYTHON_VERSION_TRIPLE,
    is_pypy: Optional[bool] = None,
) -> bytes | str:
>>>>>>> 3297bf34
    # XXX 'version' is ignored, we always dump in a version-0-compatible format
    buffer = []
    m = _Marshaller(buffer.append, python_version=python_version, is_pypy=is_pypy)
    m.dump(x)
    if python_version:
        is_python3 = python_version >= (3, 0)
    else:
        is_python3 = PYTHON3

    if is_python3:
        if PYTHON_VERSION_TRIPLE >= (3, 0):
            # Python 3.x handling  Python 3.x
            buf = []
            for b in buffer:
                if isinstance(b, str) and PYTHON3:
                    s2b = bytes(ord(b[j]) for j in range(len(b)))
                    buf.append(s2b)
                elif isinstance(b, bytearray):
                    buf.append(str(b))
                else:
                    buf.append(b)
            return b"".join(buf)
        else:
            # Python 2.x handling Python 3.x
            buf = b""
            for b in buffer:
                buf += b.decode(errors="ignore")
                pass
            return buf
    else:
        # Python 2 or 3 handling Python 2.x
        buf = []
        for b in buffer:
            if isinstance(b, str) and PYTHON3:
                try:
                    s2b = bytes(ord(b[j]) for j in range(len(b)))
                except ValueError:
                    s2b = b.encode("utf-8")
                buf.append(s2b)
            elif isinstance(b, bytearray):
                buf.append(str(b))
            else:
                buf.append(b)

        return "".join(buf)


@builtinify
def loads(s, python_version=None):
    um = _FastUnmarshaller(s, python_version)
    return um.load()<|MERGE_RESOLUTION|>--- conflicted
+++ resolved
@@ -14,14 +14,10 @@
 #  along with this program; if not, write to the Free Software
 #  Foundation, Inc., 51 Franklin Street, Fifth Floor, Boston, MA  02110-1301, USA.
 
-<<<<<<< HEAD
-=======
-from types import CodeType, EllipsisType
 from typing import Optional
 
 from xdis.unmarshal import long
 
->>>>>>> 3297bf34
 """Internal Python object serialization
 
 This module contains functions that can read and write Python values
@@ -1063,16 +1059,12 @@
 
 
 @builtinify
-<<<<<<< HEAD
-def dumps(x, version: int=version, python_version: tuple=PYTHON_VERSION_TRIPLE):
-=======
 def dumps(
     x,
     version: int = version,
-    python_version: tuple[int, ...] = PYTHON_VERSION_TRIPLE,
+    python_version: tuple = PYTHON_VERSION_TRIPLE,
     is_pypy: Optional[bool] = None,
 ) -> bytes | str:
->>>>>>> 3297bf34
     # XXX 'version' is ignored, we always dump in a version-0-compatible format
     buffer = []
     m = _Marshaller(buffer.append, python_version=python_version, is_pypy=is_pypy)
