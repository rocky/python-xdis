# (C) Copyright 2018-2025 by Rocky Bernstein
#
#  This program is free software; you can redistribute it and/or
#  modify it under the terms of the GNU General Public License
#  as published by the Free Software Foundation; either version 2
#  of the License, or (at your option) any later version.
#
#  This program is distributed in the hope that it will be useful,
#  but WITHOUT ANY WARRANTY; without even the implied warranty of
#  MERCHANTABILITY or FITNESS FOR A PARTICULAR PURPOSE.  See the
#  GNU General Public License for more details.
#
#  You should have received a copy of the GNU General Public License
#  along with this program; if not, write to the Free Software
#  Foundation, Inc., 51 Franklin Street, Fifth Floor, Boston, MA  02110-1301, USA.

"""Internal Python object serialization

This module contains functions that can read and write Python values
in a binary format. The format is specific to Python, but independent
of machine architecture issues (e.g., you can write a Python value to
a file on a PC, transport the file to a Sun, and read it back
there). Details of the format may change between Python versions.

"""

import struct
import types
from sys import intern
from typing import Any, Dict, Optional, Set, Union

from xdis.codetype import Code2, Code3, Code15
from xdis.unmarshal import (
    FLAG_REF,
    TYPE_ASCII,
    TYPE_BINARY_COMPLEX,
    TYPE_BINARY_FLOAT,
    TYPE_CODE,
    TYPE_COMPLEX,
    TYPE_DICT,
    TYPE_ELLIPSIS,
    TYPE_FALSE,
    TYPE_FLOAT,
    TYPE_FROZENSET,
    TYPE_INT,
    TYPE_INT64,
    TYPE_INTERNED,
    TYPE_LIST,
    TYPE_LONG,
    TYPE_NONE,
    TYPE_NULL,
    TYPE_REF,
    TYPE_SET,
    TYPE_SHORT_ASCII,
    TYPE_SHORT_ASCII_INTERNED,
    TYPE_SMALL_TUPLE,
    TYPE_STOPITER,
    TYPE_STRING,
    TYPE_STRINGREF,
    TYPE_TRUE,
    TYPE_TUPLE,
    TYPE_UNICODE,
    long,
)
from xdis.version_info import PYTHON_VERSION_TRIPLE, version_tuple_to_str

# NOTE: This module is used in the Python3 interpreter, but also by
# the "sandboxed" process.  It must work for Python2 as well.

try:
    from __pypy__ import builtinify

except ImportError:

    def builtinify(f):
        return f


class _Marshaller:
    """Python marshalling routine that runs in Python 2 and Python 3.
    We also extend to allow for xdis Code15, Code2, and Code3 types and instances.
    """

    dispatch = {}

    def __init__(
        self,
        writefunc,
        python_version: tuple,
        is_pypy: Optional[bool] = None,
        collection_order={},
        reference_objects=set(),
    ) -> None:
        self._write = writefunc
        self.collection_order = collection_order
        self.intern_objects: Dict[Any, int] = {}
        self.intern_consts: Dict[Any, int] = {}
        self.is_pypy = is_pypy
        self.python_version = python_version
        self.reference_objects = reference_objects

    def dump(self, x, flag_ref: int = 0) -> None:
        if (
            isinstance(x, types.CodeType)
            and PYTHON_VERSION_TRIPLE[:2] != self.python_version[:2]
        ):
            raise RuntimeError(
                "code type passed for version %s but we are running version %s"
                % (version_tuple_to_str(), self.python_version)
            )
        try:
            self.dispatch[type(x)](self, x, flag_ref)
        except KeyError:
            if isinstance(x, Code3):
                self.dispatch[Code3](self, x)
                return
            elif isinstance(x, Code2):
                self.dispatch[Code2](self, x)
                return
            elif isinstance(x, Code15):
                self.dispatch[Code15](self, x)
                return
            else:
                for tp in type(x).mro():
                    func = self.dispatch.get(tp)
                    if func:
                        break
                else:
                    raise ValueError("unmarshallable object")
            func(self, x)

    # FIXME: Handle interned versions of dump_ascii, dump_short_ascii
    def dump_ascii(self, s: str) -> None:
        self._write(TYPE_ASCII)
        self.w_long(len(s))
        self._write(s)

    dispatch[TYPE_ASCII] = dump_ascii

    def dump_binary_complex(self, x) -> None:
        write = self._write
        write(TYPE_BINARY_COMPLEX)
        write(struct.pack("<d", x.real))
        write(struct.pack("<d", x.imag))

    dispatch[TYPE_BINARY_COMPLEX] = dump_binary_complex

    def dump_binary_float(self, x) -> None:
        write = self._write
        write(TYPE_BINARY_FLOAT)
        write(struct.pack("<d", x))

    def dump_bool(self, x) -> None:
        if x:
            self._write(TYPE_TRUE)
        else:
            self._write(TYPE_FALSE)

    dispatch[bool] = dump_bool

    def dump_code15(self, x) -> None:
        # Careful here: many Python 2 code objects are strings,
        # but Python 3 marshaling, by default, will dump strings as
        # unicode. Force marsaling this type as string.

        self._write(TYPE_CODE)
        self.w_short(x.co_argcount)
        self.w_short(x.co_nlocals)
        self.w_short(x.co_stacksize)
        self.w_short(x.co_flags)
        self.dump_string(x.co_code)

        # If running in a Python3 interpreter, some constants will get
        # converted from string to unicode. For now, let's see if
        # that's okay.
        self.dump(x.co_consts)

        # The tuple "names" in Python 1.x must have string entries
        self._write(TYPE_TUPLE)
        self.w_long(len(x.co_names))
        for name in x.co_names:
            self.dump_string(name)

        # The tuple "varnames" in Python 1.x also must have string entries
        self._write(TYPE_TUPLE)
        self.w_long(len(x.co_varnames))
        for name in x.co_varnames:
            self.dump_string(name)

        self.dump_string(x.co_filename)
        self.dump_string(x.co_name)
        self.w_long(x.co_firstlineno)
        self.dump_string(x.co_lnotab)
        return

    dispatch[Code15] = dump_code15

    def dump_code2(self, x, _) -> None:
        # Careful here: many Python 2 code objects are strings,
        # but Python 3 marshaling, by default, will dump strings as
        # unicode. Force marsaling this type as string.

        self._write(TYPE_CODE)
        self.w_long(x.co_argcount)
        self.w_long(x.co_nlocals)
        self.w_long(x.co_stacksize)
        self.w_long(x.co_flags)
        self.dump_string(x.co_code)

        # If running in a Python3 interpreter, some constants will get
        # converted from string to unicode. For now, let's see if
        # that's okay.
        self.dump(x.co_consts)

        # The tuple "names" in Python2 must have string entries
        self._write(TYPE_TUPLE)
        self.w_long(len(x.co_names))
        for name in x.co_names:
            self.dump_string(name)

        # The tuple "varnames" in Python2 also must have string entries
        self._write(TYPE_TUPLE)
        self.w_long(len(x.co_varnames))
        for name in x.co_varnames:
            self.dump_string(name)

        self.dump(x.co_freevars)
        self.dump(x.co_cellvars)
        self.dump_string(x.co_filename)
        self.dump_string(x.co_name)
        self.w_long(x.co_firstlineno)
        self.dump_string(x.co_lnotab)
        return

    dispatch[Code2] = dump_code2

    # FIXME: will probably have to adjust similar to how we
    # adjusted dump_code2
    def dump_code3(self, code, flag_ref: int = 0) -> None:
        if flag_ref:
            self._write(chr(ord(TYPE_CODE) | flag_ref))

            # The way marshal works for 3.4 (up to ....?)
            # The first object is always None. Supposedly that
            # object is to be filled in by the code at the end,
            # but by filling in "None" first, that gets used should
            # there be other instances of None. Seems like a bug,
            # but this is Python after all
            self.intern_consts[None] = 0

            # This is probably wrong. We are off by one in
            # intern_objects.
            self.intern_objects[code] = len(self.intern_objects)

        else:
            self._write(TYPE_CODE)

        self.w_long(code.co_argcount)
        if hasattr(code, "co_posonlyargcount"):
            self.w_long(code.co_posonlyargcount)
        self.w_long(code.co_kwonlyargcount)
        if self.python_version < (3, 11):
            self.w_long(code.co_nlocals)
        self.w_long(code.co_stacksize)
        self.w_long(code.co_flags)
        self.dump(code.co_code)
        self.dump(code.co_consts, flag_ref)
        self.dump_names(code.co_names, flag_ref)
        self.dump_names(code.co_varnames, flag_ref)
        self.dump_names(code.co_freevars, flag_ref)
        self.dump_names(code.co_cellvars, flag_ref)
        self.dump_filename(code.co_filename, flag_ref)
        self.dump_name(code.co_name, flag_ref)
        self.w_long(code.co_firstlineno)

        # 3.10 and greater uses co_linetable.
        linetable = code.co_linetable if hasattr(code, "co_linetable") else code.co_lnotab
        self.dump_linetable(linetable)

    dispatch[Code3] = dump_code3

    # FIXME: this is wrong.
    try:
        dispatch[types.CodeType] = dump_code3
    except NameError:
        pass

    def dump_collection(self, type_code: str, bag: Union[frozenset, set, dict]) -> None:
        """
        Save marshalled version of frozenset fs.
        Use self.collection_order, to ensure that the order
        or set elements that may have appeared from unmarshalling the appears
        the same way. This helps roundtrip checking, among possibly other things.
        """
        self._write(type_code)
        self.w_long(len(bag))
        collection = self.collection_order.get(bag, bag)
        for each in collection:
            self.dump(each)

    def dump_complex(self, x, _) -> None:
        write = self._write
        write(TYPE_COMPLEX)
        s = repr(x.real)
        write(chr(len(s)))
        write(s)
        s = repr(x.imag)
        write(chr(len(s)))
        write(s)

    try:
        dispatch[complex] = dump_complex
    except NameError:
        pass

    def dump_dict(self, x) -> None:
        self._write(TYPE_DICT)
        for key, value in x.items():
            self.dump(key)
            self.dump(value)
        self._write(TYPE_NULL)

    dispatch[dict] = dump_dict

    def dump_ellipsis(self, _) -> None:
        self._write(TYPE_ELLIPSIS)

    try:
        dispatch[type(Ellipsis)] = dump_ellipsis
    except NameError:
        pass

    def dump_float(self, x) -> None:
        write = self._write
        write(TYPE_FLOAT)
        s = repr(x)
        write(chr(len(s)))
        write(s)

    dispatch[float] = dump_float
    dispatch[TYPE_BINARY_FLOAT] = dump_float

    def dump_filename(self, path, flag_ref: int = 0) -> None:
        if flag_ref:
            # After Python 3.4 which adds the ref flag and ASCII marshal types..
            if len(path) < 256:
                self.dump_short_ascii(path)
            else:
                self.dump_ascii(path)
        else:
            # Python 3.0 .. 3.4...
            self.dump_unicode(path)

    def dump_frozenset(self, fs: frozenset, flag_ref: int = 0) -> None:
        """
        Save marshalled version of frozenset fs.
        """
        self.dump_collection(TYPE_FROZENSET, fs)

    try:
        dispatch[frozenset] = dump_frozenset
    except NameError:
        pass

    def dump_linetable(self, s) -> None:
        type_code = TYPE_STRING if self.python_version < (3, 5) else TYPE_UNICODE
        self._write(type_code)
        self.w_long(len(s))
        self._write(s)

    def w_long(self, x: int) -> None:
        a = chr(x & 0xFF)
        x >>= 8
        b = chr(x & 0xFF)
        x >>= 8
        c = chr(x & 0xFF)
        x >>= 8
        d = chr(x & 0xFF)
        self._write(a + b + c + d)

    def w_long64(self, x) -> None:
        self.w_long(x)
        self.w_long(x >> 32)

    def dump_name(self, name: str, flag_ref: int) -> None:
        if flag_ref:
            if len(name) < 256:
                self.dump_short_ascii_interned(name)
            else:
                self.dump_ascii(name)
        else:
            self.dump_unicode(name)


    def dump_names(self, names, flag_ref: int) -> None:
        n = len(names)
        if flag_ref:

            # We have reference objects. Has "names" already been seen as a reference object?
            if names in self.intern_objects:
                # It has, so just write the reference and return.
                self._write(TYPE_REF)
                self.w_long(self.intern_objects[names])
                return

            if n < 256:
                is_reference = names in self.reference_objects
                type_code = (
                    chr(ord(TYPE_SMALL_TUPLE) | FLAG_REF)
                    if is_reference
                    else TYPE_SMALL_TUPLE
                )
                self._write(type_code)
                self._write(chr(n))
                if is_reference:
                    self.intern_objects[names] = len(self.intern_objects)

            else:
                self._write(chr(ord(TYPE_TUPLE) | FLAG_REF))
                self.w_long(n)

            for name in names:
                self.dump_short_ascii_interned(name)
        else:
            self._write(TYPE_TUPLE)
            self.w_long(n)
            for name in names:
                self.dump(name)

    def dump_none(self, _, flag_ref: int) -> None:
        self._write(TYPE_NONE)
        # In Python 3.4 .. ? None appears always as the first
        # constant.
        if flag_ref and self.intern_consts.get(None, -1) == -1:
            self.intern_consts[None] = len(self.intern_consts)

    dispatch[type(None)] = dump_none

    def dump_int(self, value: int, flag_ref: int = 0) -> None:
        if flag_ref:
            ref = self.intern_consts.get(value, None)
            if ref is not None:
                self.dump_ref(ref)
                return
            n = len(self.intern_consts)
            self.intern_consts[value] = n

        y = value >> 31
        if y and y != -1:
            self._write(chr(ord(TYPE_INT64) | flag_ref))
            self.w_long64(value)
        else:
            self._write(chr(ord(TYPE_INT) | flag_ref))
            self.w_long(value)

    dispatch[int] = dump_int

    def dump_list(self, x) -> None:
        self._write(TYPE_LIST)
        self.w_long(len(x))
        for item in x:
            self.dump(item)

    dispatch[list] = dump_list

    def dump_long(self, x) -> None:
        self._write(TYPE_LONG)
        sign = 1
        if x < 0:
            sign = -1
            x = -x
        digits = []
        while x:
            digits.append(x & 0x7FFF)
            x = x >> 15
        self.w_long(len(digits) * sign)
        for d in digits:
            self.w_short(d)

    try:
        long
    except NameError:
        dispatch[int] = dump_long
    else:
        dispatch[long] = dump_long  # noqa

    def dump_ref(self, ref: int) -> None:
        self._write(TYPE_REF)
        self.w_long(ref)

    def dump_set(self, s: set) -> None:
        """
        Save marshalled version of set s.
        """
        self.dump_collection(TYPE_SET, s)

    dispatch[set] = dump_set

    def w_short(self, x: int) -> None:
        self._write(chr(x & 0xFF))
        self._write(chr((x >> 8) & 0xFF))

    def dump_short_ascii(self, short_ascii: str) -> None:
        self._write(chr(ord(TYPE_SHORT_ASCII) | FLAG_REF))
        # FIXME: check len(x)?
        self._write(chr(len(short_ascii)))
        self._write(short_ascii)

    dispatch[TYPE_SHORT_ASCII] = dump_short_ascii

    def dump_short_ascii_interned(self, short_ascii: str) -> None:
        """
        Used when the length of an ASCII string is less than 255
        characters. This is used in Python 3.4 and later.
        """
        ref = self.intern_consts.get(short_ascii, None)
        if ref is not None:
            self.dump_ref(ref)
            return

        self._write(chr(ord(TYPE_SHORT_ASCII_INTERNED) | FLAG_REF))
        self._write(chr(len(short_ascii)))
        self._write(short_ascii)
        n = len(self.intern_objects)
        self.intern_objects[short_ascii] = n

    dispatch[TYPE_ASCII] = dump_ascii

    def dump_small_tuple(self, tuple_value, flag_ref: int) -> None:
        """
        Used when the length of a tuple has is less than 255
        items. This is used in Python 3.4 and later.
        """
        if flag_ref:
            ref = self.intern_objects.get(tuple_value, None)
            if ref is not None:
                self.dump_ref(ref)
                return
            n = len(self.intern_objects)
            self.intern_objects[tuple_value] = n

        self._write(TYPE_SMALL_TUPLE)
        self._write(chr(len(tuple_value)))
        for item in tuple_value:
            self.dump(item, FLAG_REF)

    dispatch[TYPE_SMALL_TUPLE] = dump_small_tuple

    def dump_stopiter(self, x) -> None:
        if x is not StopIteration:
            raise ValueError("unmarshallable object")
        self._write(TYPE_STOPITER)

    dispatch[type(StopIteration)] = dump_stopiter

    def dump_string(self, s, flag_ref: int = 0) -> None:
        # Python 3.11 seems to add the object ref flag bit for strings.
        if self.python_version >= (3, 11):
            type_code = chr(ord(TYPE_STRING) | flag_ref)
        if (3, 0) <= self.python_version < (3, 11):
            type_code = TYPE_STRING
        else:
            # Python 2.x.
            # FIXME: save string somewhere if it isn't in string table.
            type_code = TYPE_INTERNED if s in self.reference_objects else TYPE_STRING

        self._write(type_code)
        self.w_long(len(s))
        self._write(s)

    dispatch[bytes] = dump_string
    dispatch[bytearray] = dump_string

    def dump_tuple(self, tuple_object: tuple, flag_ref: int = 0) -> None:

        n = len(tuple_object)
        if self.python_version >= (3, 4) and n < 256:
            self.dump_small_tuple(tuple_object, flag_ref)
            return

        type_code = TYPE_TUPLE
        self._write(type_code)
        self.w_long(len(tuple_object))
        for item in tuple_object:
            self.dump(item)

    dispatch[tuple] = dump_tuple
    dispatch[TYPE_TUPLE] = dump_tuple
    dispatch[TYPE_LIST] = dump_tuple

    def dump_unicode(self, s, flag_ref: int = 0) -> None:
        if self.python_version < (2, 0):
            type_code = TYPE_STRING
        elif (2, 0) <= self.python_version < (3, 0):
            # FIXME: probably need to save string somewhere
            # if it isn't in string table.
            type_code = TYPE_INTERNED if s in self.reference_objects else TYPE_STRING
        else:
            type_code = TYPE_UNICODE

        if flag_ref:
            ref = self.intern_objects.get(s, None)
            if ref is not None:
                self.dump_ref(ref)
                return
            n = len(self.intern_objects)
            self.intern_objects[s] = n
            type_code = chr(ord(type_code) | flag_ref)

        self._write(type_code)
        self.w_long(len(s))
        self._write(s)

    try:
        unicode
    except NameError:
        dispatch[str] = dump_unicode
    else:
        dispatch[unicode] = dump_unicode  # noqa



class _NULL:
    pass


class _StringBuffer:
    def __init__(self, value) -> None:
        self.bufstr = value
        self.bufpos = 0

    def read(self, n):
        pos = self.bufpos
        newpos = pos + n
        ret = self.bufstr[pos:newpos]
        self.bufpos = newpos
        return ret


class _Unmarshaller:
    dispatch = {}

    def __init__(self, readfunc, python_version: bool, is_pypy: bool) -> None:
        self._read = readfunc
        self._stringtable = []
        self.is_pypy = is_pypy
        self.python_version = python_version

    def load(self):
        c = self._read(1)
        if not c:
            raise EOFError
        try:
            return self.dispatch[c](self)
        except KeyError:
            raise ValueError("bad marshal code: %c (%d)" % (c, c))

    def r_byte(self):
        return self._read(1)

    def r_long(self):
        s = self._read(4)
        a = s[0]
        b = s[1]
        c = s[2]
        d = s[3]
        x = a | (b << 8) | (c << 16) | (d << 24)
        if d & 0x80 and x > 0:
            x = -((1 << 32) - x)
            return int(x)
        else:
            return x

    dispatch[TYPE_INT] = r_long

    def r_long64(self):
        a = self._read(1)
        b = self._read(1)
        c = self._read(1)
        d = self._read(1)
        e = self._read(1)
        f = self._read(1)
        g = self._read(1)
        h = self._read(1)
        x = a | (b << 8) | (c << 16) | (d << 24)
        x = x | (e << 32) | (f << 40) | (g << 48) | (h << 56)
        if h & 0x80 and x > 0:
            x = -((1 << 64) - x)
        return x

<<<<<<< HEAD
    def load_null(self):
=======
    dispatch[TYPE_INT64] = r_long64

    def r_short(self):
        lo = self._read(1)
        hi = self._read(1)
        x = lo | (hi << 8)
        if x & 0x8000:
            x = x - 0x10000
        return x

    def load_null(self) -> type[_NULL]:
>>>>>>> 634bbb3c
        return _NULL

    dispatch[TYPE_NULL] = load_null

    def load_ascii(self):
        return self.r_byte()

    dispatch[TYPE_ASCII] = load_ascii

    def load_binary_float(self) -> float:
        f = self._read(8)
        return float(struct.unpack("<d", f)[0])

    dispatch[TYPE_BINARY_FLOAT] = load_binary_float

    # FIXME: GO over fo PYPY
    def load_code(self) -> Code2 | Code3 | CodeType:
        argcount = self.r_long()
        if self.python_version and self.python_version >= (3, 0):
            is_python3 = True
            kwonlyargcount = self.r_long()
        else:
            is_python3 = False
        nlocals = self.r_long()
        stacksize = self.r_long()
        flags = self.r_long()
        code = self.load()
        consts = self.load()
        names = self.load()
        varnames = self.load()
        freevars = self.load()
        cellvars = self.load()
        filename = self.load()
        name = self.load()
        firstlineno = self.r_long()
        lnotab = self.load()
        if is_python3:
            return types.CodeType(
                argcount,
                kwonlyargcount,
                nlocals,
                stacksize,
                flags,
                code,
                consts,
                names,
                varnames,
                filename,
                name,
                firstlineno,
                lnotab,
                freevars,
                cellvars,
            )
        else:
            return Code2(
                argcount,
                nlocals,
                stacksize,
                flags,
                code,
                consts,
                names,
                varnames,
                filename,
                name,
                firstlineno,
                lnotab,
                freevars,
                cellvars,
            )

    dispatch[TYPE_CODE] = load_code

    def load_complex(self) -> complex:
        n = self._read(1)
        s = self._read(n)
        real = float(s)
        n = self._read(1)
        s = self._read(n)
        imag = float(s)
        return complex(real, imag)

    dispatch[TYPE_COMPLEX] = load_complex

<<<<<<< HEAD
    def load_stopiter(self):
        return StopIteration
=======
    def load_dict(self):
        d = {}
        while 1:
            key = self.load()
            if key is _NULL:
                break
            value = self.load()
            d[key] = value
        return d
>>>>>>> 634bbb3c

    dispatch[TYPE_DICT] = load_dict

    def load_ellipsis(self):
        return Ellipsis

    dispatch[TYPE_ELLIPSIS] = load_ellipsis

    def load_false(self) -> bool:
        return False

    dispatch[TYPE_FALSE] = load_false

    def load_float(self) -> float:
        n = self._read(1)
        s = self._read(n)
        return float(s)

    dispatch[TYPE_FLOAT] = load_float

    def load_frozenset(self):
        n = self.r_long()
        args = [self.load() for i in range(n)]
        return frozenset(args)

    dispatch[TYPE_FROZENSET] = load_frozenset

    def load_interned(self) -> str:
        n = self.r_long()
        ret = intern(self._read(n))
        self._stringtable.append(ret)
        return ret

    dispatch[TYPE_INTERNED] = load_interned

    def load_list(self):
        n = self.r_long()
        list = [self.load() for i in range(n)]
        return list

    dispatch[TYPE_LIST] = load_list

    def load_long(self):
        size = self.r_long()
        sign = 1
        if size < 0:
            sign = -1
            size = -size
        x = 0
        for i in range(size):
            d = self.r_short()
            x = x | (d << (i * 15))
        return x * sign

    dispatch[TYPE_LONG] = load_long

    def load_none(self) -> None:
        return None

    dispatch[TYPE_NONE] = load_none

    def load_set(self):
        n = self.r_long()
        args = [self.load() for i in range(n)]
        return set(args)

    dispatch[TYPE_SET] = load_set

    def load_stopiter(self) -> type[StopIteration]:
        return StopIteration

    dispatch[TYPE_STOPITER] = load_stopiter

    def load_string(self):
        n = self.r_long()
        return self._read(n)

    dispatch[TYPE_STRING] = load_string

    def load_stringref(self):
        n = self.r_long()
        return self._stringtable[n]

    dispatch[TYPE_STRINGREF] = load_stringref

    def load_true(self) -> bool:
        return True

    dispatch[TYPE_TRUE] = load_true

    def load_tuple(self):
        return tuple(self.load_list())

    dispatch[TYPE_TUPLE] = load_tuple

<<<<<<< HEAD
    def load_list(self):
        n = self.r_long()
        list = [self.load() for i in range(n)]
        return list

    dispatch[TYPE_LIST] = load_list

    def load_dict(self):
        d = {}
        while 1:
            key = self.load()
            if key is _NULL:
                break
            value = self.load()
            d[key] = value
        return d

    dispatch[TYPE_DICT] = load_dict

    def load_code(self):
        argcount = self.r_long()
        if self.python_version and self.python_version >= (3, 0):
            is_python3 = True
            kwonlyargcount = self.r_long()
        else:
            is_python3 = False
        nlocals = self.r_long()
        stacksize = self.r_long()
        flags = self.r_long()
        code = self.load()
        consts = self.load()
        names = self.load()
        varnames = self.load()
        freevars = self.load()
        cellvars = self.load()
        filename = self.load()
        name = self.load()
        firstlineno = self.r_long()
        lnotab = self.load()
        if is_python3:
            if PYTHON3:
                return types.CodeType(
                    argcount,
                    kwonlyargcount,
                    nlocals,
                    stacksize,
                    flags,
                    code,
                    consts,
                    names,
                    varnames,
                    filename,
                    name,
                    firstlineno,
                    lnotab,
                    freevars,
                    cellvars,
                )
            else:
                return Code3(
                    argcount,
                    kwonlyargcount,
                    nlocals,
                    stacksize,
                    flags,
                    code,
                    consts,
                    names,
                    varnames,
                    filename,
                    name,
                    firstlineno,
                    lnotab,
                    freevars,
                    cellvars,
                )
        else:
            if PYTHON3:
                return Code2(
                    argcount,
                    nlocals,
                    stacksize,
                    flags,
                    code,
                    consts,
                    names,
                    varnames,
                    filename,
                    name,
                    firstlineno,
                    lnotab,
                    freevars,
                    cellvars,
                )
            else:
                return types.CodeType(
                    argcount,
                    nlocals,
                    stacksize,
                    flags,
                    code,
                    consts,
                    names,
                    varnames,
                    filename,
                    name,
                    firstlineno,
                    lnotab,
                    freevars,
                    cellvars,
                )

    dispatch[TYPE_CODE] = load_code

    def load_set(self):
        n = self.r_long()
        args = [self.load() for i in range(n)]
        return set(args)

    dispatch[TYPE_SET] = load_set

    def load_frozenset(self):
=======
    def load_unicode(self):
>>>>>>> 634bbb3c
        n = self.r_long()
        s = self._read(n)
        ret = s.decode("utf8")
        return ret

    dispatch[TYPE_UNICODE] = load_unicode


# ________________________________________________________________


def _read(self, n):
    pos = self.bufpos
    newpos = pos + n
    if newpos > len(self.bufstr):
        raise EOFError
    ret = self.bufstr[pos:newpos]
    self.bufpos = newpos
    return ret


def _read1(self):
    ret = self.bufstr[self.bufpos]
    self.bufpos += 1
    return ret


def _r_short(self):
    lo = _read1(self)
    hi = _read1(self)
    x = lo | (hi << 8)
    if x & 0x8000:
        x = x - 0x10000
    return x


def _r_long(self):
    # inlined this most common case
    p = self.bufpos
    s = self.bufstr
    a = s[p]
    b = s[p + 1]
    c = s[p + 2]
    d = s[p + 3]
    self.bufpos += 4
    x = a | (b << 8) | (c << 16) | (d << 24)
    if d & 0x80 and x > 0:
        x = -((1 << 32) - x)
        return int(x)
    else:
        return x


def _r_long64(self):
    a = _read1(self)
    b = _read1(self)
    c = _read1(self)
    d = _read1(self)
    e = _read1(self)
    f = _read1(self)
    g = _read1(self)
    h = _read1(self)
    x = a | (b << 8) | (c << 16) | (d << 24)
    x = x | (e << 32) | (f << 40) | (g << 48) | (h << 56)
    if h & 0x80 and x > 0:
        x = -((1 << 64) - x)
    return x


_load_dispatch = {}


class _FastUnmarshaller:
    dispatch = {}

    def __init__(self, buffer, python_version=None) -> None:
        self.bufstr = buffer
        self.bufpos = 0
        self._stringtable = []
        self.python_version = python_version

    def load(self):
        # make flow space happy
        c = "?"
        try:
            c = self.bufstr[self.bufpos]
            c = chr(c)
            self.bufpos += 1
            return _load_dispatch[c](self)
        except KeyError:
            exception = ValueError(
                "bad marshal code at position %d: %c" % (self.bufpos - 1, c)
            )
        except IndexError:
            exception = EOFError
        raise exception

    def load_null(self):
        return _NULL

    dispatch[TYPE_NULL] = load_null

    def load_none(self) -> None:
        return None

    dispatch[TYPE_NONE] = load_none

    def load_true(self) -> bool:
        return True

    dispatch[TYPE_TRUE] = load_true

    def load_false(self) -> bool:
        return False

    dispatch[TYPE_FALSE] = load_false

    def load_stopiter(self):
        return StopIteration

    dispatch[TYPE_STOPITER] = load_stopiter

    def load_ellipsis(self):
        return Ellipsis

    dispatch[TYPE_ELLIPSIS] = load_ellipsis

    def load_int(self):
        return _r_long(self)

    dispatch[TYPE_INT] = load_int

    def load_int64(self):
        return _r_long64(self)

    dispatch[TYPE_INT64] = load_int64

    def load_long(self):
        size = _r_long(self)
        sign = 1
        if size < 0:
            sign = -1
            size = -size
        x = 0
        for i in range(size):
            d = _r_short(self)
            x = x | (d << (i * 15))
        return x * sign

    dispatch[TYPE_LONG] = load_long

    def load_float(self) -> float:
        n = _read1(self)
        s = _read(self, n)
        return float(s)

    dispatch[TYPE_FLOAT] = load_float

    def load_complex(self) -> complex:
        n = _read1(self)
        s = _read(self, n)
        real = float(s)
        n = _read1(self)
        s = _read(self, n)
        imag = float(s)
        return complex(real, imag)

    dispatch[TYPE_COMPLEX] = load_complex

    def load_string(self):
        n = _r_long(self)
        return _read(self, n)

    dispatch[TYPE_STRING] = load_string

    def load_interned(self) -> str:
        n = _r_long(self)
        s = _read(self, n)
        s = s.decode("utf8")
        ret = intern(s)
        self._stringtable.append(ret)
        return ret

    dispatch[TYPE_INTERNED] = load_interned

    def load_stringref(self):
        n = _r_long(self)
        return self._stringtable[n]

    dispatch[TYPE_STRINGREF] = load_stringref

    def load_unicode(self):
        n = _r_long(self)
        s = _read(self, n)
        ret = s.decode("utf8")
        return ret

    dispatch[TYPE_UNICODE] = load_unicode

    def load_tuple(self):
        return tuple(self.load_list())

    dispatch[TYPE_TUPLE] = load_tuple

    def load_list(self):
        n = _r_long(self)
        list = []
        for i in range(n):
            list.append(self.load())
        return list

    dispatch[TYPE_LIST] = load_list

    def load_dict(self):
        d = {}
        while 1:
            key = self.load()
            if key is _NULL:
                break
            value = self.load()
            d[key] = value
        return d

    dispatch[TYPE_DICT] = load_dict

    def load_code(self):
        argcount = _r_long(self)
        nlocals = _r_long(self)
        stacksize = _r_long(self)
        flags = _r_long(self)
        code = self.load()
        consts = self.load()
        names = self.load()
        varnames = self.load()
        freevars = self.load()
        cellvars = self.load()
        filename = self.load()
        name = self.load()
        firstlineno = _r_long(self)
        lnotab = self.load()
        if isinstance(name, bytes):
            name = name.decode()
        return Code2(
            argcount,
            nlocals,
            stacksize,
            flags,
            code,
            consts,
            names,
            varnames,
            filename.decode(),
            name,
            firstlineno,
            lnotab,
            freevars,
            cellvars,
        )

    dispatch[TYPE_CODE] = load_code

    def load_set(self):
        n = _r_long(self)
        args = [self.load() for i in range(n)]
        return set(args)

    dispatch[TYPE_SET] = load_set

    def load_frozenset(self):
        n = _r_long(self)
        args = [self.load() for i in range(n)]
        return frozenset(args)

    dispatch[TYPE_FROZENSET] = load_frozenset


_load_dispatch = _FastUnmarshaller.dispatch

# _________________________________________________________________
#
# user interface

version = 1


@builtinify
def dump(
    x,
    f,
    python_version: tuple = PYTHON_VERSION_TRIPLE,
    is_pypy: Optional[bool] = None,
) -> None:
    # XXX 'version' is ignored, we always dump in a version-0-compatible format
    m = _Marshaller(f.write, python_version, is_pypy)
    m.dump(x)


@builtinify
def load(f, python_version: tuple = PYTHON_VERSION_TRIPLE, is_pypy=None):
    um = _Unmarshaller(f.read, python_version, is_pypy)
    return um.load()


@builtinify
def dumps(
    x,
    python_version: tuple = PYTHON_VERSION_TRIPLE,
    is_pypy: Optional[bool] = None,
):
    buffer = []
    collection_order = x.collection_order if hasattr(x, "collection_order") else {}
    reference_objects = (
        x.reference_objects if hasattr(x, "reference_objects") else set()
    )
    m = _Marshaller(
        buffer.append,
        python_version=python_version,
        is_pypy=is_pypy,
        collection_order=collection_order,
        reference_objects=reference_objects,
    )
    flag_ref = FLAG_REF if python_version >= (3, 4) else 0
    m.dump(x, flag_ref)
    if python_version:
        is_python3 = python_version >= (3, 0)
    else:
        is_python3 = True

    if is_python3:
        if PYTHON_VERSION_TRIPLE >= (3, 0):
            # Python 3.x handling  Python 3.x
            buf = []
            for b in buffer:
                if isinstance(b, str):
                    s2b = bytes(ord(b[j]) for j in range(len(b)))
                    buf.append(s2b)
                elif isinstance(b, bytearray):
                    buf.append(str(b))
                else:
                    buf.append(b)
            return b"".join(buf)
        else:
            # Python 2.x handling Python 3.x
            buf = b""
            for b in buffer:
                buf += b.decode(errors="ignore")
                pass
            return buf
    else:
        # Python 2 or 3 handling Python 2.x
        buf = []
        for b in buffer:
            if isinstance(b, str):
                if python_version < (2, 0):
                    # Python 1.x has no notion of Unicode. It uses strings.
                    buf.append(b)
                else:
                    try:
                        s2b = bytes(ord(b[j]) for j in range(len(b)))
                    except ValueError:
                        s2b = b.encode("utf-8")
                    buf.append(s2b)
            elif isinstance(b, bytearray):
                buf.append(str(b))
            else:
                buf.append(b)

        return b"".join(buf)


@builtinify
def loads(s, python_version=None):
    um = _FastUnmarshaller(s, python_version)
    return um.load()<|MERGE_RESOLUTION|>--- conflicted
+++ resolved
@@ -688,9 +688,6 @@
             x = -((1 << 64) - x)
         return x
 
-<<<<<<< HEAD
-    def load_null(self):
-=======
     dispatch[TYPE_INT64] = r_long64
 
     def r_short(self):
@@ -701,8 +698,7 @@
             x = x - 0x10000
         return x
 
-    def load_null(self) -> type[_NULL]:
->>>>>>> 634bbb3c
+    def load_null(self):
         return _NULL
 
     dispatch[TYPE_NULL] = load_null
@@ -788,10 +784,6 @@
 
     dispatch[TYPE_COMPLEX] = load_complex
 
-<<<<<<< HEAD
-    def load_stopiter(self):
-        return StopIteration
-=======
     def load_dict(self):
         d = {}
         while 1:
@@ -801,11 +793,10 @@
             value = self.load()
             d[key] = value
         return d
->>>>>>> 634bbb3c
 
     dispatch[TYPE_DICT] = load_dict
 
-    def load_ellipsis(self):
+    def load_ellipsis(self) -> EllipsisType:
         return Ellipsis
 
     dispatch[TYPE_ELLIPSIS] = load_ellipsis
@@ -897,132 +888,7 @@
 
     dispatch[TYPE_TUPLE] = load_tuple
 
-<<<<<<< HEAD
-    def load_list(self):
-        n = self.r_long()
-        list = [self.load() for i in range(n)]
-        return list
-
-    dispatch[TYPE_LIST] = load_list
-
-    def load_dict(self):
-        d = {}
-        while 1:
-            key = self.load()
-            if key is _NULL:
-                break
-            value = self.load()
-            d[key] = value
-        return d
-
-    dispatch[TYPE_DICT] = load_dict
-
-    def load_code(self):
-        argcount = self.r_long()
-        if self.python_version and self.python_version >= (3, 0):
-            is_python3 = True
-            kwonlyargcount = self.r_long()
-        else:
-            is_python3 = False
-        nlocals = self.r_long()
-        stacksize = self.r_long()
-        flags = self.r_long()
-        code = self.load()
-        consts = self.load()
-        names = self.load()
-        varnames = self.load()
-        freevars = self.load()
-        cellvars = self.load()
-        filename = self.load()
-        name = self.load()
-        firstlineno = self.r_long()
-        lnotab = self.load()
-        if is_python3:
-            if PYTHON3:
-                return types.CodeType(
-                    argcount,
-                    kwonlyargcount,
-                    nlocals,
-                    stacksize,
-                    flags,
-                    code,
-                    consts,
-                    names,
-                    varnames,
-                    filename,
-                    name,
-                    firstlineno,
-                    lnotab,
-                    freevars,
-                    cellvars,
-                )
-            else:
-                return Code3(
-                    argcount,
-                    kwonlyargcount,
-                    nlocals,
-                    stacksize,
-                    flags,
-                    code,
-                    consts,
-                    names,
-                    varnames,
-                    filename,
-                    name,
-                    firstlineno,
-                    lnotab,
-                    freevars,
-                    cellvars,
-                )
-        else:
-            if PYTHON3:
-                return Code2(
-                    argcount,
-                    nlocals,
-                    stacksize,
-                    flags,
-                    code,
-                    consts,
-                    names,
-                    varnames,
-                    filename,
-                    name,
-                    firstlineno,
-                    lnotab,
-                    freevars,
-                    cellvars,
-                )
-            else:
-                return types.CodeType(
-                    argcount,
-                    nlocals,
-                    stacksize,
-                    flags,
-                    code,
-                    consts,
-                    names,
-                    varnames,
-                    filename,
-                    name,
-                    firstlineno,
-                    lnotab,
-                    freevars,
-                    cellvars,
-                )
-
-    dispatch[TYPE_CODE] = load_code
-
-    def load_set(self):
-        n = self.r_long()
-        args = [self.load() for i in range(n)]
-        return set(args)
-
-    dispatch[TYPE_SET] = load_set
-
-    def load_frozenset(self):
-=======
     def load_unicode(self):
->>>>>>> 634bbb3c
         n = self.r_long()
         s = self._read(n)
         ret = s.decode("utf8")
