--- conflicted
+++ resolved
@@ -37,8 +37,6 @@
 except NameError:
     from sys import intern
 
-<<<<<<< HEAD
-=======
 try:
     from __pypy__ import builtinify
 
@@ -48,8 +46,6 @@
         return f
 
 
-@builtinify
->>>>>>> e405b8c9
 def Ord(c):
     if PYTHON3:
         return c
@@ -1013,30 +1009,15 @@
 
 version = 1
 
-<<<<<<< HEAD
-=======
-
-@builtinify
->>>>>>> e405b8c9
 def dump(x, f, version=version, python_version=None):
     # XXX 'version' is ignored, we always dump in a version-0-compatible format
     m = _Marshaller(f.write, python_version)
     m.dump(x)
 
-<<<<<<< HEAD
-=======
-
-@builtinify
->>>>>>> e405b8c9
 def load(f, python_version=None):
     um = _Unmarshaller(f.read, python_version)
     return um.load()
 
-<<<<<<< HEAD
-=======
-
-@builtinify
->>>>>>> e405b8c9
 def dumps(x, version=version, python_version=None):
     # XXX 'version' is ignored, we always dump in a version-0-compatible format
     buffer = []
@@ -1057,11 +1038,7 @@
                 buf.append(str(b))
             else:
                 buf.append(b)
-<<<<<<< HEAD
-        return ''.join(buf)
-=======
         return b"".join(buf)
->>>>>>> e405b8c9
     else:
         return "".join(buffer)
 
