--- conflicted
+++ resolved
@@ -1,8 +1,4 @@
-<<<<<<< HEAD
-# (C) Copyright 2018, 2020-2021 by Rocky Bernstein
-=======
 # (C) Copyright 2018, 2020, 2023 by Rocky Bernstein
->>>>>>> c3c0d953
 #
 #  This program is free software; you can redistribute it and/or
 #  modify it under the terms of the GNU General Public License
@@ -18,18 +14,12 @@
 #  along with this program; if not, write to the Free Software
 #  Foundation, Inc., 51 Franklin Street, Fifth Floor, Boston, MA  02110-1301, USA.
 
-<<<<<<< HEAD
-import os, marshal, tempfile
-from xdis.magics import MAGIC, PYTHON_MAGIC_INT, int2magic
-=======
 import marshal
 import os
 import tempfile
 
->>>>>>> c3c0d953
 from xdis.load import load_module
 from xdis.magics import MAGIC, PYTHON_MAGIC_INT, int2magic
-from xdis.version_info import IS_PYPY, PYTHON3, PYTHON_VERSION_TRIPLE
 
 
 def wr_long(f, x):
@@ -100,17 +90,7 @@
     bytes2 = f.read()
     f.close
 
-<<<<<<< HEAD
     assert bytes1 == bytes2, "bytecode:\n%s\nvs\n%s" % (bytes1, bytes2)
-=======
-    if PYTHON_VERSION_TRIPLE[:2] == (3, 2) and IS_PYPY:
-        assert bytes1[4:] == bytes2[4:], "bytecode:\n%s\nvs\n%s" % (
-            bytes1[4:],
-            bytes2[4:],
-        )
-    else:
-        assert bytes1 == bytes2, "bytecode:\n%s\nvs\n%s" % (bytes1, bytes2)
->>>>>>> c3c0d953
 
 
 def verify_file(real_source_filename, real_bytecode_filename):
@@ -132,19 +112,7 @@
     if not os.path.exists(real_source_filename):
         return
 
-<<<<<<< HEAD
     f = open(real_source_filename, "U")
-=======
-    if PYTHON_VERSION_TRIPLE < (3, 0):
-        f = open(real_source_filename, "U")
-    elif PYTHON_VERSION_TRIPLE[:2] == (3, 0):
-        # Too hard to get working on 3.0
-        return
-    elif (3, 1) <= PYTHON_VERSION_TRIPLE <= (3, 5):
-        f = open(real_source_filename, "rb")
-    else:
-        f = open(real_source_filename, newline=None, errors="backslashreplace")
->>>>>>> c3c0d953
 
     codestring = f.read()
 
