# (C) Copyright 2018, 2020, 2023 2025 by Rocky Bernstein
#
#  This program is free software; you can redistribute it and/or
#  modify it under the terms of the GNU General Public License
#  as published by the Free Software Foundation; either version 2
#  of the License, or (at your option) any later version.
#
#  This program is distributed in the hope that it will be useful,
#  but WITHOUT ANY WARRANTY; without even the implied warranty of
#  MERCHANTABILITY or FITNESS FOR A PARTICULAR PURPOSE.  See the
#  GNU General Public License for more details.
#
#  You should have received a copy of the GNU General Public License
#  along with this program; if not, write to the Free Software
#  Foundation, Inc., 51 Franklin Street, Fifth Floor, Boston, MA  02110-1301, USA.

import marshal
import os
import tempfile

from xdis.load import load_module
from xdis.magics import MAGIC, PYTHON_MAGIC_INT, int2magic


def wr_long(f, x):
    """Internal; write a 32-bit int to a file in little-endian order."""
<<<<<<< HEAD
    f.write(chr(x & 0xFF))
    f.write(chr((x >> 8) & 0xFF))
    f.write(chr((x >> 16) & 0xFF))
    f.write(chr((x >> 24) & 0xFF))
=======
    f.write(bytes([x & 0xFF]))
    f.write(bytes([(x >> 8) & 0xFF]))
    f.write(bytes([(x >> 16) & 0xFF]))
    f.write(bytes([(x >> 24) & 0xFF]))
>>>>>>> 83e933e0


def dump_compile(codeobject, filename: str, timestamp, magic: bytes) -> None:
    """Write ``codeobject`` as a byte-compiled file.

    Arguments:
    codeobject: Code object
    filename:  ytecode file to write
    timestamp: Tme stamp to put in file
    magic: Python bytecode magic
    """
    # Atomically write the pyc/pyo file.  Issue #13146.
    # id() is used to generate a pseudo-random filename.
    path_tmp = "%s.%s" % (filename, id(filename))
    fc = None
    try:
        fc = open(path_tmp, "wb")
        fc.write("\0\0\0\0")
        wr_long(fc, timestamp)
        marshal.dump(codeobject, fc)
        fc.flush()
        fc.seek(0, 0)
        fc.write(magic)
        fc.close()
        os.rename(path_tmp, filename)
    except OSError:
        try:
            os.unlink(path_tmp)
        except OSError:
            pass
        raise
    if fc:
        fc.close()


def compare_code(c1, c2) -> None:
    assert c1.co_code == c2.co_code, "code %s vs. %s" % (c1.co_code, c2.co_code)
    assert c1.co_argcount == c2.co_argcount
    assert c1.co_consts == c1.co_consts
    # assert len(c1.co_consts) == len(c2.co_consts), "consts:\n%s\nvs.\n%s" % (
    #     c1.co_consts,
    #     c2.co_consts,
    # )
    assert c1.co_filename == c2.co_filename
    assert c1.co_firstlineno == c2.co_firstlineno
    assert c1.co_flags == c2.co_flags
    assert c1.co_lnotab == c2.co_lnotab
    assert c1.co_name == c2.co_name
    assert c1.co_names == c2.co_names
    assert c1.co_nlocals == c2.co_nlocals
    assert c1.co_stacksize == c2.co_stacksize
    assert c1.co_varnames == c2.co_varnames


def compare_bytecode_files(bc_file1: str, bc_file2: str) -> None:
    # Now compare bytes in bytecode files
    f = open(bc_file1, "rb")
    bytes1 = f.read()
    f.close()

    f = open(bc_file2, "rb")
    bytes2 = f.read()
    f.close()

    assert bytes1 == bytes2, "bytecode:\n%s\nvs\n%s" % (bytes1, bytes2)


def verify_file(real_source_filename, real_bytecode_filename) -> None:
    """Compile *real_source_filename* using
    the running Python interpreter. Then
    write bytecode out to a new place again using
    Python's routines.

    Next, load it in using two of our routines.
    Compare that the code objects there are equal.

    Then write out the bytecode using the same Python
    bytecode-writing routine as in step 1.

    Finally, compare the bytecode files.
    """
    tempdir = tempfile.gettempdir()
    source_filename = os.path.join(tempdir, "testing.py")
    if not os.path.exists(real_source_filename):
        return

    f = open(real_source_filename, "U")

    codestring = f.read()

    f.close()

    codeobject1 = compile(codestring, source_filename, "exec")

    (
        version,
        timestamp,
        magic_int,
        codeobject2,
        is_pypy,
        source_size,
        _,
    ) = load_module(real_bytecode_filename)

    # A hack for PyPy 3.2
    if magic_int == 3180 + 7:
        magic_int = 48

    assert MAGIC == int2magic(magic_int), "magic_int %d vs %d in %s/%s" % (
        magic_int,
        PYTHON_MAGIC_INT,
        os.getcwd(),
        real_bytecode_filename,
    )
    bytecode_filename1 = os.path.join(tempdir, "testing1.pyc")
    dump_compile(codeobject1, bytecode_filename1, timestamp, MAGIC)
    (version, timestamp, magic_int, codeobject3, is_pypy, source_size, _) = load_module(
        real_bytecode_filename, fast_load=not is_pypy
    )

    # compare_code(codeobject1, codeobject2)
    # compare_code(codeobject2, codeobject3)

    bytecode_filename2 = os.path.join(tempdir, "testing2.pyc")
    dump_compile(codeobject1, bytecode_filename2, timestamp, int2magic(magic_int))

    compare_bytecode_files(bytecode_filename1, bytecode_filename2)
    return


# if __name__ == "__main__":
#     verify_file(__file__, __file__ + "c")<|MERGE_RESOLUTION|>--- conflicted
+++ resolved
@@ -24,17 +24,10 @@
 
 def wr_long(f, x):
     """Internal; write a 32-bit int to a file in little-endian order."""
-<<<<<<< HEAD
     f.write(chr(x & 0xFF))
     f.write(chr((x >> 8) & 0xFF))
     f.write(chr((x >> 16) & 0xFF))
     f.write(chr((x >> 24) & 0xFF))
-=======
-    f.write(bytes([x & 0xFF]))
-    f.write(bytes([(x >> 8) & 0xFF]))
-    f.write(bytes([(x >> 16) & 0xFF]))
-    f.write(bytes([(x >> 24) & 0xFF]))
->>>>>>> 83e933e0
 
 
 def dump_compile(codeobject, filename: str, timestamp, magic: bytes) -> None:
