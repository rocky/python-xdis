--- conflicted
+++ resolved
@@ -66,14 +66,7 @@
         except OSError:
             pass
         raise
-<<<<<<< HEAD
     if fc: fc.close()
-=======
-    finally:
-        if fc:
-            fc.close()
-
->>>>>>> 3bed1fef
 
 def compare_code(c1, c2):
     # assert c1.co_code == c2.co_code, ("code %s vs. %s" % (c1.co_code, c2.co_code))
