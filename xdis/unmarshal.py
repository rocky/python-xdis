--- conflicted
+++ resolved
@@ -31,15 +31,10 @@
 from struct import unpack
 
 from xdis.codetype import to_portable
-<<<<<<< HEAD
 from xdis.codetype.code13 import Bytes
+from xdis.cross_types import LongTypeForPython3, UnicodeForPython3
 from xdis.magics import GRAAL3_MAGICS, PYPY3_MAGICS, magic_int2tuple
 from xdis.version_info import PYTHON_VERSION_TRIPLE
-=======
-from xdis.cross_types import LongTypeForPython3, UnicodeForPython3
-from xdis.magics import GRAAL3_MAGICS, PYPY3_MAGICS, RUSTPYTHON_MAGICS, magic_int2tuple
-from xdis.version_info import PYTHON3, PYTHON_VERSION_TRIPLE
->>>>>>> 5538f4b0
 
 if PYTHON_VERSION_TRIPLE < (2, 4):
     from sets import Set as set
