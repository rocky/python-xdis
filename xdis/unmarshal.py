--- conflicted
+++ resolved
@@ -408,12 +408,7 @@
         self.intern_strings.append(interned)
         return self.r_ref(interned, save_ref)
 
-<<<<<<< HEAD
-    # Since Python 3.4
     def t_interned(self, save_ref, bytes_for_s=False):
-=======
-    def t_interned(self, save_ref, bytes_for_s: bool = False):
->>>>>>> 96000d5a
         strsize = unpack("<i", self.fp.read(4))[0]
         interned = compat_str(self.fp.read(strsize), False)
         self.intern_strings.append(interned)
