# Copyright (c) 2015-2021, 2024 by Rocky Bernstein
# Copyright (c) 2000-2002 by hartmut Goebel <h.goebel@crazy-compilers.com>
#
#  This program is free software; you can redistribute it and/or
#  modify it under the terms of the GNU General Public License
#  as published by the Free Software Foundation; either version 2
#  of the License, or (at your option) any later version.
#
#  This program is distributed in the hope that it will be useful,
#  but WITHOUT ANY WARRANTY; without even the implied warranty of
#  MERCHANTABILITY or FITNESS FOR A PARTICULAR PURPOSE.  See the
#  GNU General Public License for more details.
#
#  You should have received a copy of the GNU General Public License
#  along with this program; if not, write to the Free Software
#  Foundation, Inc., 51 Franklin Street, Fifth Floor, Boston, MA  02110-1301, USA.

"""CPython magic- and version-independent Python object
deserialization (unmarshal).

This is needed when the bytecode extracted is from
a different version than the currently-running Python.

When the running interpreter and the read-in bytecode are the same,
you can simply use Python's built-in marshal.loads() to produce a code
object
"""

import sys
import unicodedata
from struct import unpack

from xdis.codetype import to_portable
from xdis.codetype.code13 import Bytes
from xdis.magics import GRAAL3_MAGICS, PYPY3_MAGICS, magic_int2tuple
from xdis.version_info import PYTHON_VERSION_TRIPLE

if PYTHON_VERSION_TRIPLE < (2, 4):
    from sets import Set as set

    frozenset = set

# Bit set on marshalType if we should
# add obj to internObjects.
# FLAG_REF is the marshal.c name
FLAG_REF = 0x80

# Bit set on marshalType if we should
# add obj to internObjects.
# FLAG_REF is the marshal.c name
FLAG_REF = 0x80


# The keys in following dictionary are an unmashal codes, like "s",
# "c", "<", etc.  the values of the dictionary are names of routines
# to call that do the data unmarshaling.
#
# Note: we could eliminate the parameters, if this were all inside a
# class.  This might be good from an efficiency standpoint, and bad
# from a functional-programming standpoint. Pick your poison.
# EDIT: I'm choosing efficiency over functional-programming.
UNMARSHAL_DISPATCH_TABLE = {
    "0": "C_NULL",
    "N": "None",
    "S": "stopIteration",
    ".": "Ellipsis",
    "F": "False",
    "T": "True",
    "i": "int32",
    "l": "long",
    "I": "int64",
    "f": "float",
    "g": "binary_float",
    "x": "complex",
    "y": "binary_complex",
    "s": "string",
    "A": "ASCII_interned",
    "a": "ASCII",
    "z": "short_ASCII",
    "Z": "short_ASCII_interned",
    "t": "interned",
    "u": "unicode",
    ")": "small_tuple",
    "(": "tuple",
    "[": "list",
    "<": "frozenset",
    ">": "set",
    "{": "dict",
    "R": "python2_string_reference",
    "c": "code",
    "C": "code",  # Older Python code
    "r": "object_reference",
    "?": "unknown",
}


def compat_str(s, str_is_bytes):
    """
    This handles working with strings between Python2 and Python3.
    """
<<<<<<< HEAD
    if str_is_bytes:
        return Bytes(s)
    else:
=======
    if isinstance(s, bytes):
        try:
            return s.decode("utf-8")
        except UnicodeDecodeError:
            # If not Unicode, return bytes,
            # and it will get converted to str when needed.
            return s
    elif not isinstance(s, str):
>>>>>>> cb964520
        return str(s)
    else:
        return s


def compat_u2s(u):
    # See also unaccent.py which can be found using google. I
    # found it and this code via
    # https://www.peterbe.com/plog/unicode-to-ascii where it is a
    # dead link. That can potentially do better job in converting accents.
    s = unicodedata.normalize("NFKD", u)
    try:
        return s.encode("ascii")
    except UnicodeEncodeError:
        return s


class _VersionIndependentUnmarshaller:
    def __init__(self, fp, magic_int, bytes_for_s, code_objects={}):
        """
        Marshal versions:
            0/Historical: Until 2.4/magic int 62041
            1: [2.4, 2.5) (self.magic_int: 62041 until 62071)
            2: [2.5, 3.4a0) (self.magic_int: 62071 until 3250)
            3: [3.4a0, 3.4a3) (self.magic_int: 3250 until 3280)
            4: [3.4a3, current) (self.magic_int: 3280 onwards)

        In Python 3 a bytes type is used for strings.
        """
        self.fp = fp
        self.magic_int = magic_int
        self.code_objects = code_objects

        self.bytes_for_s = bytes_for_s
        version = magic_int2tuple(self.magic_int)
        self.version = version
        if version >= (3, 4):
            if self.magic_int in (3250, 3260, 3270):
                self.marshal_version = 3
            else:
                self.marshal_version = 4
        elif (3, 4) > version >= (2, 5):
            self.marshal_version = 2
        elif (2, 5) > version >= (2, 4):
            self.marshal_version = 1
        else:
            self.marshal_version = 0

        self.internStrings = []
        self.internObjects = []
        self.version_tuple = tuple()
        self.is_graal = False
        self.is_pypy = False

    def load(self):
        """
        marshal.load() written in Python. When the Python bytecode magic loaded is the
        same magic for the running Python interpreter, we can simply use the
        Python-supplied marshal.load().

        However, we need to use this when versions are different since the internal
        code structures are different. Sigh.
        """

        if self.marshal_version == 0:
            self.internStrings = []
        if self.marshal_version < 3:
            assert self.internObjects == []

        return self.r_object()

    # Python 3.4+ support for reference objects.
    # The names follow marshal.c
    def r_ref_reserve(self, obj, save_ref):
        i = None
        if save_ref:
            i = len(self.internObjects)
            self.internObjects.append(obj)
        return obj, i

    def r_ref_insert(self, obj, i):
        if i is not None:
            self.internObjects[i] = obj
        return obj

    def r_ref(self, obj, save_ref):
        if save_ref:
            self.internObjects.append(obj)
        return obj

    # In marshal.c this is one big case statement
    def r_object(self, bytes_for_s=False):
        """
        In Python3 strings are bytes type
        """
        byte1 = ord(self.fp.read(1))

        # FLAG_REF indicates whether we "intern" or
        # save a reference to the object.
        # byte1 without that reference is the
        # marshal type code, an ASCII character.
        save_ref = False
        if byte1 & FLAG_REF:
            # Since 3.4, "flag" is the marshal.c name
            save_ref = True
            byte1 = byte1 & (FLAG_REF - 1)
        marshal_type = chr(byte1)

        # print(marshal_type)  # debug

        if marshal_type in UNMARSHAL_DISPATCH_TABLE:
            func_suffix = UNMARSHAL_DISPATCH_TABLE[marshal_type]
            unmarshal_func = getattr(self, "t_" + func_suffix)
            return unmarshal_func(save_ref, bytes_for_s)
        else:
            try:
                sys.stderr.write(
                    "Unknown type %i (hex %x) %c\n"
                    % (ord(marshal_type), ord(marshal_type), marshal_type)
                )
            except TypeError:
                sys.stderr.write(
                    "Unknown type %i %c\n" % (ord(marshal_type), marshal_type)
                )

        return

    # In C this NULL. Not sure what it should
    # translate here. Note NULL != None which is below
    def t_C_NULL(self, save_ref, bytes_for_s=False):
        return None

    def t_None(self, save_ref, bytes_for_s=False):
        return None

    def t_stopIteration(self, save_ref, bytes_for_s=False):
        return StopIteration

    def t_Ellipsis(self, save_ref, bytes_for_s=False):
        return Ellipsis

    def t_False(self, save_ref, bytes_for_s=False):
        return False

    def t_True(self, save_ref, bytes_for_s=False):
        return True

    def t_int32(self, save_ref, bytes_for_s=False):
        return self.r_ref(int(unpack("<i", self.fp.read(4))[0]), save_ref)

    def t_long(self, save_ref, bytes_for_s=False):
        n = unpack("<i", self.fp.read(4))[0]
        if n == 0:
            return long(0)
        size = abs(n)
        d = long(0)
        for j in range(0, size):
            md = int(unpack("<h", self.fp.read(2))[0])
            # This operation and turn "d" from a long back
            # into an int.
            d += md << j * 15
            d = long(d)
        if n < 0:
            d = long(d * -1)

        return self.r_ref(d, save_ref)

    # Python 3.4 removed this.
    def t_int64(self, save_ref, bytes_for_s=False):
        obj = unpack("<q", self.fp.read(8))[0]
        if save_ref:
            self.internObjects.append(obj)
        return obj

    # float - Seems not in use after Python 2.4
    def t_float(self, save_ref, bytes_for_s=False):
        strsize = unpack("B", self.fp.read(1))[0]
        s = self.fp.read(strsize)
        return self.r_ref(float(s), save_ref)

    def t_binary_float(self, save_ref, bytes_for_s=False):
        return self.r_ref(float(unpack("<d", self.fp.read(8))[0]), save_ref)

    def t_complex(self, save_ref, bytes_for_s=False):
        def unpack_pre_24():
            return float(self.fp.read(unpack("B", self.fp.read(1))[0]))

        def unpack_newer():
            return float(self.fp.read(unpack("<i", self.fp.read(4))[0]))

        if self.magic_int <= 62061:
            get_float = unpack_pre_24
        else:
            get_float = unpack_newer

        real = get_float()
        imag = get_float()
        return self.r_ref(complex(real, imag), save_ref)

    def t_binary_complex(self, save_ref, bytes_for_s=False):
        # binary complex
        real = unpack("<d", self.fp.read(8))[0]
        imag = unpack("<d", self.fp.read(8))[0]
        return self.r_ref(complex(real, imag), save_ref)

    # Note: could mean bytes in Python3 processing Python2 bytecode
    def t_string(self, save_ref, bytes_for_s):
        """
        In Python3 this is a bytes types. In Python2 it is a string.
        `bytes_for_s` distinguishes what we need.
        """
        strsize = unpack("<i", self.fp.read(4))[0]
        s = self.fp.read(strsize)
        if not bytes_for_s:
            s = compat_str(s, self.version >= (3, 0))
        return self.r_ref(s, save_ref)

    # Python 3.4
    def t_ASCII_interned(self, save_ref, bytes_for_s=False):
        """
        There are true strings in Python3 as opposed to
        bytes. "interned" just means we keep a reference to
        the string.
        """
        # FIXME: check
        strsize = unpack("<i", self.fp.read(4))[0]
        interned = compat_str(self.fp.read(strsize), False)
        self.internStrings.append(interned)
        return self.r_ref(interned, save_ref)

    # Since Python 3.4
    def t_ASCII(self, save_ref, bytes_for_s=False):
        """
        There are true strings in Python3 as opposed to
        bytes.
        """
        strsize = unpack("<i", self.fp.read(4))[0]
        s = self.fp.read(strsize)
        s = compat_str(s, False)
        return self.r_ref(s, save_ref)

    # Since Python 3.4
    def t_short_ASCII(self, save_ref, bytes_for_s=False):
        strsize = unpack("B", self.fp.read(1))[0]
        return self.r_ref(compat_str(self.fp.read(strsize), False), save_ref)

    # Since Python 3.4
    def t_short_ASCII_interned(self, save_ref, bytes_for_s=False):
        # FIXME: check
        strsize = unpack("B", self.fp.read(1))[0]
        interned = compat_str(self.fp.read(strsize), False)
        self.internStrings.append(interned)
        return self.r_ref(interned, save_ref)

    # Since Python 3.4
    def t_interned(self, save_ref, bytes_for_s=False):
        strsize = unpack("<i", self.fp.read(4))[0]
        interned = compat_str(self.fp.read(strsize), False)
        self.internStrings.append(interned)
        return self.r_ref(interned, save_ref)

    def t_unicode(self, save_ref, bytes_for_s=False):
        strsize = unpack("<i", self.fp.read(4))[0]
        unicodestring = self.fp.read(strsize)
        try:
            return self.r_ref(unicodestring.decode("utf-8"), save_ref)
        except UnicodeDecodeError:
            return self.r_ref(unicodestring.decode("utf-8", errors="ignore"), save_ref)

    # Since Python 3.4
    def t_small_tuple(self, save_ref, bytes_for_s=False):
        # small tuple - since Python 3.4
        tuplesize = unpack("B", self.fp.read(1))[0]
        ret, i = self.r_ref_reserve(tuple(), save_ref)
        while tuplesize > 0:
            ret += (self.r_object(bytes_for_s=bytes_for_s),)
            tuplesize -= 1
            pass
        return self.r_ref_insert(ret, i)

    def t_tuple(self, save_ref, bytes_for_s=False):
        tuplesize = unpack("<i", self.fp.read(4))[0]
        ret = self.r_ref(tuple(), save_ref)
        while tuplesize > 0:
            ret += (self.r_object(bytes_for_s=bytes_for_s),)
            tuplesize -= 1
        return ret

    def t_list(self, save_ref, bytes_for_s=False):
        # FIXME: check me
        n = unpack("<i", self.fp.read(4))[0]
        ret = self.r_ref(list(), save_ref)
        while n > 0:
            ret += (self.r_object(bytes_for_s=bytes_for_s),)
            n -= 1
        return ret

    def t_frozenset(self, save_ref, bytes_for_s=False):
        setsize = unpack("<i", self.fp.read(4))[0]
        ret, i = self.r_ref_reserve(tuple(), save_ref)
        while setsize > 0:
            ret += (self.r_object(bytes_for_s=bytes_for_s),)
            setsize -= 1
        return self.r_ref_insert(frozenset(ret), i)

    def t_set(self, save_ref, bytes_for_s=False):
        setsize = unpack("<i", self.fp.read(4))[0]
        ret, i = self.r_ref_reserve(tuple(), save_ref)
        while setsize > 0:
            ret += (self.r_object(bytes_for_s=bytes_for_s),)
            setsize -= 1
        return self.r_ref_insert(set(ret), i)

    def t_dict(self, save_ref, bytes_for_s=False):
        ret = self.r_ref(dict(), save_ref)
        # dictionary
        while True:
            key = self.r_object(bytes_for_s=bytes_for_s)
            if key is None:
                break
            val = self.r_object(bytes_for_s=bytes_for_s)
            if val is None:
                break
            ret[key] = val
            pass
        return ret

    def t_python2_string_reference(self, save_ref, bytes_for_s=False):
        refnum = unpack("<i", self.fp.read(4))[0]
        return self.internStrings[refnum]

    def t_code(self, save_ref, bytes_for_s=False):
        # FIXME: use tables to simplify this?
        # FIXME: Python 1.0 .. 1.3 isn't well known

        ret, i = self.r_ref_reserve(None, save_ref)
        self.version_tuple = magic_int2tuple(self.magic_int)

        if self.version_tuple >= (2, 3):
            co_argcount = unpack("<i", self.fp.read(4))[0]
        elif self.version_tuple >= (1, 3):
            co_argcount = unpack("<h", self.fp.read(2))[0]
        else:
            co_argcount = 0

        if self.version_tuple >= (3, 8):
            if self.magic_int in (3400, 3401, 3410, 3411):
                co_posonlyargcount = 0
            else:
                co_posonlyargcount = unpack("<i", self.fp.read(4))[0]
        else:
            co_posonlyargcount = None

        if self.version_tuple >= (3, 0):
            kwonlyargcount = unpack("<i", self.fp.read(4))[0]
        else:
            kwonlyargcount = 0

        co_nlocals = 0
        if self.version_tuple < (3, 11):
            if self.version_tuple >= (2, 3):
                co_nlocals = unpack("<i", self.fp.read(4))[0]
            elif self.version_tuple >= (1, 3):
                co_nlocals = unpack("<h", self.fp.read(2))[0]

        if self.version_tuple >= (2, 3):
            co_stacksize = unpack("<i", self.fp.read(4))[0]
        elif self.version_tuple >= (1, 5):
            co_stacksize = unpack("<h", self.fp.read(2))[0]
        else:
            co_stacksize = 0

        if self.version_tuple >= (2, 3):
            co_flags = unpack("<i", self.fp.read(4))[0]
        elif self.version_tuple >= (1, 3):
            co_flags = unpack("<h", self.fp.read(2))[0]
        else:
            co_flags = 0

        co_code = self.r_object(bytes_for_s=True)

        self.is_graal = self.magic_int in GRAAL3_MAGICS
        self.is_pypy = self.magic_int in PYPY3_MAGICS

        # FIXME: Check/verify that is true:
        bytes_for_s = PYTHON_VERSION_TRIPLE >= (3, 0) and (self.version_tuple > (3, 0))
        if self.is_graal:
            co_consts = tuple()
            co_names = tuple()
            code = to_portable(
                co_argcount=0,
                co_posonlyargcount=0,
                co_kwonlyargcount=0,
                co_nlocals=0,
                co_stacksize=0,
                co_flags=0,
                co_code=co_code,
                co_consts=tuple(),
                co_names=tuple(),
                co_varnames=tuple(),
                co_filename="??",
                co_name="??",
                co_qualname="??",
                co_firstlineno=0,
                co_lnotab="",
                co_freevars=tuple(),
                co_cellvars=tuple(),
                co_exceptiontable=None,
                version_triple=self.version_tuple,
            )
            ret = code
            return self.r_ref_insert(ret, i)

        co_consts = self.r_object(bytes_for_s=False)
        co_names = self.r_object(bytes_for_s=False)

        co_varnames = tuple()
        co_freevars = tuple()
        co_cellvars = tuple()

        if self.version_tuple >= (3, 11):
            # parse localsplusnames list: https://github.com/python/cpython/blob/3.11/Objects/codeobject.c#L208C12
            co_localsplusnames = self.r_object(bytes_for_s=bytes_for_s)
            co_localspluskinds = self.r_object(bytes_for_s=bytes_for_s)

            CO_FAST_LOCAL = 0x20
            CO_FAST_CELL = 0x40
            CO_FAST_FREE = 0x80

            for name, kind in zip(co_localsplusnames, co_localspluskinds):
                if kind & CO_FAST_LOCAL:
                    co_varnames += (name,)
                    if kind & CO_FAST_CELL:
                        co_cellvars += (name,)
                elif kind & CO_FAST_CELL:
                    co_cellvars += (name,)
                elif kind & CO_FAST_FREE:
                    co_freevars += (name,)

            co_nlocals = len(co_varnames)
            co_filename = self.r_object(bytes_for_s=bytes_for_s)
            co_name = self.r_object(bytes_for_s=bytes_for_s)
            co_qualname = self.r_object(bytes_for_s=bytes_for_s)

        else:
            co_qualname = None
            if self.version_tuple >= (1, 3):
                co_varnames = self.r_object(bytes_for_s=False)
            else:
                co_varnames = tuple()

            if self.version_tuple >= (2, 0):
                co_freevars = self.r_object(bytes_for_s=bytes_for_s)
                co_cellvars = self.r_object(bytes_for_s=bytes_for_s)

            co_filename = self.r_object(bytes_for_s=bytes_for_s)
            co_name = self.r_object(bytes_for_s=bytes_for_s)

        co_exceptiontable = None
        if self.version_tuple >= (1, 5):
            if self.version_tuple >= (2, 3):
                co_firstlineno = unpack("<i", self.fp.read(4))[0]
            else:
                co_firstlineno = unpack("<h", self.fp.read(2))[0]

            if self.version_tuple >= (3, 11):
                co_linetable = self.r_object(bytes_for_s=bytes_for_s)
                co_lnotab = (
                    co_linetable  # will be parsed later in opcode.findlinestarts
                )
                co_exceptiontable = self.r_object(bytes_for_s=bytes_for_s)
            else:
                co_lnotab = self.r_object(bytes_for_s=bytes_for_s)
        else:
            # < 1.5 there is no lnotab, so no firstlineno.
            # SET_LINENO is used instead.
            co_firstlineno = -1  # Bogus sentinel value
            co_lnotab = ""

        code = to_portable(
            co_argcount=co_argcount,
            co_posonlyargcount=co_posonlyargcount,
            co_kwonlyargcount=kwonlyargcount,
            co_nlocals=co_nlocals,
            co_stacksize=co_stacksize,
            co_flags=co_flags,
            co_code=co_code,
            co_consts=co_consts,
            co_names=co_names,
            co_varnames=co_varnames,
            co_filename=co_filename,
            co_name=co_name,
            co_qualname=co_qualname,
            co_firstlineno=co_firstlineno,
            co_lnotab=co_lnotab,
            co_freevars=co_freevars,
            co_cellvars=co_cellvars,
            co_exceptiontable=co_exceptiontable,
            version_triple=self.version_tuple,
        )

        self.code_objects[str(code)] = code
        ret = code
        return self.r_ref_insert(ret, i)

    # Since Python 3.4
    def t_object_reference(self, save_ref=None, bytes_for_s=False):
        refnum = unpack("<i", self.fp.read(4))[0]
        o = self.internObjects[refnum]
        return o

    def t_unknown(self, save_ref=None, bytes_for_s=False):
        raise KeyError("?")


# _________________________________________________________________
#
# user interface


def load_code(fp, magic_int, bytes_for_s=None, code_objects={}):
    um_gen = _VersionIndependentUnmarshaller(
        fp, magic_int, bytes_for_s, code_objects=code_objects
    )
    return um_gen.load()<|MERGE_RESOLUTION|>--- conflicted
+++ resolved
@@ -98,20 +98,9 @@
     """
     This handles working with strings between Python2 and Python3.
     """
-<<<<<<< HEAD
     if str_is_bytes:
         return Bytes(s)
     else:
-=======
-    if isinstance(s, bytes):
-        try:
-            return s.decode("utf-8")
-        except UnicodeDecodeError:
-            # If not Unicode, return bytes,
-            # and it will get converted to str when needed.
-            return s
-    elif not isinstance(s, str):
->>>>>>> cb964520
         return str(s)
     else:
         return s
