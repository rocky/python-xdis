# Copyright (c) 2015-2021, 2024-2025 by Rocky Bernstein
# Copyright (c) 2000-2002 by hartmut Goebel <h.goebel@crazy-compilers.com>
#
#  This program is free software; you can redistribute it and/or
#  modify it under the terms of the GNU General Public License
#  as published by the Free Software Foundation; either version 2
#  of the License, or (at your option) any later version.
#
#  This program is distributed in the hope that it will be useful,
#  but WITHOUT ANY WARRANTY; without even the implied warranty of
#  MERCHANTABILITY or FITNESS FOR A PARTICULAR PURPOSE.  See the
#  GNU General Public License for more details.
#
#  You should have received a copy of the GNU General Public License
#  along with this program; if not, write to the Free Software
#  Foundation, Inc., 51 Franklin Street, Fifth Floor, Boston, MA  02110-1301, USA.

"""CPython magic- and version-independent Python object
deserialization (unmarshal).

This is needed when the bytecode extracted is from
a different version than the currently-running Python.

When the running interpreter and the read-in bytecode are the same,
you can use Python's built-in ``marshal.loads()`` to produce a code
object.
"""

import sys
import unicodedata
from struct import unpack

from xdis.codetype.code13 import Bytes
from xdis.codetype import to_portable
from xdis.magics import GRAAL3_MAGICS, PYPY3_MAGICS, RUSTPYTHON_MAGICS, magic_int2tuple
from xdis.version_info import PYTHON_VERSION_TRIPLE, version_tuple_to_str

if PYTHON_VERSION_TRIPLE < (2, 4):
    from sets import Set as set

    frozenset = set

# Bit set on marshalType if we should
# add obj to internObjects.
# FLAG_REF is the marshal.c name
FLAG_REF = 0x80


# Bit set on marshalType if we should
# add obj to intern_objects.
# FLAG_REF is the marshal.c name
FLAG_REF = 0x80

TYPE_ASCII = "a"  # since 3.4
TYPE_ASCII_INTERNED = "A"  # Version 4. since 3.4
TYPE_ARRAY = "]"  # Graal Python uses this
TYPE_BIG_INTEGER = "B"  # Graal Python uses this.
TYPE_BINARY_COMPLEX = "y"  # 3.x; Version 0 uses TYPE_COMPLEX instead
TYPE_BINARY_FLOAT = "g"  # Version 0 uses TYPE_FLOAT instead
TYPE_CODE = "c"
TYPE_CODE_OLD = "C"  # used in Python 1.0 - 1.2. Graal Python uses this for its
TYPE_COMPLEX = "x"  # Version 0 only. Not in use after Python 2.4
TYPE_DICT = "{"
TYPE_ELLIPSIS = "."
TYPE_FALSE = "F"
TYPE_FLOAT = "f"  # Version 0 only. Not in use after Python 2.4
TYPE_FROZENSET = ">"  # Since version 2.
TYPE_GRAALPYTHON_CODE = "C"  # Duplicate. Graal Python uses this for its code.
TYPE_GRAALPYTHON_CODE_UNIT = "U"  # Graal Python uses this.
TYPE_INT = "i"  # All versions. 32-bit encoding.
TYPE_INT64 = "I"  # Python 3.4 removed this
TYPE_INTERNED = "t"  # 1+
TYPE_LIST = "["
TYPE_LONG = "l"
TYPE_NONE = "N"
TYPE_NULL = "0"
TYPE_REF = "r"  # Version 3. Since 3.4 (and a little before?)
TYPE_SET = "<"  # Since Version 2.
TYPE_SHORT_ASCII = "z"  # Version 4. since 3.4
TYPE_SHORT_ASCII_INTERNED = "Z"  # Version 3. since 3.4
TYPE_SLICE = ":"  # Since version 5
TYPE_SMALL_TUPLE = ")"  # Version 3. since 3.4
TYPE_STOPITER = "S"
TYPE_STRING = "s"  # String in Python 2. In Python 3 this is Bytes.
TYPE_STRINGREF = "R"  # Python 2
TYPE_TRUE = "T"
TYPE_TUPLE = "("  # See also TYPE_SMALL_TUPLE
TYPE_UNICODE = "u"
TYPE_UNKNOWN = "?"

# The keys in the following dictionary are unmarshal codes, like "s",
# "c", "<", etc. The values of the dictionary are names of routines
# to call that do the data unmarshaling.
#
# Note: we could eliminate the parameters if this were all inside a
# class.  This might be good from an efficiency standpoint, and bad
# from a functional-programming standpoint. Pick your poison.
# EDIT: I'm choosing efficiency over functional programming.
UNMARSHAL_DISPATCH_TABLE = {
    TYPE_ASCII: "ASCII",
    TYPE_ASCII_INTERNED: "ASCII_interned",
    TYPE_BINARY_COMPLEX: "binary_complex",
    TYPE_BINARY_FLOAT: "binary_float",
    TYPE_CODE: "code",
    TYPE_CODE_OLD: "code",  # Older Python code
    TYPE_COMPLEX: "complex",
    TYPE_DICT: "dict",
    TYPE_ELLIPSIS: "Ellipsis",
    TYPE_FALSE: "False",
    TYPE_FLOAT: "float",
    TYPE_FROZENSET: "frozenset",
    TYPE_INT64: "int64",
    TYPE_INT: "int32",
    TYPE_INTERNED: "interned",
    TYPE_LIST: "list",
    TYPE_LONG: "long",
    TYPE_NONE: "None",
    TYPE_NULL: "C_NULL",
    TYPE_REF: "object_reference",
    TYPE_SET: "set",
    TYPE_SHORT_ASCII: "short_ASCII",
    TYPE_SHORT_ASCII_INTERNED: "short_ASCII_interned",
    TYPE_SMALL_TUPLE: "small_tuple",
    TYPE_STOPITER: "stopIteration",
    TYPE_STRING: "string",
    TYPE_STRINGREF: "python2_string_reference",
    TYPE_TRUE: "True",
    TYPE_TUPLE: "tuple",
    TYPE_UNICODE: "unicode",
    TYPE_UNKNOWN: "unknown",
}


def compat_str(s, str_is_bytes):
    """
    This handles working with strings between Python2 and Python3.
    """
    if str_is_bytes:
        return Bytes(s)
    elif not isinstance(s, str):
        return str(s)
    else:
        return s


def compat_u2s(u):
    # See also unaccent.py which can be found using google. I
    # found it and this code via
    # https://www.peterbe.com/plog/unicode-to-ascii where it is a
    # dead link. That can potentially do better job in converting accents.
    s = unicodedata.normalize("NFKD", u)
    try:
        return s.encode("ascii")
    except UnicodeEncodeError:
        return s


class _VersionIndependentUnmarshaller:
    def __init__(self, fp, magic_int, bytes_for_s, code_objects={}):
        """
        Marshal versions:
            0/Historical: Until 2.4/magic int 62041
            1: [2.4, 2.5) (self.magic_int: 62041 until 62071)
            2: [2.5, 3.4a0) (self.magic_int: 62071 until 3250)
            3: [3.4a0, 3.4a3) (self.magic_int: 3250 until 3280)
            4: [3.4a3, current) (self.magic_int: 3280 onwards)

        In Python 3, a ``bytes`` type is used for strings.
        """
        self.fp = fp
        self.magic_int = magic_int
        self.code_objects = code_objects

        # Save a list of offsets in the bytecode file where code
        # objects starts.
        self.code_to_file_offsets = {}

        # It is helpful to save the order in sets, frozensets and dictionary keys,
        # so that on writing a bytecode file we can duplicate this order.
        self.collection_order = {}

        self.bytes_for_s = bytes_for_s
        version = magic_int2tuple(self.magic_int)
        self.version = version
        if version >= (3, 4):
            if self.magic_int in (3250, 3260, 3270):
                self.marshal_version = 3
            else:
                self.marshal_version = 4
        elif (3, 4) > version >= (2, 5):
            self.marshal_version = 2
        elif (2, 5) > version >= (2, 4):
            self.marshal_version = 1
        else:
            self.marshal_version = 0

        self.intern_strings = []
        self.intern_objects = []
        self.version_tuple = tuple()
        self.is_graal = magic_int in GRAAL3_MAGICS
        self.is_pypy = magic_int in PYPY3_MAGICS
        self.is_rust = magic_int in RUSTPYTHON_MAGICS

        if magic_int in RUSTPYTHON_MAGICS:
            raise NotImplementedError(
                "RustPython %s is not supported yet." % version_tuple_to_str(version)
            )

    def load(self):
        """
        ``marshal.load()`` written in Python. When the Python bytecode magic loaded is the
        same magic for the running Python interpreter, we can simply use the
        Python-supplied marshal.load().

        However, we need to use this when versions are different since the internal
        code structures are different. Sigh.
        """

        if self.marshal_version == 0:
            self.intern_strings = []
        if self.marshal_version < 3:
            assert self.intern_objects == []

        return self.r_object()

    # Python 3.4+ support for reference objects.
    # The names follow marshal.c
    def r_ref_reserve(self, obj, save_ref):
        i = None
        if save_ref:
            i = len(self.intern_objects)
            self.intern_objects.append(obj)
        return obj, i

    def r_ref_insert(self, obj, i):
        if i is not None:
            self.intern_objects[i] = obj
        return obj

    def r_ref(self, obj, save_ref):
        if save_ref:
            self.intern_objects.append(obj)
        return obj

    # FIXME: remove bytes_fo_s parameter.
    # Now that we have git branches, isolated by Python version.
    # This is only needed in the Python 2.4 - 2.7 code branch.
    # In marshal.c this is one big case statement
    def r_object(self, bytes_for_s=False):
        """
        Main object unmarshalling read routine.  Reads from self.fp
        the next byte which is a key in UNMARSHAL_DISPATCH_TABLE
        defined above when the high-order bit, FLAG_REF is not set.
        FLAG_REF indicates whether to save the resulting object in
        our internal object cache.
        """
        byte1 = ord(self.fp.read(1))

        # FLAG_REF indicates whether we "intern" or
        # save a reference to the object.
        # byte1 without that reference is the
        # marshal type code, an ASCII character.
        save_ref = False
        if byte1 & FLAG_REF:
            # Since 3.4, "flag" is the marshal.c name
            save_ref = True
            byte1 = byte1 & (FLAG_REF - 1)
        marshal_type = chr(byte1)

        # print(marshal_type)  # debug

        if marshal_type in UNMARSHAL_DISPATCH_TABLE:
            func_suffix = UNMARSHAL_DISPATCH_TABLE[marshal_type]
            unmarshal_func = getattr(self, "t_" + func_suffix)
            return unmarshal_func(save_ref, bytes_for_s)
        else:
            try:
                sys.stderr.write(
                    "Unknown type %i (hex %x) %c\n"
                    % (ord(marshal_type), ord(marshal_type), marshal_type)
                )
            except TypeError:
                sys.stderr.write(
                    "Unknown type %i %c\n" % (ord(marshal_type), marshal_type)
                )

        return

    # In C this NULL. Not sure what it should
    # translate here. Note NULL != None which is below
    def t_C_NULL(self, save_ref, bytes_for_s=False):
        return None

    def t_None(self, save_ref, bytes_for_s=False):
        return None

    def t_stopIteration(self, save_ref, bytes_for_s=False):
        return StopIteration

    def t_Ellipsis(self, save_ref, bytes_for_s=False):
        return Ellipsis

    def t_False(self, save_ref, bytes_for_s=False):
        return False

    def t_True(self, save_ref, bytes_for_s=False):
        return True

    def t_int32(self, save_ref, bytes_for_s=False):
        return self.r_ref(int(unpack("<i", self.fp.read(4))[0]), save_ref)

    def t_long(self, save_ref, bytes_for_s=False):
        n = unpack("<i", self.fp.read(4))[0]
        if n == 0:
            return long(0)
        size = abs(n)
        d = long(0)
        for j in range(0, size):
            md = int(unpack("<h", self.fp.read(2))[0])
            # This operation and turn "d" from a long back
            # into an int.
            d += md << j * 15
            d = long(d)
        if n < 0:
            d = long(d * -1)

        return self.r_ref(d, save_ref)

    # Python 3.4 removed this.
    def t_int64(self, save_ref, bytes_for_s=False):
        obj = unpack("<q", self.fp.read(8))[0]
        if save_ref:
            self.intern_objects.append(obj)
        return obj

    # float - Seems not in use after Python 2.4
    def t_float(self, save_ref, bytes_for_s=False):
        strsize = unpack("B", self.fp.read(1))[0]
        s = self.fp.read(strsize)
        return self.r_ref(float(s), save_ref)

    def t_binary_float(self, save_ref, bytes_for_s=False):
        return self.r_ref(float(unpack("<d", self.fp.read(8))[0]), save_ref)

    def t_complex(self, save_ref, bytes_for_s=False):
        def unpack_pre_24():
            return float(self.fp.read(unpack("B", self.fp.read(1))[0]))

        def unpack_newer():
            return float(self.fp.read(unpack("<i", self.fp.read(4))[0]))

        if self.magic_int <= 62061:
            get_float = unpack_pre_24
        else:
            get_float = unpack_newer

        real = get_float()
        imag = get_float()
        return self.r_ref(complex(real, imag), save_ref)

    def t_binary_complex(self, save_ref, bytes_for_s=False):
        # binary complex
        real = unpack("<d", self.fp.read(8))[0]
        imag = unpack("<d", self.fp.read(8))[0]
        return self.r_ref(complex(real, imag), save_ref)

    def t_string(self, save_ref, bytes_for_s):
        """
        Get a string from the bytecode file and save the string in ``save_ref``

        In Python3, this is a ``bytes`` type.  In Python2, it is a string type;
        ``bytes_for_s`` is True when a Python 3 interpreter is reading Python 2 bytecode.
        """
        strsize = unpack("<i", self.fp.read(4))[0]
        s = self.fp.read(strsize)
        if not bytes_for_s:
            s = compat_str(s, self.version >= (3, 0))
        return self.r_ref(s, save_ref)

    # Python 3.4
    def t_ASCII_interned(self, save_ref, bytes_for_s=False):
        """
        There are true strings in Python3 as opposed to
        bytes. "interned" just means we keep a reference to
        the string.
        """
        # FIXME: check
        strsize = unpack("<i", self.fp.read(4))[0]
        interned = compat_str(self.fp.read(strsize), False)
        self.intern_strings.append(interned)
        return self.r_ref(interned, save_ref)

    # Since Python 3.4
    def t_ASCII(self, save_ref, bytes_for_s=False):
        """
        There are true strings in Python3 as opposed to
        bytes.
        """
        strsize = unpack("<i", self.fp.read(4))[0]
        s = self.fp.read(strsize)
        s = compat_str(s, False)
        return self.r_ref(s, save_ref)

    # Since Python 3.4
    def t_short_ASCII(self, save_ref, bytes_for_s=False):
        strsize = unpack("B", self.fp.read(1))[0]
        return self.r_ref(compat_str(self.fp.read(strsize), False), save_ref)

    # Since Python 3.4
    def t_short_ASCII_interned(self, save_ref, bytes_for_s=False):
        # FIXME: check
        strsize = unpack("B", self.fp.read(1))[0]
        interned = compat_str(self.fp.read(strsize), False)
        self.intern_strings.append(interned)
        return self.r_ref(interned, save_ref)

    def t_interned(self, save_ref, bytes_for_s=False):
        strsize = unpack("<i", self.fp.read(4))[0]
        interned = compat_str(self.fp.read(strsize), False)
        self.intern_strings.append(interned)
        return self.r_ref(interned, save_ref)

    def t_unicode(self, save_ref, bytes_for_s=False):
        strsize = unpack("<i", self.fp.read(4))[0]
        unicodestring = self.fp.read(strsize)
        if self.version_tuple < (3, 0) or PYTHON_VERSION_TRIPLE < (2, 7):
            string = unicodestring.decode("utf-8")
        else:
            string = unicodestring.decode("utf-8", errors="ignore")

        return self.r_ref(string, save_ref)

    # Since Python 3.4
    def t_small_tuple(self, save_ref, bytes_for_s=False):
        # small tuple - since Python 3.4
        tuplesize = unpack("B", self.fp.read(1))[0]
        ret, i = self.r_ref_reserve(tuple(), save_ref)
        while tuplesize > 0:
            ret += (self.r_object(bytes_for_s=bytes_for_s),)
            tuplesize -= 1
            pass
        return self.r_ref_insert(ret, i)

    def t_tuple(self, save_ref, bytes_for_s=False):
        tuplesize = unpack("<i", self.fp.read(4))[0]
        ret = self.r_ref(tuple(), save_ref)
        while tuplesize > 0:
            ret += (self.r_object(bytes_for_s=bytes_for_s),)
            tuplesize -= 1
        return ret

    def t_list(self, save_ref, bytes_for_s=False):
        # FIXME: check me
        n = unpack("<i", self.fp.read(4))[0]
        ret = self.r_ref(list(), save_ref)
        while n > 0:
            ret += (self.r_object(bytes_for_s=bytes_for_s),)
            n -= 1
        return ret

    def t_frozenset(self, save_ref, bytes_for_s=False):
        setsize = unpack("<i", self.fp.read(4))[0]
        collection, i = self.r_ref_reserve([], save_ref)
        while setsize > 0:
            collection.append(self.r_object(bytes_for_s=bytes_for_s))
            setsize -= 1
        final_frozenset = frozenset(collection)
        # Note the order of the frozenset elements.
        self.collection_order[final_frozenset] = tuple(collection)
        return self.r_ref_insert(final_frozenset, i)

    def t_set(self, save_ref, bytes_for_s=False):
        setsize = unpack("<i", self.fp.read(4))[0]
        ret, i = self.r_ref_reserve(tuple(), save_ref)
        while setsize > 0:
            ret += (self.r_object(bytes_for_s=bytes_for_s),)
            setsize -= 1
        return self.r_ref_insert(set(ret), i)

    def t_dict(self, save_ref, bytes_for_s=False):
        ret = self.r_ref(dict(), save_ref)
        # dictionary
        while True:
            key = self.r_object(bytes_for_s=bytes_for_s)
            if key is None:
                break
            val = self.r_object(bytes_for_s=bytes_for_s)
            if val is None:
                break
            ret[key] = val
            pass
        return ret

    def t_python2_string_reference(self, save_ref, bytes_for_s=False):
        refnum = unpack("<i", self.fp.read(4))[0]
        return self.intern_strings[refnum]

    def t_code(self, save_ref, bytes_for_s=False):
        """
        Python code type in all of its horrific variations.
        """
        # FIXME: use tables to simplify this?
        # FIXME: Python 1.0 .. 1.3 isn't well known

        # Go back one byte to TYPE_CODE "c" or "c" with the FLAG_REF
        # set.
        code_offset_in_file = self.fp.tell() - 1

        # Below, the value None (slot for a code object value), will
        # be replaced by the actual code in variable `ret` after it
        # has been built.
        ret, i = self.r_ref_reserve(None, save_ref)

        self.version_tuple = magic_int2tuple(self.magic_int)

        if self.version_tuple >= (2, 3):
            co_argcount = unpack("<i", self.fp.read(4))[0]
        elif self.version_tuple >= (1, 3):
            co_argcount = unpack("<h", self.fp.read(2))[0]
        else:
            co_argcount = 0

        if self.version_tuple >= (3, 8):
            if self.magic_int in (3400, 3401, 3410, 3411):
                co_posonlyargcount = 0
            else:
                co_posonlyargcount = unpack("<i", self.fp.read(4))[0]
        else:
            co_posonlyargcount = None

        if self.version_tuple >= (3, 0):
            kwonlyargcount = unpack("<i", self.fp.read(4))[0]
        else:
            kwonlyargcount = 0

        co_nlocals = 0
        if self.version_tuple < (3, 11) or (
            self.version_tuple[:2] == (3, 11) and self.is_pypy
        ):
            if self.version_tuple >= (2, 3):
                co_nlocals = unpack("<i", self.fp.read(4))[0]
            elif self.version_tuple >= (1, 3):
                co_nlocals = unpack("<h", self.fp.read(2))[0]

        if self.version_tuple >= (2, 3):
            co_stacksize = unpack("<i", self.fp.read(4))[0]
        elif self.version_tuple >= (1, 5):
            co_stacksize = unpack("<h", self.fp.read(2))[0]
        else:
            co_stacksize = 0

        if self.version_tuple >= (2, 3):
            co_flags = unpack("<i", self.fp.read(4))[0]
        elif self.version_tuple >= (1, 3):
            co_flags = unpack("<h", self.fp.read(2))[0]
        else:
            co_flags = 0

        # In recording the address of co_code_offset_in file, skip
        # the type code indicator, e.g. "bytes" in 3.x and the size
        # of the string.
        co_code_offset_in_file = self.fp.tell() + 5

        # FIXME: Check/verify that is true:
        bytes_for_s = self.version_tuple > (3, 0)
        if self.is_graal:
            co_consts = tuple()
            co_names = tuple()
            code = to_portable(
                co_argcount=0,
                co_posonlyargcount=0,
                co_kwonlyargcount=0,
                co_nlocals=0,
                co_stacksize=0,
                co_flags=0,
                co_code=b"",
                co_consts=tuple(),
                co_names=tuple(),
                co_varnames=tuple(),
                co_filename="??",
                co_name="??",
                co_qualname="??",
                co_firstlineno=0,
                co_lnotab="",
                co_freevars=tuple(),
                co_cellvars=tuple(),
                co_exceptiontable=None,
                version_triple=self.version_tuple,
            )
            ret = code
            return self.r_ref_insert(ret, i)

<<<<<<< HEAD
        co_consts = self.r_object(bytes_for_s=False)
        co_names = self.r_object(bytes_for_s=False)
=======

        # bytes_for_code = self.version_tuple >= (2, 0)
        bytes_for_code = True
        co_code = self.r_object(bytes_for_s=bytes_for_code)

        co_consts = self.r_object(bytes_for_s=bytes_for_s)
        co_names = self.r_object(bytes_for_s=bytes_for_s)
>>>>>>> 93cfaa25

        co_varnames = tuple()
        co_freevars = tuple()
        co_cellvars = tuple()

        if self.version_tuple >= (3, 11) and not self.is_pypy:
            # parse localsplusnames list: https://github.com/python/cpython/blob/3.11/Objects/codeobject.c#L208C12
            co_localsplusnames = self.r_object(bytes_for_s=bytes_for_s)
            co_localspluskinds = self.r_object(bytes_for_s=bytes_for_s)

            CO_FAST_LOCAL = 0x20
            CO_FAST_CELL = 0x40
            CO_FAST_FREE = 0x80

            for name, kind in zip(co_localsplusnames, co_localspluskinds):
                if isinstance(kind, str):
                    continue
                if kind & CO_FAST_LOCAL:
                    co_varnames += (name,)
                    if kind & CO_FAST_CELL:
                        co_cellvars += (name,)
                elif kind & CO_FAST_CELL:
                    co_cellvars += (name,)

            co_nlocals = len(co_varnames)
            co_filename = self.r_object(bytes_for_s=bytes_for_s)
            co_name = self.r_object(bytes_for_s=bytes_for_s)
            co_qualname = self.r_object(bytes_for_s=bytes_for_s)
            pass
        else:
            co_qualname = None
            if self.version_tuple >= (1, 3):
                co_varnames = self.r_object(bytes_for_s=False)
            else:
                co_varnames = tuple()

            if self.version_tuple >= (2, 0):
                co_freevars = self.r_object(bytes_for_s=bytes_for_s)
                co_cellvars = self.r_object(bytes_for_s=bytes_for_s)

            co_filename = self.r_object(bytes_for_s=bytes_for_s)
            co_name = self.r_object(bytes_for_s=bytes_for_s)
            if self.version_tuple >= (3, 11) and self.is_pypy:
                co_qualname = self.r_object(bytes_for_s=bytes_for_s)

        co_exceptiontable = None

        if self.version_tuple >= (1, 5):
            if self.version_tuple >= (2, 3):
                co_firstlineno = unpack("<i", self.fp.read(4))[0]
            else:
                co_firstlineno = unpack("<h", self.fp.read(2))[0]

            if self.version_tuple >= (3, 11) and not self.is_pypy:
                co_linetable = self.r_object(bytes_for_s=bytes_for_s)
                co_lnotab = (
                    co_linetable  # will be parsed later in opcode.findlinestarts
                )
                co_exceptiontable = self.r_object(bytes_for_s=bytes_for_s)
            else:
                co_lnotab = self.r_object(bytes_for_s=bytes_for_s)
        else:
            # < 1.5 there is no lnotab, so no firstlineno.
            # SET_LINENO is used instead.
            co_firstlineno = -1  # Bogus sentinel value
            co_lnotab = ""

        reference_objects = set(self.intern_objects + self.intern_strings)

        code = to_portable(
            co_argcount=co_argcount,
            co_posonlyargcount=co_posonlyargcount,
            co_kwonlyargcount=kwonlyargcount,
            co_nlocals=co_nlocals,
            co_stacksize=co_stacksize,
            co_flags=co_flags,
            co_code=co_code,
            co_consts=co_consts,
            co_names=co_names,
            co_varnames=co_varnames,
            co_filename=co_filename,
            co_name=co_name,
            co_qualname=co_qualname,
            co_firstlineno=co_firstlineno,
            co_lnotab=co_lnotab,
            co_freevars=co_freevars,
            co_cellvars=co_cellvars,
            co_exceptiontable=co_exceptiontable,
            version_triple=self.version_tuple,
            collection_order=self.collection_order,
            reference_objects=reference_objects,
        )

        self.code_to_file_offsets[code] = (code_offset_in_file, co_code_offset_in_file)

        self.code_objects[str(code)] = code
        ret = code

        return self.r_ref_insert(ret, i)

    # Since Python 3.4
    def t_object_reference(self, save_ref=None, bytes_for_s=False):
        refnum = unpack("<i", self.fp.read(4))[0]
        o = self.intern_objects[refnum]
        return o

    def t_unknown(self, save_ref=None, bytes_for_s=False):
        raise KeyError("?")


# _________________________________________________________________
#
# user interface


def load_code(fp, magic_int, bytes_for_s=None, code_objects={}):
    um_gen = _VersionIndependentUnmarshaller(
        fp, magic_int, bytes_for_s, code_objects=code_objects
    )
    return um_gen.load()


def load_code_and_get_file_offsets(
    fp, magic_int, bytes_for_s = False, code_objects={}
):
    if isinstance(fp, bytes):
        fp = io.BytesIO(fp)
    um_gen = _VersionIndependentUnmarshaller(
        fp, magic_int, bytes_for_s, code_objects=code_objects
    )
    return um_gen.load(), um_gen.code_to_file_offsets<|MERGE_RESOLUTION|>--- conflicted
+++ resolved
@@ -590,18 +590,11 @@
             ret = code
             return self.r_ref_insert(ret, i)
 
-<<<<<<< HEAD
-        co_consts = self.r_object(bytes_for_s=False)
-        co_names = self.r_object(bytes_for_s=False)
-=======
-
-        # bytes_for_code = self.version_tuple >= (2, 0)
-        bytes_for_code = True
+
         co_code = self.r_object(bytes_for_s=bytes_for_code)
 
         co_consts = self.r_object(bytes_for_s=bytes_for_s)
         co_names = self.r_object(bytes_for_s=bytes_for_s)
->>>>>>> 93cfaa25
 
         co_varnames = tuple()
         co_freevars = tuple()
