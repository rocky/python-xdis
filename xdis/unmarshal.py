--- conflicted
+++ resolved
@@ -358,11 +358,7 @@
         Python equvalent of Python Graal's readObjectArray() from
         MarshalModuleBuiltins.java
         """
-<<<<<<< HEAD
-        self.graal_readInt()  # Length value is not used
-=======
         self.graal_readInt()  # the length return value isn't used.
->>>>>>> 9848d969
         table = {} # new int[length][];
         while True:
             i = self.graal_readInt()
