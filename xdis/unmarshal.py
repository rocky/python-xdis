# Copyright (c) 2015-2020 by Rocky Bernstein
# Copyright (c) 2000-2002 by hartmut Goebel <h.goebel@crazy-compilers.com>
#
#  This program is free software; you can redistribute it and/or
#  modify it under the terms of the GNU General Public License
#  as published by the Free Software Foundation; either version 2
#  of the License, or (at your option) any later version.
#
#  This program is distributed in the hope that it will be useful,
#  but WITHOUT ANY WARRANTY; without even the implied warranty of
#  MERCHANTABILITY or FITNESS FOR A PARTICULAR PURPOSE.  See the
#  GNU General Public License for more details.
#
#  You should have received a copy of the GNU General Public License
#  along with this program; if not, write to the Free Software
#  Foundation, Inc., 51 Franklin Street, Fifth Floor, Boston, MA  02110-1301, USA.

"""CPython magic- and version-independent Python object
deserialization (unmarshal).

This is needed when the bytecode extracted is from
a different version than the currently-running Python.

When the running interpreter and the read-in bytecode are the same,
you can simply use Python's built-in marshal.loads() to produce a code
object
"""

import sys, types
from struct import unpack

from xdis.magics import magic_int2float, PYTHON_MAGIC_INT, IS_PYPY3
from xdis.codetype import to_portable
from xdis.version_info import PYTHON3, PYTHON_VERSION, IS_PYPY

# FIXME: When working from Python3 bytecode in Python2, we need
# to distinguish types.
internStrings = []
internObjects = []

if PYTHON3:

    def long(n):
        return n


else:
    import unicodedata
    if PYTHON_VERSION < 2.4:
        from sets import Set as set
        frozenset = set


def compat_str(s):
    if PYTHON3:
        try:
            return s.decode("utf-8")
        except UnicodeDecodeError:
            # If not Unicode, return bytes
            # and it will get converted to str when needed
            return s

        return s.decode()
    else:
        return str(s)


def compat_u2s(u):
    if PYTHON_VERSION < 3.0:
        # See also unaccent.py which can be found using google. I
        # found it and this code via
        # https://www.peterbe.com/plog/unicode-to-ascii where it is a
        # dead link. That can potentially do better job in converting accents.
        s = unicodedata.normalize("NFKD", u)
        try:
            return s.encode("ascii")
        except UnicodeEncodeError:
            return s
    else:
        return str(u)


def load_code(fp, magic_int, code_objects={}):
    """
    marshal.load() written in Python. When the Python bytecode magic loaded is the
    same magic for the running Python interpreter, we can simply use the
    Python-supplied marshal.load().

    However we need to use this when versions are different since the internal
    code structures are different. Sigh.
    """
    global internStrings, internObjects
    internStrings = []
    internObjects = []
    seek_pos = fp.tell()
    # Do a sanity check. Is this a code type?
    b = ord(fp.read(1))

    save_ref = False
    if b & 0x80:
        save_ref = True
        internObjects.append(None)
        b = b & 0x7F

    c = chr(b)
    if c == "c" or (magic_int in (39170, 39171) and c == "C"):
        fp.seek(seek_pos)
    else:
        raise TypeError(
            "File %s doesn't smell like Python bytecode:\n"
            "expecting code indicator 'c'; got '%s'" % (fp.name, c)
        )

    code = load_code_internal(fp, magic_int, code_objects=code_objects)
    if save_ref:
        internObjects[0] = code
    return code


def load_code_type(fp, magic_int, bytes_for_s=False, code_objects={}):
    # FIXME: use tables to simplify this?
    # FIXME: Python 1.0 .. 1.3 isn't well known

    # FIXME: REMOVE THIS and replace using "versions"
    v10_to_12 = magic_int in (39170, 39171)
    v13_to_22 = magic_int in (11913, 5892, 20121, 50428, 50823, 60202, 60717)
    v11_to_14 = magic_int in (39170, 39171, 11913, 5892)
    v15_to_22 = magic_int in (20121, 50428, 50823, 60202, 60717)
    v13_to_20 = magic_int in (11913, 5892, 20121, 50428, 50823)
    v21_to_27 = not v13_to_20 and 60202 <= magic_int <= 63000

    version = magic_int2float(magic_int)

    if version >= 2.3:
        co_argcount = unpack("<i", fp.read(4))[0]
    elif version >= 1.3:
        co_argcount = unpack("<h", fp.read(2))[0]
    else:
        co_argcount = 0

    if version >= 3.8:
        co_posonlyargcount = unpack("<i", fp.read(4))[0]
    else:
        co_posonlyargcount = None

    if version >= 3.0:
        kwonlyargcount = unpack("<i", fp.read(4))[0]
    else:
        kwonlyargcount = 0

    if version >= 2.3:
        co_nlocals = unpack("<i", fp.read(4))[0]
    elif version >= 1.3:
        co_nlocals = unpack("<h", fp.read(2))[0]
    else:
        co_nlocals = 0

    if version >= 2.3:
        co_stacksize = unpack("<i", fp.read(4))[0]
    elif version >= 1.5:
        co_stacksize = unpack("<h", fp.read(2))[0]
    else:
        co_stacksize = 0

    if version >= 2.3:
        co_flags = unpack("<i", fp.read(4))[0]
    elif version >= 1.3:
        co_flags = unpack("<h", fp.read(2))[0]
    else:
        co_flags = 0

    co_code = load_code_internal(
        fp, magic_int, bytes_for_s=True, code_objects=code_objects
    )
    co_consts = load_code_internal(fp, magic_int, code_objects=code_objects)
    co_names = load_code_internal(fp, magic_int, code_objects=code_objects)

    if version >= 1.3:
        co_varnames = load_code_internal(fp, magic_int, code_objects=code_objects)
    else:
        co_varnames = []

    if version >= 2.0:
        co_freevars = load_code_internal(fp, magic_int, code_objects=code_objects)
        co_cellvars = load_code_internal(fp, magic_int, code_objects=code_objects)
    else:
        co_freevars = tuple()
        co_cellvars = tuple()

    co_filename = load_code_internal(fp, magic_int, code_objects=code_objects)
    co_name = load_code_internal(fp, magic_int)

    if version >= 1.5:
        if version >= 2.3:
            co_firstlineno = unpack("<i", fp.read(4))[0]
        else:
            co_firstlineno = unpack("<h", fp.read(2))[0]
        co_lnotab = load_code_internal(fp, magic_int, code_objects=code_objects)
    else:
        # < 1.5 there is no lnotab, so no firstlineno.
        # SET_LINENO is used instead.
        co_firstlineno = -1  # Bogus sentinal value
        co_lnotab = ""

<<<<<<< HEAD
    # The Python3 code object is different than Python2's which
    # we are reading if we get here.
    # Also various parameters which were strings are now
    # bytes (which is probably more logical).
    if PYTHON3:
        Code = types.CodeType
        if PYTHON_MAGIC_INT > 3020 or PYTHON_MAGIC_INT in IS_PYPY3:
            # Check for Python 3 interpreter reading Python 2 bytecode.
            # Python 3's code objects are bytes while Python 2's are strings.
            #
            # In later Python3 magic_ints, there is a
            # kwonlyargcount parameter which we set to 0.
            if v10_to_12 or v13_to_22 or v21_to_27:
                code = Code2(
                    co_argcount,
                    kwonlyargcount,
                    co_nlocals,
                    co_stacksize,
                    co_flags,
                    co_code,
                    co_consts,
                    co_names,
                    co_varnames,
                    co_filename,
                    co_name,
                    co_firstlineno,
                    co_lnotab,
                    co_freevars,
                    co_cellvars,
                )
            else:
                if PYTHON_MAGIC_INT in (3412, 3413, 3422):
                    if co_posonlyargcount is not None:
                        # Python3.8 to Python3.9: Ok to use native Python3.8's code type
                        code = Code(
                            co_argcount,
                            co_posonlyargcount,
                            kwonlyargcount,
                            co_nlocals,
                            co_stacksize,
                            co_flags,
                            co_code,
                            co_consts,
                            co_names,
                            co_varnames,
                            co_filename,
                            co_name,
                            co_firstlineno,
                            bytes(co_lnotab, encoding="utf-8"),
                            co_freevars,
                            co_cellvars,
                        )
                    else:
                        if not isinstance(co_lnotab, bytes):
                            co_lnotab = bytes(co_lnotab, encoding="utf-8")
                        code = Code3(
                            co_argcount,
                            kwonlyargcount,
                            co_nlocals,
                            co_stacksize,
                            co_flags,
                            co_code,
                            co_consts,
                            co_names,
                            co_varnames,
                            co_filename,
                            co_name,
                            co_firstlineno,
                            co_lnotab,
                            co_freevars,
                            co_cellvars,
                        )
                elif co_posonlyargcount is not None:
                    if not isinstance(co_lnotab, bytes):
                        co_lnotab = bytes(co_lnotab, encoding="utf-8")
                    code = Code38(
                        co_argcount,
                        co_posonlyargcount,
                        kwonlyargcount,
                        co_nlocals,
                        co_stacksize,
                        co_flags,
                        co_code,
                        co_consts,
                        co_names,
                        co_varnames,
                        co_filename,
                        co_name,
                        co_firstlineno,
                        co_lnotab,
                        co_freevars,
                        co_cellvars,
                    )

                else:
                    # Python3 (< 3.8) to Python3: Ok to use native Python3's code type
                    if not isinstance(co_lnotab, bytes):
                        co_lnotab = bytes(co_lnotab, encoding="utf-8")
                    code = Code(
                        co_argcount,
                        kwonlyargcount,
                        co_nlocals,
                        co_stacksize,
                        co_flags,
                        co_code,
                        co_consts,
                        co_names,
                        co_varnames,
                        co_filename,
                        co_name,
                        co_firstlineno,
                        co_lnotab,
                        co_freevars,
                        co_cellvars,
                    )
                    pass
                pass
        else:
            code = Code(
                co_argcount,
                kwonlyargcount,
                co_nlocals,
                co_stacksize,
                co_flags,
                co_code,
                tuple(co_consts),
                co_names,
                co_varnames,
                co_filename,
                co_name,
                co_firstlineno,
                bytes(co_lnotab, encoding="utf-8"),
                co_freevars,
                co_cellvars,
            )
    else:
        if v11_to_14:
            code = Code2Compat(
                co_argcount,
                co_nlocals,
                co_stacksize,
                co_flags,
                co_code,
                co_consts,
                co_names,
                co_varnames,
                co_filename,
                co_name,
                co_firstlineno,
                co_lnotab,
                co_freevars,
                co_cellvars,
            )
        else:
            if 3000 <= magic_int < 20121:
                # Python 3 encodes some fields as Unicode while Python2
                # requires the corresponding field to have string values
                for s in co_consts:
                    if isinstance(s, unicode):
                        s = compat_u2s(s)
                for s in co_names:
                    if isinstance(s, unicode):
                        s = compat_u2s(s)
                for s in co_varnames:
                    if isinstance(s, unicode):
                        s = compat_u2s(s)
                co_filename = str(co_filename)
                co_name = str(co_name)

            if 3020 < magic_int <= 20121 or magic_int in IS_PYPY3:
                code = Code3(
                    co_argcount,
                    kwonlyargcount,
                    co_nlocals,
                    co_stacksize,
                    co_flags,
                    co_code,
                    co_consts,
                    co_names,
                    co_varnames,
                    co_filename,
                    co_name,
                    co_firstlineno,
                    co_lnotab,
                    co_freevars,
                    co_cellvars,
                )
            else:
                if magic_int in (160, 192):
                    co_filename = str(co_filename)
                    co_name = str(co_name)
                    co_varnames = tuple([str(t) for t in co_varnames])
                    co_consts = tuple([str(t) for t in co_consts])
                    co_freevars = tuple([str(t) for t in co_freevars])
                    co_cellvars = tuple([str(t) for t in co_cellvars])

                Code = types.CodeType
                code = Code(
                    co_argcount,
                    co_nlocals,
                    co_stacksize,
                    co_flags,
                    co_code,
                    co_consts,
                    co_names,
                    co_varnames,
                    co_filename,
                    co_name,
                    co_firstlineno,
                    co_lnotab,
                    co_freevars,
                    co_cellvars,
                )
                pass
            pass
        pass
=======
    code = to_portable(
        co_argcount,
        co_posonlyargcount,
        kwonlyargcount,
        co_nlocals,
        co_stacksize,
        co_flags,
        co_code,
        co_consts,
        co_names,
        co_varnames,
        co_filename,
        co_name,
        co_firstlineno,
        co_lnotab,
        co_freevars,
        co_cellvars,
        version
    )

>>>>>>> 3bed1fef
    code_objects[str(code)] = code
    return code


# Python 3.4+ support for reference objects.
# The names follow marshal.c
def r_ref_reserve(obj, flag):
    i = None
    if flag:
        i = len(internObjects)
        internObjects.append(obj)
    return obj, i


def r_ref_insert(obj, i):
    if i is not None:
        internObjects[i] = obj
    return obj


def r_ref(obj, flag):
    if flag:
        internObjects.append(obj)
    return obj


# Bit set on marshalType if we should
# add obj to internObjects.
# FLAG_REF is the marchal.c name
FLAG_REF = 0x80

# The keys in following dictionary are an unmashal codes, like "s", "c", "<", etc.
# the values of the dictionary are routines to call that do the data unmarshaling.
#
# Note: we could eliminate the parameters, if this were all inside a
# class.  This might be good from an efficiency standpoint, and bad
# from a functional-programming standpoint. Pick your poison.
UNMARSHAL_DISPATCH_TABLE = {}


# In C this NULL. Not sure what it should
# translate here. Note NULL != None which is below
def t_C_NULL(fp, flag=None, bytes_for_s=None, magic_int=None, code_objects=None):
    return None


UNMARSHAL_DISPATCH_TABLE["0"] = t_C_NULL


def t_None(fp=None, flag=None, bytes_for_s=None, magic_int=None, code_objects=None):
    return None


UNMARSHAL_DISPATCH_TABLE["N"] = t_None


def t_stopIteration(
    fp=None, flag=None, bytes_for_s=None, magic_int=None, code_objects=None
):
    return StopIteration


UNMARSHAL_DISPATCH_TABLE["S"] = t_stopIteration


def t_Elipsis(fp=None, flag=None, bytes_for_s=None, magic_int=None, code_objects=None):
    return Ellipsis


UNMARSHAL_DISPATCH_TABLE["."] = t_Elipsis


def t_False(fp=None, flag=None, bytes_for_s=None, magic_int=None, code_objects=None):
    return False


UNMARSHAL_DISPATCH_TABLE["F"] = t_False


def t_True(fp=None, flag=None, bytes_for_s=None, magic_int=None, code_objects=None):
    return True


UNMARSHAL_DISPATCH_TABLE["T"] = t_True


def t_int32(fp, flag, bytes_for_s=None, magic_int=None, code_objects=None):
    return r_ref(int(unpack("<i", fp.read(4))[0]), flag)


UNMARSHAL_DISPATCH_TABLE["i"] = t_int32


def t_long(fp, flag, bytes_for_s=None, magic_int=None, code_objects=None):
    n = unpack("<i", fp.read(4))[0]
    if n == 0:
        return long(0)
    size = abs(n)
    d = long(0)
    for j in range(0, size):
        md = int(unpack("<h", fp.read(2))[0])
        d += md << j * 15
    if n < 0:
        d = long(d * -1)
    return r_ref(d, flag)


UNMARSHAL_DISPATCH_TABLE["l"] = t_long

# Python 3.4 removed this.
def t_int64(fp, save_ref, bytes_for_s=None, magic_int=None, code_objects=None):
    obj = unpack("<q", fp.read(8))[0]
    if save_ref:
        internObjects.append(obj)
    return obj


UNMARSHAL_DISPATCH_TABLE["I"] = t_int64

# float - Seems not in use after Python 2.4
def t_float(fp, save_ref, bytes_for_s=None, magic_int=None, code_objects=None):
    strsize = unpack("B", fp.read(1))[0]
    s = fp.read(strsize)
    return r_ref(float(s), save_ref)


UNMARSHAL_DISPATCH_TABLE["f"] = t_float


def t_binary_float(fp, save_ref, bytes_for_s=None, magic_int=None, code_objects=None):
    return r_ref(float(unpack("<d", fp.read(8))[0]), save_ref)


UNMARSHAL_DISPATCH_TABLE["g"] = t_binary_float


def t_complex(fp, save_ref, bytes_for_s=None, magic_int=None, code_objects=None):
    if magic_int <= 62061:
        get_float = lambda: float(fp.read(unpack("B", fp.read(1))[0]))
    else:
        get_float = lambda: float(fp.read(unpack("<i", fp.read(4))[0]))
    real = get_float()
    imag = get_float()
    return r_ref(complex(real, imag), save_ref)


UNMARSHAL_DISPATCH_TABLE["x"] = t_complex


def t_binary_complex(fp, save_ref, bytes_for_s=None, magic_int=None, code_objects=None):
    # binary complex
    real = unpack("<d", fp.read(8))[0]
    imag = unpack("<d", fp.read(8))[0]
    return r_ref(complex(real, imag), save_ref)


UNMARSHAL_DISPATCH_TABLE["y"] = t_binary_complex

# Note: could mean bytes in Python3 processing Python2 bytecode
def t_string(fp, save_ref, bytes_for_s, magic_int=None, code_objects=None):
    strsize = unpack("<i", fp.read(4))[0]
    s = fp.read(strsize)
    if not bytes_for_s:
        s = compat_str(s)
    return r_ref(s, save_ref)


UNMARSHAL_DISPATCH_TABLE["s"] = t_string

# Python 3.4
def t_ASCII_interned(fp, save_ref, bytes_for_s=None, magic_int=None, code_objects=None):
    # FIXME: check
    strsize = unpack("<i", fp.read(4))[0]
    interned = compat_str(fp.read(strsize))
    internStrings.append(interned)
    return r_ref(interned, save_ref)


UNMARSHAL_DISPATCH_TABLE["A"] = t_ASCII_interned

# Since Python 3.4
def t_ASCII(fp, save_ref, bytes_for_s=None, magic_int=None, code_objects=None):
    strsize = unpack("<i", fp.read(4))[0]
    s = fp.read(strsize)
    s = compat_str(s)
    return r_ref(s, save_ref)


UNMARSHAL_DISPATCH_TABLE["a"] = t_ASCII

# Since Python 3.4
def t_short_ASCII(fp, save_ref, bytes_for_s=None, magic_int=None, code_objects=None):
    strsize = unpack("B", fp.read(1))[0]
    return r_ref(compat_str(fp.read(strsize)), save_ref)


UNMARSHAL_DISPATCH_TABLE["z"] = t_short_ASCII

# Since Python 3.4
def t_short_ASCII_interned(
    fp, save_ref, bytes_for_s=None, magic_int=None, code_objects=None
):
    # FIXME: check
    strsize = unpack("B", fp.read(1))[0]
    interned = compat_str(fp.read(strsize))
    internStrings.append(interned)
    return r_ref(interned, save_ref)


UNMARSHAL_DISPATCH_TABLE["Z"] = t_short_ASCII_interned


# Since Python 3.4
def t_interned(fp, save_ref, bytes_for_s=None, magic_int=None, code_objects=None):
    strsize = unpack("<i", fp.read(4))[0]
    interned = compat_str(fp.read(strsize))
    internStrings.append(interned)
    return r_ref(interned, save_ref)


UNMARSHAL_DISPATCH_TABLE["t"] = t_interned


def t_unicode(fp, save_ref, bytes_for_s=None, magic_int=None, code_objects=None):
    strsize = unpack("<i", fp.read(4))[0]
    unicodestring = fp.read(strsize)
    if PYTHON_VERSION == 3.2 and IS_PYPY:
        # FIXME: this isn't quite right. See
        # pypy3-2.4.0/lib-python/3/email/message.py
        # '([^\ud800-\udbff]|\A)[\udc00-\udfff]([^\udc00-\udfff]|\Z)')
        return r_ref(unicodestring.decode("utf-8", errors="ignore"), save_ref)
    else:
        return r_ref(unicodestring.decode("utf-8"), save_ref)


UNMARSHAL_DISPATCH_TABLE["u"] = t_unicode


# Since Python 3.4
def t_small_tuple(fp, save_ref, bytes_for_s=None, magic_int=None, code_objects=None):
    # small tuple - since Python 3.4
    tuplesize = unpack("B", fp.read(1))[0]
    ret, i = r_ref_reserve(tuple(), save_ref)
    while tuplesize > 0:
        ret += (load_code_internal(fp, magic_int, code_objects=code_objects),)
        tuplesize -= 1
        pass
    return r_ref_insert(ret, i)


UNMARSHAL_DISPATCH_TABLE[")"] = t_small_tuple


def t_tuple(fp, save_ref, bytes_for_s=None, magic_int=None, code_objects=None):
    tuplesize = unpack("<i", fp.read(4))[0]
    ret = r_ref(tuple(), save_ref)
    while tuplesize > 0:
        ret += (load_code_internal(fp, magic_int, code_objects=code_objects),)
        tuplesize -= 1
    return ret


UNMARSHAL_DISPATCH_TABLE["("] = t_tuple


def t_list(fp, save_ref, bytes_for_s=None, magic_int=None, code_objects=None):
    # FIXME: check me
    n = unpack("<i", fp.read(4))[0]
    ret = r_ref(list(), save_ref)
    while n > 0:
        ret += (load_code_internal(fp, magic_int, code_objects=code_objects),)
        n -= 1
    return ret


UNMARSHAL_DISPATCH_TABLE["["] = t_list


def t_frozenset(fp, save_ref, bytes_for_s=None, magic_int=None, code_objects=None):
    setsize = unpack("<i", fp.read(4))[0]
    ret, i = r_ref_reserve(tuple(), save_ref)
    while setsize > 0:
        ret += (load_code_internal(fp, magic_int, code_objects=code_objects),)
        setsize -= 1
    return r_ref_insert(frozenset(ret), i)


UNMARSHAL_DISPATCH_TABLE["<"] = t_frozenset


def t_set(fp, save_ref, bytes_for_s=None, magic_int=None, code_objects=None):
    setsize = unpack("<i", fp.read(4))[0]
    ret, i = r_ref_reserve(tuple(), save_ref)
    while setsize > 0:
        ret += (load_code_internal(fp, magic_int, code_objects=code_objects),)
        setsize -= 1
    return r_ref_insert(set(ret), i)


UNMARSHAL_DISPATCH_TABLE[">"] = t_set


def t_int32(fp, save_ref, bytes_for_s=None, magic_int=None, code_objects=None):
    return r_ref(int(unpack("<i", fp.read(4))[0]), save_ref)


UNMARSHAL_DISPATCH_TABLE["i"] = t_int32


def t_dict(fp, save_ref, bytes_for_s=None, magic_int=None, code_objects=None):
    ret = r_ref(dict(), save_ref)
    # dictionary
    # while True:
    #     key = load_code_internal(fp, magic_int, code_objects=code_objects)
    #     if key is NULL:
    #         break
    #     val = load_code_internal(fp, magic_int, code_objects=code_objects)
    #     if val is NULL:
    #         break
    #     ret[key] = val
    #     pass
    raise KeyError(marshalType)


UNMARSHAL_DISPATCH_TABLE["{"] = t_dict


def t_python2_string_reference(
    fp, save_ref=None, bytes_for_s=None, magic_int=None, code_objects=None
):
    refnum = unpack("<i", fp.read(4))[0]
    return internStrings[refnum]


UNMARSHAL_DISPATCH_TABLE["R"] = t_python2_string_reference


def t_code(fp, save_ref, bytes_for_s=None, magic_int=None, code_objects=None):
    code = load_code_type(fp, magic_int, bytes_for_s=False, code_objects=code_objects)
    if save_ref:
        internObjects.append(code)
    return code


UNMARSHAL_DISPATCH_TABLE["c"] = t_code
UNMARSHAL_DISPATCH_TABLE["C"] = t_code  # Older Python code


# Since Python 3.4
def t_object_reference(
    fp, save_ref=None, bytes_for_s=None, magic_int=None, code_objects=None
):
    refnum = unpack("<i", fp.read(4))[0]
    o = internObjects[refnum]
    return o


UNMARSHAL_DISPATCH_TABLE["r"] = t_object_reference


def t_unknown(fp, save_ref=None, bytes_for_s=None, magic_int=None, code_objects=None):
    raise KeyError(marshalType)


UNMARSHAL_DISPATCH_TABLE["?"] = t_unknown


# In marshal.c this method is called r_object() and is one big case
# statement
def load_code_internal(fp, magic_int, bytes_for_s=False, code_objects={}):
    global internStrings, internObjects

    b1 = ord(fp.read(1))
    save_ref = False
    if b1 & FLAG_REF:
        # Since 3.4, "flag" is the marshal.c name
        save_ref = True
        b1 = b1 & (FLAG_REF - 1)
    marshalType = chr(b1)

    # print(marshalType) # debug
    if marshalType in UNMARSHAL_DISPATCH_TABLE:
        return UNMARSHAL_DISPATCH_TABLE[marshalType](
            fp, save_ref, bytes_for_s, magic_int, code_objects
        )
    else:
        try:
            sys.stderr.write(
                "Unknown type %i (hex %x) %c\n"
                % (ord(marshalType), hex(ord(marshalType)), marshalType)
            )
        except TypeError:
            sys.stderr.write("Unknown type %i %c\n" % (ord(marshalType), marshalType))

    return<|MERGE_RESOLUTION|>--- conflicted
+++ resolved
@@ -202,224 +202,6 @@
         co_firstlineno = -1  # Bogus sentinal value
         co_lnotab = ""
 
-<<<<<<< HEAD
-    # The Python3 code object is different than Python2's which
-    # we are reading if we get here.
-    # Also various parameters which were strings are now
-    # bytes (which is probably more logical).
-    if PYTHON3:
-        Code = types.CodeType
-        if PYTHON_MAGIC_INT > 3020 or PYTHON_MAGIC_INT in IS_PYPY3:
-            # Check for Python 3 interpreter reading Python 2 bytecode.
-            # Python 3's code objects are bytes while Python 2's are strings.
-            #
-            # In later Python3 magic_ints, there is a
-            # kwonlyargcount parameter which we set to 0.
-            if v10_to_12 or v13_to_22 or v21_to_27:
-                code = Code2(
-                    co_argcount,
-                    kwonlyargcount,
-                    co_nlocals,
-                    co_stacksize,
-                    co_flags,
-                    co_code,
-                    co_consts,
-                    co_names,
-                    co_varnames,
-                    co_filename,
-                    co_name,
-                    co_firstlineno,
-                    co_lnotab,
-                    co_freevars,
-                    co_cellvars,
-                )
-            else:
-                if PYTHON_MAGIC_INT in (3412, 3413, 3422):
-                    if co_posonlyargcount is not None:
-                        # Python3.8 to Python3.9: Ok to use native Python3.8's code type
-                        code = Code(
-                            co_argcount,
-                            co_posonlyargcount,
-                            kwonlyargcount,
-                            co_nlocals,
-                            co_stacksize,
-                            co_flags,
-                            co_code,
-                            co_consts,
-                            co_names,
-                            co_varnames,
-                            co_filename,
-                            co_name,
-                            co_firstlineno,
-                            bytes(co_lnotab, encoding="utf-8"),
-                            co_freevars,
-                            co_cellvars,
-                        )
-                    else:
-                        if not isinstance(co_lnotab, bytes):
-                            co_lnotab = bytes(co_lnotab, encoding="utf-8")
-                        code = Code3(
-                            co_argcount,
-                            kwonlyargcount,
-                            co_nlocals,
-                            co_stacksize,
-                            co_flags,
-                            co_code,
-                            co_consts,
-                            co_names,
-                            co_varnames,
-                            co_filename,
-                            co_name,
-                            co_firstlineno,
-                            co_lnotab,
-                            co_freevars,
-                            co_cellvars,
-                        )
-                elif co_posonlyargcount is not None:
-                    if not isinstance(co_lnotab, bytes):
-                        co_lnotab = bytes(co_lnotab, encoding="utf-8")
-                    code = Code38(
-                        co_argcount,
-                        co_posonlyargcount,
-                        kwonlyargcount,
-                        co_nlocals,
-                        co_stacksize,
-                        co_flags,
-                        co_code,
-                        co_consts,
-                        co_names,
-                        co_varnames,
-                        co_filename,
-                        co_name,
-                        co_firstlineno,
-                        co_lnotab,
-                        co_freevars,
-                        co_cellvars,
-                    )
-
-                else:
-                    # Python3 (< 3.8) to Python3: Ok to use native Python3's code type
-                    if not isinstance(co_lnotab, bytes):
-                        co_lnotab = bytes(co_lnotab, encoding="utf-8")
-                    code = Code(
-                        co_argcount,
-                        kwonlyargcount,
-                        co_nlocals,
-                        co_stacksize,
-                        co_flags,
-                        co_code,
-                        co_consts,
-                        co_names,
-                        co_varnames,
-                        co_filename,
-                        co_name,
-                        co_firstlineno,
-                        co_lnotab,
-                        co_freevars,
-                        co_cellvars,
-                    )
-                    pass
-                pass
-        else:
-            code = Code(
-                co_argcount,
-                kwonlyargcount,
-                co_nlocals,
-                co_stacksize,
-                co_flags,
-                co_code,
-                tuple(co_consts),
-                co_names,
-                co_varnames,
-                co_filename,
-                co_name,
-                co_firstlineno,
-                bytes(co_lnotab, encoding="utf-8"),
-                co_freevars,
-                co_cellvars,
-            )
-    else:
-        if v11_to_14:
-            code = Code2Compat(
-                co_argcount,
-                co_nlocals,
-                co_stacksize,
-                co_flags,
-                co_code,
-                co_consts,
-                co_names,
-                co_varnames,
-                co_filename,
-                co_name,
-                co_firstlineno,
-                co_lnotab,
-                co_freevars,
-                co_cellvars,
-            )
-        else:
-            if 3000 <= magic_int < 20121:
-                # Python 3 encodes some fields as Unicode while Python2
-                # requires the corresponding field to have string values
-                for s in co_consts:
-                    if isinstance(s, unicode):
-                        s = compat_u2s(s)
-                for s in co_names:
-                    if isinstance(s, unicode):
-                        s = compat_u2s(s)
-                for s in co_varnames:
-                    if isinstance(s, unicode):
-                        s = compat_u2s(s)
-                co_filename = str(co_filename)
-                co_name = str(co_name)
-
-            if 3020 < magic_int <= 20121 or magic_int in IS_PYPY3:
-                code = Code3(
-                    co_argcount,
-                    kwonlyargcount,
-                    co_nlocals,
-                    co_stacksize,
-                    co_flags,
-                    co_code,
-                    co_consts,
-                    co_names,
-                    co_varnames,
-                    co_filename,
-                    co_name,
-                    co_firstlineno,
-                    co_lnotab,
-                    co_freevars,
-                    co_cellvars,
-                )
-            else:
-                if magic_int in (160, 192):
-                    co_filename = str(co_filename)
-                    co_name = str(co_name)
-                    co_varnames = tuple([str(t) for t in co_varnames])
-                    co_consts = tuple([str(t) for t in co_consts])
-                    co_freevars = tuple([str(t) for t in co_freevars])
-                    co_cellvars = tuple([str(t) for t in co_cellvars])
-
-                Code = types.CodeType
-                code = Code(
-                    co_argcount,
-                    co_nlocals,
-                    co_stacksize,
-                    co_flags,
-                    co_code,
-                    co_consts,
-                    co_names,
-                    co_varnames,
-                    co_filename,
-                    co_name,
-                    co_firstlineno,
-                    co_lnotab,
-                    co_freevars,
-                    co_cellvars,
-                )
-                pass
-            pass
-        pass
-=======
     code = to_portable(
         co_argcount,
         co_posonlyargcount,
@@ -440,7 +222,6 @@
         version
     )
 
->>>>>>> 3bed1fef
     code_objects[str(code)] = code
     return code
 
