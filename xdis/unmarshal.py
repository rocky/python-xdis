--- conflicted
+++ resolved
@@ -359,11 +359,7 @@
         Python equvalent of Python Graal's readObjectArray() from
         MarshalModuleBuiltins.java
         """
-<<<<<<< HEAD
-        length: int = self.graal_readInt()
-=======
         self.graal_readInt()  # the length return value isn't used.
->>>>>>> d65b622b
         table = {} # new int[length][];
         while True:
             i = self.graal_readInt()
