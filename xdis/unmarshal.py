--- conflicted
+++ resolved
@@ -35,7 +35,6 @@
 from xdis.magics import GRAAL3_MAGICS, PYPY3_MAGICS, RUSTPYTHON_MAGICS, magic_int2tuple
 from xdis.version_info import version_tuple_to_str
 
-<<<<<<< HEAD
 if PYTHON_VERSION_TRIPLE < (2, 4):
     from sets import Set as set
 
@@ -45,15 +44,6 @@
 # add obj to internObjects.
 # FLAG_REF is the marshal.c name
 FLAG_REF = 0x80
-=======
-
-def long(n: int) -> LongTypeForPython3:
-    return LongTypeForPython3(n)
-
-    # FIXME: we should write a bytes() class with a repr
-    # that prints the b'' prefix so that Python2 can
-    # print out Python3 code correctly
->>>>>>> d09e443b
 
 # Bit set on marshalType if we should
 # add obj to internObjects.
@@ -116,7 +106,6 @@
         return s
 
 
-<<<<<<< HEAD
 def compat_u2s(u):
     # See also unaccent.py which can be found using google. I
     # found it and this code via
@@ -128,10 +117,6 @@
     except UnicodeEncodeError:
         return s
 
-=======
-def compat_u2s(u) -> str:
-    return str(u)
->>>>>>> d09e443b
 
 class _VersionIndependentUnmarshaller:
     def __init__(self, fp, magic_int, bytes_for_s, code_objects={}):
@@ -397,19 +382,12 @@
     def t_unicode(self, save_ref, bytes_for_s=False):
         strsize = unpack("<i", self.fp.read(4))[0]
         unicodestring = self.fp.read(strsize)
-<<<<<<< HEAD
-        try:
-            return self.r_ref(unicodestring.decode("utf-8"), save_ref)
-        except UnicodeDecodeError:
-            return self.r_ref(unicodestring.decode("utf-8", errors="ignore"), save_ref)
-=======
         if self.version_tuple < (3, 0):
-            string = UnicodeForPython3(unicodestring)
-        else:
-            string = unicodestring.decode()
+            string = unicodestring.decode("utf-8")
+        else:
+            string = unicodestring.decode("utf-8", errors="ignore")
 
         return self.r_ref(string, save_ref)
->>>>>>> d09e443b
 
     # Since Python 3.4
     def t_small_tuple(self, save_ref, bytes_for_s=False):
