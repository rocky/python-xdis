--- conflicted
+++ resolved
@@ -192,15 +192,6 @@
         self.is_pypy = magic_int in PYPY3_MAGICS
         self.is_rust = magic_int in RUSTPYTHON_MAGICS
 
-<<<<<<< HEAD
-        if magic_int in RUSTPYTHON_MAGICS:
-            raise NotImplementedError(
-                "RustPython %s is not supported yet."
-                % version_tuple_to_str(self.version_triple)
-            )
-
-=======
->>>>>>> 0f789398
         self.UNMARSHAL_DISPATCH_TABLE = UNMARSHAL_DISPATCH_TABLE
 
     def load(self):
@@ -799,15 +790,10 @@
 
     if magic_int in GRAAL3_MAGICS:
         from xdis.unmarsh_graal import VersionIndependentUnmarshallerGraal
-<<<<<<< HEAD
-
-        um_gen = VersionIndependentUnmarshallerGraal(
-=======
         um_gen = VersionIndependentUnmarshallerGraal(fp, magic_int, bytes_for_s, code_objects)
     elif magic_int in RUSTPYTHON_MAGICS:
         from xdis.unmarsh_rust import VersionIndependentUnmarshallerRust
         um_gen = VersionIndependentUnmarshallerRust(
->>>>>>> 0f789398
             fp, magic_int, bytes_for_s, code_objects
         )
     else:
@@ -815,7 +801,6 @@
             fp, magic_int, bytes_for_s, code_objects=code_objects
         )
     return um_gen.load()
-
 
 def load_code_and_get_file_offsets(
     fp, magic_int, bytes_for_s: bool = False, code_objects={}
