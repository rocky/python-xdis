# Copyright (c) 2015-2021, 2024-2025 by Rocky Bernstein
# Copyright (c) 2000-2002 by hartmut Goebel <h.goebel@crazy-compilers.com>
#
#  This program is free software; you can redistribute it and/or
#  modify it under the terms of the GNU General Public License
#  as published by the Free Software Foundation; either version 2
#  of the License, or (at your option) any later version.
#
#  This program is distributed in the hope that it will be useful,
#  but WITHOUT ANY WARRANTY; without even the implied warranty of
#  MERCHANTABILITY or FITNESS FOR A PARTICULAR PURPOSE.  See the
#  GNU General Public License for more details.
#
#  You should have received a copy of the GNU General Public License
#  along with this program; if not, write to the Free Software
#  Foundation, Inc., 51 Franklin Street, Fifth Floor, Boston, MA  02110-1301, USA.

"""CPython magic- and version-independent Python object
deserialization (unmarshal).

This is needed when the bytecode extracted is from
a different version than the currently-running Python.

When the running interpreter and the read-in bytecode are the same,
you can use Python's built-in ``marshal.loads()`` to produce a code
object.
"""

import io
import sys
from struct import unpack
<<<<<<< HEAD
from typing import Optional, Union
=======
from types import EllipsisType
from typing import Union
>>>>>>> d87ac8f1

from xdis.codetype import to_portable
from xdis.cross_types import LongTypeForPython3, UnicodeForPython3
from xdis.magics import GRAAL3_MAGICS, PYPY3_MAGICS, RUSTPYTHON_MAGICS, magic_int2tuple
from xdis.version_info import PYTHON3, PYTHON_VERSION_TRIPLE, version_tuple_to_str

if PYTHON3:

    def long(n: int) -> LongTypeForPython3:
        return LongTypeForPython3(n)

else:
    import unicodedata

    # FIXME: we should write a bytes() class with a repr
    # that prints the b'' prefix so that Python2 can
    # print out Python3 code correctly

# Bit set on marshalType if we should
# add obj to internObjects.
# FLAG_REF is the marshal.c name
FLAG_REF = 0x80


# The keys in the following dictionary are unmarshal codes, like "s",
# "c", "<", etc. The values of the dictionary are names of routines
# to call that do the data unmarshaling.
#
# Note: we could eliminate the parameters if this were all inside a
# class.  This might be good from an efficiency standpoint, and bad
# from a functional-programming standpoint. Pick your poison.
# EDIT: I'm choosing efficiency over functional programming.
UNMARSHAL_DISPATCH_TABLE = {
    "0": "C_NULL",
    "N": "None",
    "S": "stopIteration",
    ".": "Ellipsis",
    "F": "False",
    "T": "True",
    "i": "int32",
    "l": "long",
    "I": "int64",
    "f": "float",
    "g": "binary_float",
    "x": "complex",
    "y": "binary_complex",
    "s": "string",
    "A": "ASCII_interned",
    "a": "ASCII",
    "z": "short_ASCII",
    "Z": "short_ASCII_interned",
    "t": "interned",
    "u": "unicode",
    ")": "small_tuple",
    "(": "tuple",
    "[": "list",
    "<": "frozenset",
    ">": "set",
    "{": "dict",
    "R": "python2_string_reference",
    "c": "code",
    "C": "code",  # Older Python code
    "r": "object_reference",
    "?": "unknown",
}


def compat_str(s: Union[str, bytes]) -> Union[str, bytes]:
    """
    This handles working with strings between Python2 and Python3.
    """
    if isinstance(s, bytes):
        try:
            return s.decode("utf-8")
        except UnicodeDecodeError:
            # If not Unicode, return bytes,
            # and it will get converted to str when needed.
            return s
    elif not isinstance(s, str):
        return str(s)
    else:
        return s


def compat_u2s(u):
    if PYTHON_VERSION_TRIPLE < (3, 0):
        # See also ``unaccent.py`` which can be found using Google. I
        # found it and this code via
        # https://www.peterbe.com/plog/unicode-to-ascii where it is a
        # dead link. That can potentially do a better job in converting accents.
        s = unicodedata.normalize("NFKD", u)
        try:
            return s.encode("ascii")
        except UnicodeEncodeError:
            return s
    else:
        return str(u)


class _VersionIndependentUnmarshaller:
    def __init__(self, fp, magic_int, bytes_for_s, code_objects={}) -> None:
        """
        Marshal versions:
            0/Historical: Until 2.4/magic int 62041
            1: [2.4, 2.5) (self.magic_int: 62041 until 62071)
            2: [2.5, 3.4a0) (self.magic_int: 62071 until 3250)
            3: [3.4a0, 3.4a3) (self.magic_int: 3250 until 3280)
            4: [3.4a3, current) (self.magic_int: 3280 onwards)

        In Python 3, a ``bytes`` type is used for strings.
        """
        self.fp = fp
        self.magic_int = magic_int
        self.code_objects = code_objects

        self.bytes_for_s = bytes_for_s
        version = magic_int2tuple(self.magic_int)
        if version >= (3, 4):
            if self.magic_int in (3250, 3260, 3270):
                self.marshal_version = 3
            else:
                self.marshal_version = 4
        elif (3, 4) > version >= (2, 5):
            self.marshal_version = 2
        elif (2, 5) > version >= (2, 4):
            self.marshal_version = 1
        else:
            self.marshal_version = 0

        self.internStrings = []
        self.internObjects = []
        self.version_tuple = tuple()
        self.is_graal = magic_int in GRAAL3_MAGICS
        self.is_pypy = magic_int in PYPY3_MAGICS
        self.is_rust = magic_int in RUSTPYTHON_MAGICS

        if magic_int in RUSTPYTHON_MAGICS:
            raise NotImplementedError(
                f"RustPython {version_tuple_to_str(version)} is not supported yet."
            )

    def load(self):
        """
        ``marshal.load()`` written in Python. When the Python bytecode magic loaded is the
        same magic for the running Python interpreter, we can simply use the
        Python-supplied marshal.load().

        However, we need to use this when versions are different since the internal
        code structures are different. Sigh.
        """

        if self.marshal_version == 0:
            self.internStrings = []
        if self.marshal_version < 3:
            assert self.internObjects == []

        return self.r_object()

    # Python 3.4+ support for reference objects.
    # The names follow marshal.c
    def r_ref_reserve(self, obj, save_ref):
        i = None
        if save_ref:
            i = len(self.internObjects)
            self.internObjects.append(obj)
        return obj, i

    def r_ref_insert(self, obj, i: Optional[int]):
        if i is not None:
            self.internObjects[i] = obj
        return obj

    def r_ref(self, obj, save_ref):
        if save_ref:
            self.internObjects.append(obj)
        return obj

    # In marshal.c this is one big case statement
    def r_object(self, bytes_for_s: bool = False):
        """
        In Python3 strings are bytes type
        """
        byte1 = ord(self.fp.read(1))

        # FLAG_REF indicates whether we "intern" or
        # save a reference to the object.
        # byte1 without that reference is the
        # marshal type code, an ASCII character.
        save_ref = False
        if byte1 & FLAG_REF:
            # Since 3.4, "flag" is the marshal.c name
            save_ref = True
            byte1 = byte1 & (FLAG_REF - 1)
        marshal_type = chr(byte1)

        # print(marshal_type)  # debug

        if marshal_type in UNMARSHAL_DISPATCH_TABLE:
            func_suffix = UNMARSHAL_DISPATCH_TABLE[marshal_type]
            unmarshal_func = getattr(self, "t_" + func_suffix)
            return unmarshal_func(save_ref, bytes_for_s)
        else:
            try:
                sys.stderr.write(
                    "Unknown type %i (hex %x) %c\n"
                    % (ord(marshal_type), ord(marshal_type), marshal_type)
                )
            except TypeError:
                sys.stderr.write(
                    "Unknown type %i %c\n" % (ord(marshal_type), marshal_type)
                )

        return

    # In C this NULL. Not sure what it should
    # translate here. Note NULL != None which is below
    def t_C_NULL(self, save_ref, bytes_for_s: bool = False) -> None:
        return None

    def t_None(self, save_ref, bytes_for_s: bool = False) -> None:
        return None

<<<<<<< HEAD
    def t_stopIteration(self, save_ref, bytes_for_s: bool=False):
        return StopIteration

    def t_Ellipsis(self, save_ref, bytes_for_s: bool=False):
=======
    def t_stopIteration(
        self, save_ref, bytes_for_s: bool = False
    ) -> type[StopIteration]:
        return StopIteration

    def t_Ellipsis(self, save_ref, bytes_for_s: bool = False) -> EllipsisType:
>>>>>>> d87ac8f1
        return Ellipsis

    def t_False(self, save_ref, bytes_for_s: bool = False) -> bool:
        return False

    def t_True(self, save_ref, bytes_for_s: bool = False) -> bool:
        return True

    def t_int32(self, save_ref, bytes_for_s: bool = False):
        return self.r_ref(int(unpack("<i", self.fp.read(4))[0]), save_ref)

    def t_long(self, save_ref, bytes_for_s: bool = False):
        n = unpack("<i", self.fp.read(4))[0]
        if n == 0:
            return long(0)
        size = abs(n)
        d = long(0)
        for j in range(0, size):
            md = int(unpack("<h", self.fp.read(2))[0])
            # This operation and turn "d" from a long back
            # into an int.
            d += md << j * 15
            d = long(d)
        if n < 0:
            d = long(d * -1)

        return self.r_ref(d, save_ref)

    # Python 3.4 removed this.
    def t_int64(self, save_ref, bytes_for_s: bool = False):
        obj = unpack("<q", self.fp.read(8))[0]
        if save_ref:
            self.internObjects.append(obj)
        return obj

    # float - Seems not in use after Python 2.4
    def t_float(self, save_ref, bytes_for_s: bool = False):
        strsize = unpack("B", self.fp.read(1))[0]
        s = self.fp.read(strsize)
        return self.r_ref(float(s), save_ref)

    def t_binary_float(self, save_ref, bytes_for_s: bool = False):
        return self.r_ref(float(unpack("<d", self.fp.read(8))[0]), save_ref)

    def t_complex(self, save_ref, bytes_for_s: bool = False):
        def unpack_pre_24() -> float:
            return float(self.fp.read(unpack("B", self.fp.read(1))[0]))

        def unpack_newer() -> float:
            return float(self.fp.read(unpack("<i", self.fp.read(4))[0]))

        get_float = unpack_pre_24 if self.magic_int <= 62061 else unpack_newer

        real = get_float()
        imag = get_float()
        return self.r_ref(complex(real, imag), save_ref)

    def t_binary_complex(self, save_ref, bytes_for_s: bool = False):
        # binary complex
        real = unpack("<d", self.fp.read(8))[0]
        imag = unpack("<d", self.fp.read(8))[0]
        return self.r_ref(complex(real, imag), save_ref)

    # Note: could mean bytes in Python3 processing Python2 bytecode
    def t_string(self, save_ref, bytes_for_s: bool):
        """
        In Python3, this is a ``bytes`` type.  In Python2, it is a string type;
        ``bytes_for_s`` distinguishes what we need.
        """
        strsize = unpack("<i", self.fp.read(4))[0]
        s = self.fp.read(strsize)
        if not bytes_for_s:
            s = compat_str(s)
        return self.r_ref(s, save_ref)

    # Python 3.4
    def t_ASCII_interned(self, save_ref, bytes_for_s: bool = False):
        """
        There are true strings in Python3 as opposed to
        bytes. "interned" just means we keep a reference to
        the string.
        """
        # FIXME: check
        strsize = unpack("<i", self.fp.read(4))[0]
        interned = compat_str(self.fp.read(strsize))
        self.internStrings.append(interned)
        return self.r_ref(interned, save_ref)

    # Since Python 3.4
    def t_ASCII(self, save_ref, bytes_for_s: bool = False):
        """
        There are true strings in Python3 as opposed to
        bytes.
        """
        strsize = unpack("<i", self.fp.read(4))[0]
        s = self.fp.read(strsize)
        s = compat_str(s)
        return self.r_ref(s, save_ref)

    # Since Python 3.4
    def t_short_ASCII(self, save_ref, bytes_for_s: bool = False):
        strsize = unpack("B", self.fp.read(1))[0]
        return self.r_ref(compat_str(self.fp.read(strsize)), save_ref)

    # Since Python 3.4
    def t_short_ASCII_interned(self, save_ref, bytes_for_s: bool = False):
        # FIXME: check
        strsize = unpack("B", self.fp.read(1))[0]
        interned = compat_str(self.fp.read(strsize))
        self.internStrings.append(interned)
        return self.r_ref(interned, save_ref)

    # Since Python 3.4
    def t_interned(self, save_ref, bytes_for_s: bool = False):
        strsize = unpack("<i", self.fp.read(4))[0]
        interned = compat_str(self.fp.read(strsize))
        self.internStrings.append(interned)
        return self.r_ref(interned, save_ref)

    def t_unicode(self, save_ref, bytes_for_s: bool = False):
        strsize = unpack("<i", self.fp.read(4))[0]
        unicodestring = self.fp.read(strsize)
        if PYTHON_VERSION_TRIPLE >= (3, 0) and self.version_tuple < (3, 0):
            string = UnicodeForPython3(unicodestring)
        else:
            string = unicodestring.decode()

        return self.r_ref(string, save_ref)

    # Since Python 3.4
    def t_small_tuple(self, save_ref, bytes_for_s: bool = False):
        # small tuple - since Python 3.4
        tuplesize = unpack("B", self.fp.read(1))[0]
        ret, i = self.r_ref_reserve(tuple(), save_ref)
        while tuplesize > 0:
            ret += (self.r_object(bytes_for_s=bytes_for_s),)
            tuplesize -= 1
            pass
        return self.r_ref_insert(ret, i)

    def t_tuple(self, save_ref, bytes_for_s: bool = False):
        tuplesize = unpack("<i", self.fp.read(4))[0]
        ret = self.r_ref(tuple(), save_ref)
        while tuplesize > 0:
            ret += (self.r_object(bytes_for_s=bytes_for_s),)
            tuplesize -= 1
        return ret

    def t_list(self, save_ref, bytes_for_s: bool = False):
        # FIXME: check me
        n = unpack("<i", self.fp.read(4))[0]
        ret = self.r_ref(list(), save_ref)
        while n > 0:
            ret += (self.r_object(bytes_for_s=bytes_for_s),)
            n -= 1
        return ret

    def t_frozenset(self, save_ref, bytes_for_s: bool = False):
        setsize = unpack("<i", self.fp.read(4))[0]
        ret, i = self.r_ref_reserve(tuple(), save_ref)
        while setsize > 0:
            ret += (self.r_object(bytes_for_s=bytes_for_s),)
            setsize -= 1
        return self.r_ref_insert(frozenset(ret), i)

    def t_set(self, save_ref, bytes_for_s: bool = False):
        setsize = unpack("<i", self.fp.read(4))[0]
        ret, i = self.r_ref_reserve(tuple(), save_ref)
        while setsize > 0:
            ret += (self.r_object(bytes_for_s=bytes_for_s),)
            setsize -= 1
        return self.r_ref_insert(set(ret), i)

    def t_dict(self, save_ref, bytes_for_s: bool = False):
        ret = self.r_ref(dict(), save_ref)
        # dictionary
        while True:
            key = self.r_object(bytes_for_s=bytes_for_s)
            if key is None:
                break
            val = self.r_object(bytes_for_s=bytes_for_s)
            if val is None:
                break
            ret[key] = val
            pass
        return ret

    def t_python2_string_reference(self, save_ref, bytes_for_s: bool = False):
        refnum = unpack("<i", self.fp.read(4))[0]
        return self.internStrings[refnum]

    def t_code(self, save_ref, bytes_for_s: bool = False):
        # FIXME: use tables to simplify this?
        # FIXME: Python 1.0 .. 1.3 isn't well known

        ret, i = self.r_ref_reserve(None, save_ref)
        self.version_tuple = magic_int2tuple(self.magic_int)

        if self.version_tuple >= (2, 3):
            co_argcount = unpack("<i", self.fp.read(4))[0]
        elif self.version_tuple >= (1, 3):
            co_argcount = unpack("<h", self.fp.read(2))[0]
        else:
            co_argcount = 0

        if self.version_tuple >= (3, 8):
            co_posonlyargcount = (
                0
                if self.magic_int in (3400, 3401, 3410, 3411)
                else unpack("<i", self.fp.read(4))[0]
            )
        else:
            co_posonlyargcount = None

        if self.version_tuple >= (3, 0):
            kwonlyargcount = unpack("<i", self.fp.read(4))[0]
        else:
            kwonlyargcount = 0

        co_nlocals = 0
        if self.version_tuple < (3, 11) or (
            self.version_tuple[:2] == (3, 11) and self.is_pypy
        ):
            if self.version_tuple >= (2, 3):
                co_nlocals = unpack("<i", self.fp.read(4))[0]
            elif self.version_tuple >= (1, 3):
                co_nlocals = unpack("<h", self.fp.read(2))[0]

        if self.version_tuple >= (2, 3):
            co_stacksize = unpack("<i", self.fp.read(4))[0]
        elif self.version_tuple >= (1, 5):
            co_stacksize = unpack("<h", self.fp.read(2))[0]
        else:
            co_stacksize = 0

        if self.version_tuple >= (2, 3):
            co_flags = unpack("<i", self.fp.read(4))[0]
        elif self.version_tuple >= (1, 3):
            co_flags = unpack("<h", self.fp.read(2))[0]
        else:
            co_flags = 0

        co_code = self.r_object(bytes_for_s=True)

        # FIXME: Check/verify that is true:
        bytes_for_s = PYTHON_VERSION_TRIPLE >= (3, 0) and (self.version_tuple > (3, 0))
        if self.is_graal:
            co_consts = tuple()
            co_names = tuple()
            code = to_portable(
                co_argcount=0,
                co_posonlyargcount=0,
                co_kwonlyargcount=0,
                co_nlocals=0,
                co_stacksize=0,
                co_flags=0,
                co_code=co_code,
                co_consts=tuple(),
                co_names=tuple(),
                co_varnames=tuple(),
                co_filename="??",
                co_name="??",
                co_qualname="??",
                co_firstlineno=0,
                co_lnotab="",
                co_freevars=tuple(),
                co_cellvars=tuple(),
                co_exceptiontable=None,
                version_triple=self.version_tuple,
            )
            ret = code
            return self.r_ref_insert(ret, i)

        co_consts = self.r_object(bytes_for_s=bytes_for_s)
        co_names = self.r_object(bytes_for_s=bytes_for_s)

        co_varnames = tuple()
        co_freevars = tuple()
        co_cellvars = tuple()

        if self.version_tuple >= (3, 11) and not self.is_pypy:
            # parse localsplusnames list: https://github.com/python/cpython/blob/3.11/Objects/codeobject.c#L208C12
            co_localsplusnames = self.r_object(bytes_for_s=bytes_for_s)
            co_localspluskinds = self.r_object(bytes_for_s=bytes_for_s)

            CO_FAST_LOCAL = 0x20
            CO_FAST_CELL = 0x40
            CO_FAST_FREE = 0x80

            for name, kind in zip(co_localsplusnames, co_localspluskinds):
                if kind & CO_FAST_LOCAL:
                    co_varnames += (name,)
                    if kind & CO_FAST_CELL:
                        co_cellvars += (name,)
                elif kind & CO_FAST_CELL:
                    co_cellvars += (name,)
                elif kind & CO_FAST_FREE:
                    co_freevars += (name,)

            co_nlocals = len(co_varnames)
            co_filename = self.r_object(bytes_for_s=bytes_for_s)
            co_name = self.r_object(bytes_for_s=bytes_for_s)
            co_qualname = self.r_object(bytes_for_s=bytes_for_s)

        else:
            co_qualname = None
            if self.version_tuple >= (1, 3):
                co_varnames = self.r_object(bytes_for_s=False)
            else:
                co_varnames = tuple()

            if self.version_tuple >= (2, 0):
                co_freevars = self.r_object(bytes_for_s=bytes_for_s)
                co_cellvars = self.r_object(bytes_for_s=bytes_for_s)

            co_filename = self.r_object(bytes_for_s=bytes_for_s)
            co_name = self.r_object(bytes_for_s=bytes_for_s)

        co_exceptiontable = None
        if self.version_tuple >= (3, 11) and self.is_pypy:

            # FIXME: code has an object reference, but I don't
            # see this in _marshal.py code for 3.11. I am missing
            # something. Also, I don't know that it is indeed qualname.
            # qualname which is a CPython 3.11 thing, isn't
            # available in PyPy 3.11.
            co_qualname = self.r_object(bytes_for_s=bytes_for_s)

            co_firstlineno = unpack("<L", self.fp.read(4))[0]
            co_lnotab = self.r_object(bytes_for_s=bytes_for_s)

        elif self.version_tuple >= (1, 5):
            if self.version_tuple >= (2, 3):
                co_firstlineno = unpack("<i", self.fp.read(4))[0]
            else:
                co_firstlineno = unpack("<h", self.fp.read(2))[0]

            if self.version_tuple >= (3, 11):
                co_linetable = self.r_object(bytes_for_s=bytes_for_s)
                co_lnotab = (
                    co_linetable  # will be parsed later in opcode.findlinestarts
                )
                co_exceptiontable = self.r_object(bytes_for_s=bytes_for_s)
            else:
                co_lnotab = self.r_object(bytes_for_s=bytes_for_s)
        else:
            # < 1.5 there is no lnotab, so no firstlineno.
            # SET_LINENO is used instead.
            co_firstlineno = -1  # Bogus sentinel value
            co_lnotab = b""

        code = to_portable(
            co_argcount=co_argcount,
            co_posonlyargcount=co_posonlyargcount,
            co_kwonlyargcount=kwonlyargcount,
            co_nlocals=co_nlocals,
            co_stacksize=co_stacksize,
            co_flags=co_flags,
            co_code=co_code,
            co_consts=co_consts,
            co_names=co_names,
            co_varnames=co_varnames,
            co_filename=co_filename,
            co_name=co_name,
            co_qualname=co_qualname,
            co_firstlineno=co_firstlineno,
            co_lnotab=co_lnotab,
            co_freevars=co_freevars,
            co_cellvars=co_cellvars,
            co_exceptiontable=co_exceptiontable,
            version_triple=self.version_tuple,
        )

        self.code_objects[str(code)] = code
        ret = code
        return self.r_ref_insert(ret, i)

    # Since Python 3.4
    def t_object_reference(self, save_ref=None, bytes_for_s: bool = False):
        refnum = unpack("<i", self.fp.read(4))[0]
        o = self.internObjects[refnum]
        return o

    def t_unknown(self, save_ref=None, bytes_for_s: bool = False):
        raise KeyError("?")


# _________________________________________________________________
#
# user interface


def load_code(fp, magic_int, bytes_for_s: bool = False, code_objects={}):
    if isinstance(fp, bytes):
        fp = io.BytesIO(fp)
    um_gen = _VersionIndependentUnmarshaller(
        fp, magic_int, bytes_for_s, code_objects=code_objects
    )
    return um_gen.load()<|MERGE_RESOLUTION|>--- conflicted
+++ resolved
@@ -29,12 +29,7 @@
 import io
 import sys
 from struct import unpack
-<<<<<<< HEAD
 from typing import Optional, Union
-=======
-from types import EllipsisType
-from typing import Union
->>>>>>> d87ac8f1
 
 from xdis.codetype import to_portable
 from xdis.cross_types import LongTypeForPython3, UnicodeForPython3
@@ -257,19 +252,10 @@
     def t_None(self, save_ref, bytes_for_s: bool = False) -> None:
         return None
 
-<<<<<<< HEAD
     def t_stopIteration(self, save_ref, bytes_for_s: bool=False):
         return StopIteration
 
     def t_Ellipsis(self, save_ref, bytes_for_s: bool=False):
-=======
-    def t_stopIteration(
-        self, save_ref, bytes_for_s: bool = False
-    ) -> type[StopIteration]:
-        return StopIteration
-
-    def t_Ellipsis(self, save_ref, bytes_for_s: bool = False) -> EllipsisType:
->>>>>>> d87ac8f1
         return Ellipsis
 
     def t_False(self, save_ref, bytes_for_s: bool = False) -> bool:
