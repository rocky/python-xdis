--- conflicted
+++ resolved
@@ -29,10 +29,6 @@
 import io
 import sys
 from struct import unpack
-<<<<<<< HEAD
-=======
-from typing import Optional, Union
->>>>>>> 89f481a8
 
 from xdis.codetype import to_portable
 from xdis.cross_types import LongTypeForPython3, UnicodeForPython3
