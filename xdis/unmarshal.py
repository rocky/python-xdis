# Copyright (c) 2015-2021, 2024-2025 by Rocky Bernstein
# Copyright (c) 2000-2002 by hartmut Goebel <h.goebel@crazy-compilers.com>
#
#  This program is free software; you can redistribute it and/or
#  modify it under the terms of the GNU General Public License
#  as published by the Free Software Foundation; either version 2
#  of the License, or (at your option) any later version.
#
#  This program is distributed in the hope that it will be useful,
#  but WITHOUT ANY WARRANTY; without even the implied warranty of
#  MERCHANTABILITY or FITNESS FOR A PARTICULAR PURPOSE.  See the
#  GNU General Public License for more details.
#
#  You should have received a copy of the GNU General Public License
#  along with this program; if not, write to the Free Software
#  Foundation, Inc., 51 Franklin Street, Fifth Floor, Boston, MA  02110-1301, USA.

"""CPython magic- and version-independent Python object
deserialization (unmarshal).

This is needed when the bytecode extracted is from
a different version than the currently-running Python.

When the running interpreter and the read-in bytecode are the same,
you can use Python's built-in ``marshal.loads()`` to produce a code
object.
"""

import io
import sys
<<<<<<< HEAD
from struct import unpack
=======
from struct import unpack, unpack_from
from typing import Any, Dict, Optional, Tuple, Union
>>>>>>> 8d8158e7

from xdis.codetype import to_portable
from xdis.cross_types import LongTypeForPython3, UnicodeForPython3
from xdis.magics import GRAAL3_MAGICS, PYPY3_MAGICS, RUSTPYTHON_MAGICS, magic_int2tuple
from xdis.version_info import version_tuple_to_str


def long(n: int) -> LongTypeForPython3:
    return LongTypeForPython3(n)

    # FIXME: we should write a bytes() class with a repr
    # that prints the b'' prefix so that Python2 can
    # print out Python3 code correctly


# Bit set on marshalType if we should
# add obj to intern_objects.
# FLAG_REF is the marshal.c name
FLAG_REF = 0x80

TYPE_ASCII = "a"  # since 3.4
TYPE_ASCII_INTERNED = "A"  # Version 4. since 3.4
TYPE_ARRAY = "]"  # Graal Python uses this
TYPE_BIG_INTEGER = "B"  # Graal Python uses this.
TYPE_BINARY_COMPLEX = "y"  # 3.x; Version 0 uses TYPE_COMPLEX instead
TYPE_BINARY_FLOAT = "g"  # Version 0 uses TYPE_FLOAT instead
TYPE_CODE = "c"
TYPE_CODE_OLD = "C"  # used in Python 1.0 - 1.2. Graal Python uses this too.
TYPE_COMPLEX = "x"  # Version 0 only. Not in use after Python 2.4
TYPE_DICT = "{"
TYPE_ELLIPSIS = "."
TYPE_FALSE = "F"
TYPE_FLOAT = "f"  # Version 0 only. Not in use after Python 2.4
TYPE_FROZENSET = ">"  # Since version 2.
TYPE_GRAAL_ARRAY = "]"  # since 3.4
TYPE_GRAALPYTHON_CODE = "C"  # Duplicate. Graal Python uses this for its code.
TYPE_GRAALPYTHON_CODE_UNIT = "U"  # Graal Python uses this.
TYPE_INT = "i"  # All versions. 32-bit encoding.
TYPE_INT64 = "I"  # Python 3.4 removed this
TYPE_INTERNED = "t"  # 1+
TYPE_LIST = "["
TYPE_LONG = "l"
TYPE_NONE = "N"
TYPE_NULL = "0"
TYPE_REF = "r"  # Version 3. Since 3.4 (and a little before?)
TYPE_SET = "<"  # Since Version 2.
TYPE_SHORT_ASCII = "z"  # Version 4. since 3.4
TYPE_SHORT_ASCII_INTERNED = "Z"  # Version 3. since 3.4
TYPE_SLICE = ":"  # Version 5. Since 3.14
TYPE_SMALL_TUPLE = ")"  # Version 3. since 3.4
TYPE_STOPITER = "S"
TYPE_STRING = "s"  # String in Python 2. In Python 3 this is Bytes.
TYPE_STRINGREF = "R"  # Python 2
TYPE_TRUE = "T"
TYPE_TUPLE = "("  # See also TYPE_SMALL_TUPLE
TYPE_UNICODE = "u"
TYPE_UNKNOWN = "?"

# Graal Array types
ARRAY_TYPE_BOOLEAN = "B"
ARRAY_TYPE_BYTE = "b"
ARRAY_TYPE_DOUBLE = "d"
ARRAY_TYPE_INT = "i"
ARRAY_TYPE_LONG = "l"
ARRAY_TYPE_OBJECT = "o"
ARRAY_TYPE_SHORT = "s"
ARRAY_TYPE_SLICE = ":"
ARRAY_TYPE_STRING = "S"


# The keys in the following dictionary are unmarshal codes, like "s",
# "c", "<", etc. The values of the dictionary are names of routines
# to call that do the data unmarshaling.
#
# Note: we could eliminate the parameters if this were all inside a
# class.  This might be good from an efficiency standpoint, and bad
# from a functional-programming standpoint. Pick your poison.
# EDIT: I'm choosing efficiency over functional programming.
UNMARSHAL_DISPATCH_TABLE = {
    TYPE_ASCII: "ASCII",
    TYPE_ASCII_INTERNED: "ASCII_interned",
    TYPE_BINARY_COMPLEX: "binary_complex",
    TYPE_BINARY_FLOAT: "binary_float",
    TYPE_CODE: "code",
    TYPE_CODE_OLD: "code_old",  # Older Python
    TYPE_COMPLEX: "complex",
    TYPE_DICT: "dict",
    TYPE_ELLIPSIS: "Ellipsis",
    TYPE_FALSE: "False",
    TYPE_FLOAT: "float",
    TYPE_FROZENSET: "frozenset",
    TYPE_INT64: "int64",
    TYPE_INT: "int32",
    TYPE_INTERNED: "interned",
    TYPE_LIST: "list",
    TYPE_LONG: "long",
    TYPE_NONE: "None",
    TYPE_NULL: "C_NULL",
    TYPE_REF: "object_reference",
    TYPE_SET: "set",
    TYPE_SHORT_ASCII: "short_ASCII",
    TYPE_SHORT_ASCII_INTERNED: "short_ASCII_interned",
    TYPE_SLICE: "slice",
    TYPE_SMALL_TUPLE: "small_tuple",
    TYPE_STOPITER: "stopIteration",
    TYPE_STRING: "string",
    TYPE_STRINGREF: "python2_string_reference",
    TYPE_TRUE: "True",
    TYPE_TUPLE: "tuple",
    TYPE_UNICODE: "unicode",
    TYPE_UNKNOWN: "unknown",
}

<<<<<<< HEAD

def compat_str(s):
=======
def compat_str(s: Union[str, bytes]) -> Union[str, bytes]:
>>>>>>> 8d8158e7
    """
    This handles working with strings between Python2 and Python3.
    """
    if isinstance(s, bytes):
        return s.decode("utf-8", errors="ignore")
    elif not isinstance(s, str):
        return str(s)
    else:
        return s


def compat_u2s(u) -> str:
    return str(u)


class VersionIndependentUnmarshaller:
    def __init__(self, fp, magic_int, bytes_for_s, code_objects={}) -> None:
        """
        Marshal versions:
            0/Historical: Until 2.4/magic int 62041
            1: [2.4, 2.5) (self.magic_int: 62041 until 62071)
            2: [2.5, 3.4a0) (self.magic_int: 62071 until 3250)
            3: [3.4a0, 3.4a3) (self.magic_int: 3250 until 3280)
            4: [3.4a3, 3.13) (self.magic_int: 3280 onwards)
            5: [3.14, current) (self.magic_int: circa 3608)

        In Python 3, a ``bytes`` type is used for strings.
        """
        self.fp = fp
        self.magic_int = magic_int
        self.code_objects = code_objects

        # Save a list of offsets in the bytecode file where code
        # objects starts.
        self.code_to_file_offsets = {}

        # It is helpful to save the order in sets, frozensets and dictionary keys,
        # so that on writing a bytecode file we can duplicate this order.
        self.collection_order = {}

        self.bytes_for_s = bytes_for_s
        self.version_triple = magic_int2tuple(self.magic_int)
        if self.version_triple >= (3, 14):
            self.marshal_version = 5
        elif (3, 14) > self.version_triple >= (3, 4):
            if self.magic_int in (3250, 3260, 3270):
                self.marshal_version = 3
            else:
                self.marshal_version = 4
        elif (3, 4) > self.version_triple >= (2, 5):
            self.marshal_version = 2
        elif (2, 5) > self.version_triple >= (2, 4):
            self.marshal_version = 1
        else:
            self.marshal_version = 0

        self.intern_strings = []
        self.intern_objects = []
        self.is_pypy = magic_int in PYPY3_MAGICS
        self.is_rust = magic_int in RUSTPYTHON_MAGICS

        if magic_int in RUSTPYTHON_MAGICS:
            raise NotImplementedError(
                "RustPython %s is not supported yet." % version_tuple_to_str(self.version_triple)
            )

<<<<<<< HEAD
    # Python equivalents for graal unmarshal routines.
    def t_graal_readArray(self, save_ref: bool, bytes_for_s: bool) -> tuple:
        """
        Python equivalent of Python Graal's readArray() from
        MarshalModuleBuiltins.java

        Array object unmarshalling read routine.  Reads from self.fp
        the next byte which is a key in ARRAY_TYPE defined above.

        Parameter save_ref indicates whether to save the resulting object in
        our internal object cache.
        """
        byte1 = ord(self.fp.read(1))

        marshal_type = chr(byte1)

        # print(marshal_type)  # debug

        # case "B":
        #     ret = tuple()
        # case "b":
        #     return "OK"
        # case "s":
        #     return "Internal server error"
        if marshal_type == ARRAY_TYPE_DOUBLE:
            ret = self.graal_readDoubleArray()
        elif marshal_type == ARRAY_TYPE_INT:
            ret = self.graal_readIntArray()
        elif marshal_type == ARRAY_TYPE_OBJECT:
            ret = self.graal_readObjectArray()
        elif marshal_type == ARRAY_TYPE_LONG:
            ret = self.graal_readLongArray()
        elif marshal_type == ARRAY_TYPE_STRING:
            ret = self.graal_readStringArray()
        else:
            # The underscore '_' acts as a wildcard
            # It matches anything if no previous case did (the 'default' case)
            print("XXX Whoah %s" % marshal_type)
            ret = tuple()
        if save_ref:
            self.intern_objects.append(ret)
        return ret

    def graal_readByte(self) -> int:
        """
        Python equivalent of Python Graal's readBytes() from
        MarshalModuleBuiltins.java
        """
        return ord(unpack("c", self.fp.read(1))[0])

    def graal_readBytes(self) -> bytes:
        """
        Python equivalent of Python Graal's readBytes() from
        MarshalModuleBuiltins.java
        """
        length = unpack("<i", self.fp.read(4))[0]
        return bytes([self.graal_readByte() for _ in range(length)])

    def graal_readDouble(self) -> float:
        """
        Python equivalent of Python Graal's readDouble() from
        MarshalModuleBuiltins.java
        """
        return unpack("<d", self.fp.read(8))[0]

    def graal_readDoubleArray(self) -> tuple:
        """
        Python equivalent of Python Graal's readDoubleArray() from
        MarshalModuleBuiltins.java
        """
        length = int(unpack("<i", self.fp.read(4))[0])
        return tuple([self.graal_readDouble() for _ in range(length)])

    def graal_readInt(self) -> int:
        """
        Python equivalent of Python Graal's readInt() from
        MarshalModuleBuiltins.java
        """
        return int(unpack("<i", self.fp.read(4))[0])

    def graal_readIntArray(self) -> tuple:
        """
        Python equivalent of Python Graal's readIntArray() from
        MarshalModuleBuiltins.java
        """
        length = int(unpack("<i", self.fp.read(4))[0])
        return tuple([self.graal_readInt() for _ in range(length)])

    def graal_readLong(self) -> int:
        """
        Python equivalent of Python Graal's readLongt() from
        MarshalModuleBuiltins.java
        """
        return int(unpack("<q", self.fp.read(8))[0])

    def graal_readLongArray(self) -> tuple:
        """
        Python equivalent of Python Graal's readLongt() from
        MarshalModuleBuiltins.java
        """
        length = int(unpack("<i", self.fp.read(4))[0])
        return tuple([self.graal_readLong() for _ in range(length)])

    def graal_readObjectArray(self) -> tuple:
        """
        Python equivalent of Python Graal's readObjectArray() from
        MarshalModuleBuiltins.java
        """

        length = int(unpack("<i", self.fp.read(4))[0])
        # # Debug code
        # result = []
        # for i in range(length):
        #     try:
        #         result.append(self.r_object(bytes_for_s=False))
        #     except:
        #         breakpoint()
        # return tuple(result)
        return tuple([self.r_object(bytes_for_s=False) for _ in range(length)])

    def graal_readString(self) -> str:
        """
        Python equvalent of Python Graal's readString() from
        MarshalModuleBuiltins.java
        """
        strsize = unpack("<i", self.fp.read(4))[0]
        return self.fp.read(strsize).decode("utf-8", errors="ignore")

    def graal_readStringArray(self) -> tuple:
        """
        Python equvalent of Python Graal's readObjectArray() from
        MarshalModuleBuiltins.java
        """
        length = self.graal_readInt()
        return tuple([self.graal_readString() for _ in range(length)])

    def graal_readSparseTable(self) -> dict:
        """
        Python equvalent of Python Graal's readObjectArray() from
        MarshalModuleBuiltins.java
        """
        self.graal_readInt()  # the length return value isn't used.
        table = {}  # new int[length][];
        while True:
            i = self.graal_readInt()
            if i == -1:
                return table
            table[i] = self.graal_readIntArray()
=======
        self.UNMARSHAL_DISPATCH_TABLE = UNMARSHAL_DISPATCH_TABLE
>>>>>>> 8d8158e7

    def load(self):
        """
        ``marshal.load()`` written in Python. When the Python bytecode magic loaded is the
        same magic for the running Python interpreter, we can simply use the
        Python-supplied marshal.load().

        However, we need to use this when versions are different since the internal
        code structures are different. Sigh.
        """

        if self.marshal_version == 0:
            self.intern_strings = []
        if self.marshal_version < 3:
            assert self.intern_objects == []

        return self.r_object()

    # Python 3.4+ support for reference objects.
    # The names follow marshal.c
    def r_ref_reserve(self, obj, save_ref):
        i = None
        if save_ref:
            i = len(self.intern_objects)
            self.intern_objects.append(obj)
        return obj, i

    def r_ref_insert(self, obj, i):
        if i is not None:
            if not isinstance(obj, (set, list)):
                # I am not sure if this is right...
                # We can't turn into a set a list that contains a
                # list or a set. So skip these, for now
                self.intern_objects[i] = obj
        return obj

    def r_ref(self, obj, save_ref):
        if save_ref:
            self.intern_objects.append(obj)
        return obj

    # In marshal.c this is one big case statement
    # FIXME: remove bytes_fo_s parameter.
    # Now that we have git branches, isolated by Python version.
    # This is only needed in the Python 2.4 - 2.7 code branch.
    def r_object(self, bytes_for_s: bool = False):
        """
        Main object unmarshaling read routine.  Reads from self.fp
        the next byte which is a key in UNMARSHAL_DISPATCH_TABLE
        defined above clearing the high-order bit, FLAG_REF.
        FLAG_REF indicates whether to save the resulting object in
        our internal object cache.
        """
        byte1 = ord(self.fp.read(1))

        # FLAG_REF indicates whether we "intern" or
        # save a reference to the object.
        # byte1 without that reference is the
        # marshal type code, an ASCII character.
        save_ref = False
        if byte1 & FLAG_REF:
            # Since 3.4, "flag" is the marshal.c name
            save_ref = True
            byte1 = byte1 & (FLAG_REF - 1)
        marshal_type = chr(byte1)

        # print(marshal_type)  # debug

        if marshal_type in self.UNMARSHAL_DISPATCH_TABLE:
            func_suffix = self.UNMARSHAL_DISPATCH_TABLE[marshal_type]
            unmarshal_func = getattr(self, "t_" + func_suffix)
            return unmarshal_func(save_ref, bytes_for_s)
        else:
            try:
                sys.stderr.write(
                    "Unknown type %i (hex %x) %c\n"
                    % (ord(marshal_type), ord(marshal_type), marshal_type)
                )
            except TypeError:
                sys.stderr.write(
                    "Unknown type %i %c\n" % (ord(marshal_type), marshal_type)
                )

        return

    # In C this NULL. Not sure what it should
    # translate here. Note NULL != None which is below
    def t_C_NULL(self, save_ref, bytes_for_s: bool = False) -> None:
        return None

    def t_None(self, save_ref, bytes_for_s: bool = False) -> None:
        return None

    def t_stopIteration(self, save_ref, bytes_for_s: bool = False):
        return StopIteration

    def t_Ellipsis(self, save_ref, bytes_for_s: bool = False):
        return Ellipsis

    def t_False(self, save_ref, bytes_for_s: bool = False) -> bool:
        return False

    def t_True(self, save_ref, bytes_for_s: bool = False) -> bool:
        return True

    def t_int32(self, save_ref, bytes_for_s: bool = False):
        return self.r_ref(int(unpack("<i", self.fp.read(4))[0]), save_ref)

    def t_long(self, save_ref, bytes_for_s: bool = False):
        n = unpack("<i", self.fp.read(4))[0]
        if n == 0:
            return long(0)
        size = abs(n)
        d = long(0)
        for j in range(0, size):
            md = int(unpack("<h", self.fp.read(2))[0])
            # This operation and turn "d" from a long back
            # into an int.
            d += md << j * 15
            d = long(d)
        if n < 0:
            d = long(d * -1)

        return self.r_ref(d, save_ref)

    # Python 3.4 removed this.
    def t_int64(self, save_ref, bytes_for_s: bool = False):
        obj = unpack("<q", self.fp.read(8))[0]
        if save_ref:
            self.intern_objects.append(obj)
        return obj

    # float - Seems not in use after Python 2.4
    def t_float(self, save_ref, bytes_for_s: bool = False):
        strsize = unpack("B", self.fp.read(1))[0]
        s = self.fp.read(strsize)
        return self.r_ref(float(s), save_ref)

    def t_binary_float(self, save_ref, bytes_for_s: bool = False):
        return self.r_ref(float(unpack("<d", self.fp.read(8))[0]), save_ref)

    def t_complex(self, save_ref, bytes_for_s: bool = False):
        def unpack_pre_24() -> float:
            return float(self.fp.read(unpack("B", self.fp.read(1))[0]))

        def unpack_newer() -> float:
            return float(self.fp.read(unpack("<i", self.fp.read(4))[0]))

        get_float = unpack_pre_24 if self.magic_int <= 62061 else unpack_newer

        real = get_float()
        imag = get_float()
        return self.r_ref(complex(real, imag), save_ref)

    def t_binary_complex(self, save_ref, bytes_for_s: bool = False):
        # binary complex
        real = unpack("<d", self.fp.read(8))[0]
        imag = unpack("<d", self.fp.read(8))[0]
        return self.r_ref(complex(real, imag), save_ref)

    def t_string(self, save_ref, bytes_for_s):
        """
        Get a string from the bytecode file and save the string in ``save_ref``.

        In Python3, this is a ``bytes`` type.  In Python2, it is a string type;
        ``bytes_for_s`` is True when a Python 3 interpreter is reading Python 2 bytecode.
        """
        strsize = unpack("<i", self.fp.read(4))[0]
        s = self.fp.read(strsize)
        if not bytes_for_s:
            s = compat_str(s)
        return self.r_ref(s, save_ref)

    # Python 3.4
    def t_ASCII_interned(self, save_ref, bytes_for_s: bool = False):
        """
        There are true strings in Python3 as opposed to
        bytes. "interned" just means we keep a reference to
        the string.
        """
        # FIXME: check
        strsize = unpack("<i", self.fp.read(4))[0]
        interned = compat_str(self.fp.read(strsize))
        self.intern_strings.append(interned)
        return self.r_ref(interned, save_ref)

    # Since Python 3.4
    def t_ASCII(self, save_ref, bytes_for_s: bool = False):
        """
        There are true strings in Python3 as opposed to
        bytes.
        """
        strsize = unpack("<i", self.fp.read(4))[0]
        s = self.fp.read(strsize)
        s = compat_str(s)
        return self.r_ref(s, save_ref)

    # Since Python 3.4
    def t_short_ASCII(self, save_ref, bytes_for_s: bool = False):
        strsize = unpack("B", self.fp.read(1))[0]
        return self.r_ref(compat_str(self.fp.read(strsize)), save_ref)

    # Since Python 3.4
    def t_short_ASCII_interned(self, save_ref, bytes_for_s: bool = False):
        # FIXME: check
        strsize = unpack("B", self.fp.read(1))[0]
        interned = compat_str(self.fp.read(strsize))
        self.intern_strings.append(interned)
        return self.r_ref(interned, save_ref)

    def t_interned(self, save_ref, bytes_for_s: bool = False):
        strsize = unpack("<i", self.fp.read(4))[0]
        interned = compat_str(self.fp.read(strsize))
        self.intern_strings.append(interned)
        return self.r_ref(interned, save_ref)

    def t_unicode(self, save_ref, bytes_for_s: bool = False):
        strsize = unpack("<i", self.fp.read(4))[0]
        unicodestring = self.fp.read(strsize)
        if self.version_triple < (3, 0):
            string = UnicodeForPython3(unicodestring)
        else:
            string = unicodestring.decode()

        return self.r_ref(string, save_ref)

    # Since Python 3.4
    def t_small_tuple(self, save_ref, bytes_for_s: bool = False):
        # small tuple - since Python 3.4
        tuplesize = unpack("B", self.fp.read(1))[0]
        ret, i = self.r_ref_reserve(tuple(), save_ref)
        while tuplesize > 0:
            ret += (self.r_object(bytes_for_s=bytes_for_s),)
            tuplesize -= 1
            pass
        return self.r_ref_insert(ret, i)

    def t_tuple(self, save_ref, bytes_for_s: bool = False):
        tuplesize = unpack("<i", self.fp.read(4))[0]
        ret = self.r_ref(tuple(), save_ref)
        while tuplesize > 0:
            ret += (self.r_object(bytes_for_s=bytes_for_s),)
            tuplesize -= 1
        return ret

    def t_list(self, save_ref, bytes_for_s: bool = False):
        # FIXME: check me
        n = unpack("<i", self.fp.read(4))[0]
        ret = self.r_ref(list(), save_ref)
        while n > 0:
            ret += (self.r_object(bytes_for_s=bytes_for_s),)
            n -= 1
        return ret

    def t_frozenset(self, save_ref, bytes_for_s: bool = False):
        setsize = unpack("<i", self.fp.read(4))[0]
        collection, i = self.r_ref_reserve([], save_ref)
        while setsize > 0:
            collection.append(self.r_object(bytes_for_s=bytes_for_s))
            setsize -= 1
        final_frozenset = frozenset(collection)
        # Note the order of the frozenset elements.
        self.collection_order[final_frozenset] = tuple(collection)
        return self.r_ref_insert(final_frozenset, i)

    def t_set(self, save_ref, bytes_for_s: bool = False):
        setsize = unpack("<i", self.fp.read(4))[0]
        ret, i = self.r_ref_reserve(tuple(), save_ref)
        while setsize > 0:
            ret += (self.r_object(bytes_for_s=bytes_for_s),)
            setsize -= 1
        return self.r_ref_insert(set(ret), i)

    def t_dict(self, save_ref, bytes_for_s: bool = False):
        ret = self.r_ref(dict(), save_ref)
        # dictionary
        while True:
            key = self.r_object(bytes_for_s=bytes_for_s)
            if key is None:
                break
            val = self.r_object(bytes_for_s=bytes_for_s)
            if val is None:
                break
            ret[key] = val
            pass
        return ret

    def t_python2_string_reference(self, save_ref, bytes_for_s: bool = False):
        refnum = unpack("<i", self.fp.read(4))[0]
        return self.intern_strings[refnum]

    def t_slice(self, save_ref, bytes_for_s: bool = False):
        """TYPE_SLICE introducted in Marshal version 5"""
        retval, idx = self.r_ref_reserve(slice(None, None, None), save_ref)

        if idx and idx < 0:
            return

        # FIXME: we currently can't disambiguate between NULL and None.
        #        marshal.c exits early if start, stop, or step are NULL.
        #        https://github.com/python/cpython/blob/2dac9e6016c81abbefa4256253ff5c59b29378a7/Python/marshal.c#L1657
        start = self.r_object(bytes_for_s=bytes_for_s)
        stop = self.r_object(bytes_for_s=bytes_for_s)
        step = self.r_object(bytes_for_s=bytes_for_s)

        retval = slice(start, stop, step)
        return self.r_ref_insert(retval, idx)

    def t_code(self, save_ref, bytes_for_s: bool = False):
        """
        CPython and PyPy code type in all of its horrific variations.
        """
        # FIXME: use tables to simplify this?

        # Go back one byte to TYPE_CODE "c" or "c" with the FLAG_REF
        # set.
        code_offset_in_file = self.fp.tell() - 1

        # Below, the value None (slot for a code object value), will
        # be replaced by the actual code in variable `ret` after it
        # has been built.
        ret, i = self.r_ref_reserve(None, save_ref)

        self.version_triple = magic_int2tuple(self.magic_int)

        if self.version_triple >= (2, 3):
            co_argcount = unpack("<i", self.fp.read(4))[0]
        elif self.version_triple >= (1, 3):
            co_argcount = unpack("<h", self.fp.read(2))[0]
        else:
            co_argcount = 0

        if self.version_triple >= (3, 8):
            co_posonlyargcount = (
                0
                if self.magic_int in (3400, 3401, 3410, 3411)
                else unpack("<i", self.fp.read(4))[0]
            )
        else:
            co_posonlyargcount = None

        if self.version_triple >= (3, 0):
            kwonlyargcount = unpack("<i", self.fp.read(4))[0]
        else:
            kwonlyargcount = 0

        co_nlocals = 0
        if self.version_triple < (3, 11) or (
            self.version_triple[:2] == (3, 11) and self.is_pypy
        ):
            if self.version_triple >= (2, 3):
                co_nlocals = unpack("<i", self.fp.read(4))[0]
            elif self.version_triple >= (1, 3):
                co_nlocals = unpack("<h", self.fp.read(2))[0]

        if self.version_triple >= (2, 3):
            co_stacksize = unpack("<i", self.fp.read(4))[0]
        elif self.version_triple >= (1, 5):
            co_stacksize = unpack("<h", self.fp.read(2))[0]
        else:
            co_stacksize = 0

        if self.version_triple >= (2, 3):
            co_flags = unpack("<i", self.fp.read(4))[0]
        elif self.version_triple >= (1, 3):
            co_flags = unpack("<h", self.fp.read(2))[0]
        else:
            co_flags = 0

        # In recording the address of co_code_offset_in file, skip
        # the type code indicator, e.g. "bytes" in 3.x and the size
        # of the string.
        co_code_offset_in_file = self.fp.tell() + 5

        # FIXME: Check/verify that is true:
        bytes_for_s = self.version_triple > (3, 0)

        # bytes_for_code = self.version_triple >= (2, 0)
        bytes_for_code = True
        co_code = self.r_object(bytes_for_s=bytes_for_code)

        co_consts = self.r_object(bytes_for_s=bytes_for_s)
        co_names = self.r_object(bytes_for_s=bytes_for_s)

        co_varnames = tuple()
        co_freevars = tuple()
        co_cellvars = tuple()

        if self.version_triple >= (3, 11) and not self.is_pypy:
            # parse localsplusnames list: https://github.com/python/cpython/blob/3.11/Objects/codeobject.c#L208C12
            co_localsplusnames = self.r_object(bytes_for_s=bytes_for_s)
            co_localspluskinds = self.r_object(bytes_for_s=bytes_for_s)

            CO_FAST_LOCAL = 0x20
            CO_FAST_CELL = 0x40
            CO_FAST_FREE = 0x80

            for name, kind in zip(co_localsplusnames, co_localspluskinds):
                if kind & CO_FAST_LOCAL:
                    co_varnames += (name,)
                    if kind & CO_FAST_CELL:
                        co_cellvars += (name,)
                elif kind & CO_FAST_CELL:
                    co_cellvars += (name,)
                elif kind & CO_FAST_FREE:
                    co_freevars += (name,)

            co_nlocals = len(co_varnames)
            co_filename = self.r_object(bytes_for_s=bytes_for_s)
            co_name = self.r_object(bytes_for_s=bytes_for_s)
            co_qualname = self.r_object(bytes_for_s=bytes_for_s)
            pass
        else:
            co_qualname = None
            if self.version_triple >= (1, 3):
                co_varnames = self.r_object(bytes_for_s=False)
            else:
                co_varnames = tuple()

            if self.version_triple >= (2, 0):
                co_cellvars = self.r_object(bytes_for_s=bytes_for_s)
                co_freevars = self.r_object(bytes_for_s=bytes_for_s)

            co_filename = self.r_object(bytes_for_s=bytes_for_s)
            co_name = self.r_object(bytes_for_s=bytes_for_s)
            if self.version_triple >= (3, 11) and self.is_pypy:
                co_qualname = self.r_object(bytes_for_s=bytes_for_s)

        co_exceptiontable = None

        if self.version_triple >= (1, 5):
            if self.version_triple >= (2, 3):
                co_firstlineno = unpack("<i", self.fp.read(4))[0]
            else:
                co_firstlineno = unpack("<h", self.fp.read(2))[0]

            if self.version_triple >= (3, 11) and not self.is_pypy:
                co_linetable = self.r_object(bytes_for_s=bytes_for_s)
                co_lnotab = (
                    co_linetable  # will be parsed later in opcode.findlinestarts
                )
                co_exceptiontable = self.r_object(bytes_for_s=bytes_for_s)
            else:
                co_lnotab = self.r_object(bytes_for_s=bytes_for_s)
        else:
            # < 1.5 there is no lnotab, so no firstlineno.
            # SET_LINENO is used instead.
            co_firstlineno = -1  # Bogus sentinel value
            co_lnotab = b""

        reference_objects = set(self.intern_objects + self.intern_strings)

        code = to_portable(
            co_argcount=co_argcount,
            co_posonlyargcount=co_posonlyargcount,
            co_kwonlyargcount=kwonlyargcount,
            co_nlocals=co_nlocals,
            co_stacksize=co_stacksize,
            co_flags=co_flags,
            co_code=co_code,
            co_consts=co_consts,
            co_names=co_names,
            co_varnames=co_varnames,
            co_filename=co_filename,
            co_name=co_name,
            co_qualname=co_qualname,
            co_firstlineno=co_firstlineno,
            co_lnotab=co_lnotab,
            co_freevars=co_freevars,
            co_cellvars=co_cellvars,
            co_exceptiontable=co_exceptiontable,
            version_triple=self.version_triple,
            collection_order=self.collection_order,
            reference_objects=reference_objects,
        )

        self.code_to_file_offsets[code] = (code_offset_in_file, co_code_offset_in_file)

        self.code_objects[str(code)] = code
        ret = code

        return self.r_ref_insert(ret, i)

    def t_code_old(self, _, bytes_for_s: bool = False):
        """
        Python code type in all of its horrific variations.
        """

        # Go back one byte to TYPE_CODE "C"
        code_offset_in_file = self.fp.tell() - 1

        # Below, the value None (slot for a code object value), will
        # be replaced by the actual code in variable `ret` after it
        # has been built.
        ret, i = self.r_ref_reserve(None, False)

        self.version_triple = magic_int2tuple(self.magic_int)

        co_argcount = 0
        co_posonlyargcount = None
        kwonlyargcount = 0

        co_nlocals = 0
        co_stacksize = 0
        co_flags = 0

        # In recording the address of co_code_offset_in file, skip
        # the type code indicator, e.g. "bytes" in 3.x and the size
        # of the string.
        co_code_offset_in_file = self.fp.tell() + 5

        # FIXME: Check/verify that is true:
        bytes_for_code = True
        co_code = self.r_object(bytes_for_s=bytes_for_code)

        co_consts = self.r_object(bytes_for_s=bytes_for_s)
        co_names = self.r_object(bytes_for_s=bytes_for_s)

        co_varnames = tuple()
        co_freevars = tuple()
        co_cellvars = tuple()

        co_qualname = None
        if self.version_triple >= (1, 3):
            co_varnames = self.r_object(bytes_for_s=False)
        else:
            co_varnames = tuple()

        if self.version_triple >= (2, 0):
            co_freevars = self.r_object(bytes_for_s=bytes_for_s)
            co_cellvars = self.r_object(bytes_for_s=bytes_for_s)

        co_filename = self.r_object(bytes_for_s=bytes_for_s)
        co_name = self.r_object(bytes_for_s=bytes_for_s)
        if self.version_triple >= (3, 11) and self.is_pypy:
            co_qualname = self.r_object(bytes_for_s=bytes_for_s)

        co_exceptiontable = None

        # < 1.5 there is no lnotab, so no firstlineno.
        # SET_LINENO is used instead.
        co_firstlineno = -1  # Bogus sentinel value
        co_lnotab = b""

        reference_objects = set(self.intern_objects + self.intern_strings)

        code = to_portable(
            co_argcount=co_argcount,
            co_posonlyargcount=co_posonlyargcount,
            co_kwonlyargcount=kwonlyargcount,
            co_nlocals=co_nlocals,
            co_stacksize=co_stacksize,
            co_flags=co_flags,
            co_code=co_code,
            co_consts=co_consts,
            co_names=co_names,
            co_varnames=co_varnames,
            co_filename=co_filename,
            co_name=co_name,
            co_qualname=co_qualname,
            co_firstlineno=co_firstlineno,
            co_lnotab=co_lnotab,
            co_freevars=co_freevars,
            co_cellvars=co_cellvars,
            co_exceptiontable=co_exceptiontable,
            version_triple=self.version_triple,
            collection_order=self.collection_order,
            reference_objects=reference_objects,
        )

        self.code_to_file_offsets[code] = (code_offset_in_file, co_code_offset_in_file)

        self.code_objects[str(code)] = code
        ret = code

        return self.r_ref_insert(ret, i)

<<<<<<< HEAD
    def t_code_old_or_graal(self, save_ref, bytes_for_s: bool = False):
        """
        Python code type in all of its horrific variations.
        """
        if self.is_graal:
            return self.t_code_graal(save_ref, bytes_for_s)
        else:
            return self.t_code_old(save_ref, bytes_for_s)

    def t_graal_CodeUnit(self, save_ref, bytes_for_s: bool = False):
        """
        Graal Python code. This has fewer fields than Python
        code. In particular, instructions are JVM bytecode.
        """

        graal_bytecode_version = self.graal_readByte()
        assert (21000 + graal_bytecode_version * 10) in GRAAL3_MAGICS
        if graal_bytecode_version in (26,):
            self.version_triple = (3, 8, 5)

        other_fields = {}

        # This is Java code for how a CodeUnit (type "U") is read
        # TruffleString name = readString();
        # TruffleString qualname = readString();
        # int argCount = readInt();
        # int kwOnlyArgCount = readInt();
        # int positionalOnlyArgCount = readInt();
        # int stacksize = readInt();
        # byte[] code = readBytes();
        # byte[] srcOffsetTable = readBytes();
        # int flags = readInt();

        co_name = self.graal_readString()
        co_qualname = self.graal_readString()
        co_argcount = self.graal_readInt()
        co_kwonlyargcount = self.graal_readInt()
        co_posonlyargcount = self.graal_readInt()

        co_stacksize = self.graal_readInt()
        co_code_offset_in_file = self.fp.tell()
        co_code = self.graal_readBytes()
        other_fields["srcOffsetTable"] = self.graal_readBytes()
        co_flags = self.graal_readInt()

        # writeStringArray(code.names);
        # writeStringArray(code.varnames);
        # writeStringArray(code.cellvars);
        # writeStringArray(code.freevars);

        co_names = self.graal_readStringArray()
        co_varnames = self.graal_readStringArray()
        co_cellvars = self.graal_readStringArray()
        co_freevars = self.graal_readStringArray()

        # int[] cell2arg = readIntArray();
        # if (cell2arg.length == 0) {
        #     cell2arg = null;
        #     }
        # Object[] constants = readObjectArray();

        other_fields["cell2arg"] = self.graal_readIntArray()
        co_consts = self.graal_readObjectArray()

        # The data from the below is not used, but we run the
        # the extraction to keep the self.fp location where it should for
        # the situation that we have code objects inside the codes' co_consts
        # table marshaled as an ObjectArray.

        # long[] primitiveConstants = readLongArray();
        # int[] exceptionHandlerRanges = readIntArray();
        # int conditionProfileCount = readInt();
        # int startLine = readInt();
        # int startColumn = readInt();
        # int endLine = readInt();
        # int endColumn = readInt();
        # byte[] outputCanQuicken = readBytes();
        # byte[] variableShouldUnbox = readBytes();
        # int[][] generalizeInputsMap = readSparseTable();
        # int[][] generalizeVarsMap = readSparseTable();

        other_fields["primitiveConstants"] = self.graal_readLongArray()
        other_fields["exception_handler_ranges"] = self.graal_readIntArray()
        other_fields["condition_profileCount"] = self.graal_readInt()
        other_fields["startLine"] = self.graal_readInt()
        other_fields["startColumn"] = self.graal_readInt()
        other_fields["endLine"] = self.graal_readInt()
        other_fields["endColumn"] = self.graal_readInt()
        other_fields["outputCanQuicken"] = self.graal_readBytes()
        other_fields["variableShouldUnbox"] = self.graal_readBytes()
        other_fields["generalizeInputsMap"] = self.graal_readSparseTable()
        other_fields["generalizeVarsMap"] = self.graal_readSparseTable()

        code = to_portable(
            co_argcount=co_argcount,
            co_posonlyargcount=co_posonlyargcount,
            co_kwonlyargcount=co_kwonlyargcount,
            co_nlocals=0,
            co_stacksize=co_stacksize,
            co_flags=co_flags,
            co_code=co_code,
            co_consts=co_consts,
            co_names=co_names,
            co_varnames=co_varnames,
            co_filename=self.graal_code_info["co_filename"],
            co_name=co_name,
            co_qualname=co_qualname,
            co_firstlineno=self.graal_code_info["co_firstlineno"],
            co_lnotab=self.graal_code_info["co_lnotab"],
            co_freevars=co_freevars,
            co_cellvars=co_cellvars,
            co_exceptiontable="",
            version_triple=self.version_triple,
            collection_order=self.collection_order,
            reference_objects=set(),
            other_fields=other_fields,
        )

        self.code_to_file_offsets[code] = tuple(
            [self.graal_code_info["co_codeunit_position"], co_code_offset_in_file]
        )

        # if graal_bytecode_version == 26:
        #     from xdis.bytecode_graal import get_instructions_bytes_graal
        #     from xdis.opcodes import opcode_38graal
        #     get_instructions_bytes_graal(code, opcode_38graal)
        return code

=======
>>>>>>> 8d8158e7
    # Since Python 3.4
    def t_object_reference(self, save_ref=None, bytes_for_s: bool = False):
        refnum = unpack("<i", self.fp.read(4))[0]
        return self.intern_objects[refnum]

    def t_unknown(self, save_ref=None, bytes_for_s: bool = False):
        raise KeyError("?")


# _________________________________________________________________
#
# user interface


def load_code(fp, magic_int, bytes_for_s: bool = False, code_objects={}):
    if isinstance(fp, bytes):
        fp = io.BytesIO(fp)

    if magic_int in GRAAL3_MAGICS:
        from xdis.unmarsh_graal import VersionIndependentUnmarshallerGraal
        um_gen = VersionIndependentUnmarshallerGraal(fp, magic_int, bytes_for_s, code_objects)
    else:
        um_gen = VersionIndependentUnmarshaller(
            fp, magic_int, bytes_for_s, code_objects=code_objects
        )
    return um_gen.load()


def load_code_and_get_file_offsets(
    fp, magic_int, bytes_for_s: bool = False, code_objects={}
) -> tuple:
    if isinstance(fp, bytes):
        fp = io.BytesIO(fp)
    if magic_int in GRAAL3_MAGICS:
        from xdis.unmarsh_graal import VersionIndependentUnmarshallerGraal
        um_gen = VersionIndependentUnmarshallerGraal(
            fp, magic_int, bytes_for_s, code_objects
        )
    else:
        um_gen = VersionIndependentUnmarshaller(
            fp, magic_int, bytes_for_s, code_objects=code_objects
        )
    return um_gen.load(), um_gen.code_to_file_offsets<|MERGE_RESOLUTION|>--- conflicted
+++ resolved
@@ -28,12 +28,7 @@
 
 import io
 import sys
-<<<<<<< HEAD
 from struct import unpack
-=======
-from struct import unpack, unpack_from
-from typing import Any, Dict, Optional, Tuple, Union
->>>>>>> 8d8158e7
 
 from xdis.codetype import to_portable
 from xdis.cross_types import LongTypeForPython3, UnicodeForPython3
@@ -147,12 +142,8 @@
     TYPE_UNKNOWN: "unknown",
 }
 
-<<<<<<< HEAD
 
 def compat_str(s):
-=======
-def compat_str(s: Union[str, bytes]) -> Union[str, bytes]:
->>>>>>> 8d8158e7
     """
     This handles working with strings between Python2 and Python3.
     """
@@ -219,158 +210,7 @@
                 "RustPython %s is not supported yet." % version_tuple_to_str(self.version_triple)
             )
 
-<<<<<<< HEAD
-    # Python equivalents for graal unmarshal routines.
-    def t_graal_readArray(self, save_ref: bool, bytes_for_s: bool) -> tuple:
-        """
-        Python equivalent of Python Graal's readArray() from
-        MarshalModuleBuiltins.java
-
-        Array object unmarshalling read routine.  Reads from self.fp
-        the next byte which is a key in ARRAY_TYPE defined above.
-
-        Parameter save_ref indicates whether to save the resulting object in
-        our internal object cache.
-        """
-        byte1 = ord(self.fp.read(1))
-
-        marshal_type = chr(byte1)
-
-        # print(marshal_type)  # debug
-
-        # case "B":
-        #     ret = tuple()
-        # case "b":
-        #     return "OK"
-        # case "s":
-        #     return "Internal server error"
-        if marshal_type == ARRAY_TYPE_DOUBLE:
-            ret = self.graal_readDoubleArray()
-        elif marshal_type == ARRAY_TYPE_INT:
-            ret = self.graal_readIntArray()
-        elif marshal_type == ARRAY_TYPE_OBJECT:
-            ret = self.graal_readObjectArray()
-        elif marshal_type == ARRAY_TYPE_LONG:
-            ret = self.graal_readLongArray()
-        elif marshal_type == ARRAY_TYPE_STRING:
-            ret = self.graal_readStringArray()
-        else:
-            # The underscore '_' acts as a wildcard
-            # It matches anything if no previous case did (the 'default' case)
-            print("XXX Whoah %s" % marshal_type)
-            ret = tuple()
-        if save_ref:
-            self.intern_objects.append(ret)
-        return ret
-
-    def graal_readByte(self) -> int:
-        """
-        Python equivalent of Python Graal's readBytes() from
-        MarshalModuleBuiltins.java
-        """
-        return ord(unpack("c", self.fp.read(1))[0])
-
-    def graal_readBytes(self) -> bytes:
-        """
-        Python equivalent of Python Graal's readBytes() from
-        MarshalModuleBuiltins.java
-        """
-        length = unpack("<i", self.fp.read(4))[0]
-        return bytes([self.graal_readByte() for _ in range(length)])
-
-    def graal_readDouble(self) -> float:
-        """
-        Python equivalent of Python Graal's readDouble() from
-        MarshalModuleBuiltins.java
-        """
-        return unpack("<d", self.fp.read(8))[0]
-
-    def graal_readDoubleArray(self) -> tuple:
-        """
-        Python equivalent of Python Graal's readDoubleArray() from
-        MarshalModuleBuiltins.java
-        """
-        length = int(unpack("<i", self.fp.read(4))[0])
-        return tuple([self.graal_readDouble() for _ in range(length)])
-
-    def graal_readInt(self) -> int:
-        """
-        Python equivalent of Python Graal's readInt() from
-        MarshalModuleBuiltins.java
-        """
-        return int(unpack("<i", self.fp.read(4))[0])
-
-    def graal_readIntArray(self) -> tuple:
-        """
-        Python equivalent of Python Graal's readIntArray() from
-        MarshalModuleBuiltins.java
-        """
-        length = int(unpack("<i", self.fp.read(4))[0])
-        return tuple([self.graal_readInt() for _ in range(length)])
-
-    def graal_readLong(self) -> int:
-        """
-        Python equivalent of Python Graal's readLongt() from
-        MarshalModuleBuiltins.java
-        """
-        return int(unpack("<q", self.fp.read(8))[0])
-
-    def graal_readLongArray(self) -> tuple:
-        """
-        Python equivalent of Python Graal's readLongt() from
-        MarshalModuleBuiltins.java
-        """
-        length = int(unpack("<i", self.fp.read(4))[0])
-        return tuple([self.graal_readLong() for _ in range(length)])
-
-    def graal_readObjectArray(self) -> tuple:
-        """
-        Python equivalent of Python Graal's readObjectArray() from
-        MarshalModuleBuiltins.java
-        """
-
-        length = int(unpack("<i", self.fp.read(4))[0])
-        # # Debug code
-        # result = []
-        # for i in range(length):
-        #     try:
-        #         result.append(self.r_object(bytes_for_s=False))
-        #     except:
-        #         breakpoint()
-        # return tuple(result)
-        return tuple([self.r_object(bytes_for_s=False) for _ in range(length)])
-
-    def graal_readString(self) -> str:
-        """
-        Python equvalent of Python Graal's readString() from
-        MarshalModuleBuiltins.java
-        """
-        strsize = unpack("<i", self.fp.read(4))[0]
-        return self.fp.read(strsize).decode("utf-8", errors="ignore")
-
-    def graal_readStringArray(self) -> tuple:
-        """
-        Python equvalent of Python Graal's readObjectArray() from
-        MarshalModuleBuiltins.java
-        """
-        length = self.graal_readInt()
-        return tuple([self.graal_readString() for _ in range(length)])
-
-    def graal_readSparseTable(self) -> dict:
-        """
-        Python equvalent of Python Graal's readObjectArray() from
-        MarshalModuleBuiltins.java
-        """
-        self.graal_readInt()  # the length return value isn't used.
-        table = {}  # new int[length][];
-        while True:
-            i = self.graal_readInt()
-            if i == -1:
-                return table
-            table[i] = self.graal_readIntArray()
-=======
         self.UNMARSHAL_DISPATCH_TABLE = UNMARSHAL_DISPATCH_TABLE
->>>>>>> 8d8158e7
 
     def load(self):
         """
@@ -948,137 +788,6 @@
 
         return self.r_ref_insert(ret, i)
 
-<<<<<<< HEAD
-    def t_code_old_or_graal(self, save_ref, bytes_for_s: bool = False):
-        """
-        Python code type in all of its horrific variations.
-        """
-        if self.is_graal:
-            return self.t_code_graal(save_ref, bytes_for_s)
-        else:
-            return self.t_code_old(save_ref, bytes_for_s)
-
-    def t_graal_CodeUnit(self, save_ref, bytes_for_s: bool = False):
-        """
-        Graal Python code. This has fewer fields than Python
-        code. In particular, instructions are JVM bytecode.
-        """
-
-        graal_bytecode_version = self.graal_readByte()
-        assert (21000 + graal_bytecode_version * 10) in GRAAL3_MAGICS
-        if graal_bytecode_version in (26,):
-            self.version_triple = (3, 8, 5)
-
-        other_fields = {}
-
-        # This is Java code for how a CodeUnit (type "U") is read
-        # TruffleString name = readString();
-        # TruffleString qualname = readString();
-        # int argCount = readInt();
-        # int kwOnlyArgCount = readInt();
-        # int positionalOnlyArgCount = readInt();
-        # int stacksize = readInt();
-        # byte[] code = readBytes();
-        # byte[] srcOffsetTable = readBytes();
-        # int flags = readInt();
-
-        co_name = self.graal_readString()
-        co_qualname = self.graal_readString()
-        co_argcount = self.graal_readInt()
-        co_kwonlyargcount = self.graal_readInt()
-        co_posonlyargcount = self.graal_readInt()
-
-        co_stacksize = self.graal_readInt()
-        co_code_offset_in_file = self.fp.tell()
-        co_code = self.graal_readBytes()
-        other_fields["srcOffsetTable"] = self.graal_readBytes()
-        co_flags = self.graal_readInt()
-
-        # writeStringArray(code.names);
-        # writeStringArray(code.varnames);
-        # writeStringArray(code.cellvars);
-        # writeStringArray(code.freevars);
-
-        co_names = self.graal_readStringArray()
-        co_varnames = self.graal_readStringArray()
-        co_cellvars = self.graal_readStringArray()
-        co_freevars = self.graal_readStringArray()
-
-        # int[] cell2arg = readIntArray();
-        # if (cell2arg.length == 0) {
-        #     cell2arg = null;
-        #     }
-        # Object[] constants = readObjectArray();
-
-        other_fields["cell2arg"] = self.graal_readIntArray()
-        co_consts = self.graal_readObjectArray()
-
-        # The data from the below is not used, but we run the
-        # the extraction to keep the self.fp location where it should for
-        # the situation that we have code objects inside the codes' co_consts
-        # table marshaled as an ObjectArray.
-
-        # long[] primitiveConstants = readLongArray();
-        # int[] exceptionHandlerRanges = readIntArray();
-        # int conditionProfileCount = readInt();
-        # int startLine = readInt();
-        # int startColumn = readInt();
-        # int endLine = readInt();
-        # int endColumn = readInt();
-        # byte[] outputCanQuicken = readBytes();
-        # byte[] variableShouldUnbox = readBytes();
-        # int[][] generalizeInputsMap = readSparseTable();
-        # int[][] generalizeVarsMap = readSparseTable();
-
-        other_fields["primitiveConstants"] = self.graal_readLongArray()
-        other_fields["exception_handler_ranges"] = self.graal_readIntArray()
-        other_fields["condition_profileCount"] = self.graal_readInt()
-        other_fields["startLine"] = self.graal_readInt()
-        other_fields["startColumn"] = self.graal_readInt()
-        other_fields["endLine"] = self.graal_readInt()
-        other_fields["endColumn"] = self.graal_readInt()
-        other_fields["outputCanQuicken"] = self.graal_readBytes()
-        other_fields["variableShouldUnbox"] = self.graal_readBytes()
-        other_fields["generalizeInputsMap"] = self.graal_readSparseTable()
-        other_fields["generalizeVarsMap"] = self.graal_readSparseTable()
-
-        code = to_portable(
-            co_argcount=co_argcount,
-            co_posonlyargcount=co_posonlyargcount,
-            co_kwonlyargcount=co_kwonlyargcount,
-            co_nlocals=0,
-            co_stacksize=co_stacksize,
-            co_flags=co_flags,
-            co_code=co_code,
-            co_consts=co_consts,
-            co_names=co_names,
-            co_varnames=co_varnames,
-            co_filename=self.graal_code_info["co_filename"],
-            co_name=co_name,
-            co_qualname=co_qualname,
-            co_firstlineno=self.graal_code_info["co_firstlineno"],
-            co_lnotab=self.graal_code_info["co_lnotab"],
-            co_freevars=co_freevars,
-            co_cellvars=co_cellvars,
-            co_exceptiontable="",
-            version_triple=self.version_triple,
-            collection_order=self.collection_order,
-            reference_objects=set(),
-            other_fields=other_fields,
-        )
-
-        self.code_to_file_offsets[code] = tuple(
-            [self.graal_code_info["co_codeunit_position"], co_code_offset_in_file]
-        )
-
-        # if graal_bytecode_version == 26:
-        #     from xdis.bytecode_graal import get_instructions_bytes_graal
-        #     from xdis.opcodes import opcode_38graal
-        #     get_instructions_bytes_graal(code, opcode_38graal)
-        return code
-
-=======
->>>>>>> 8d8158e7
     # Since Python 3.4
     def t_object_reference(self, save_ref=None, bytes_for_s: bool = False):
         refnum = unpack("<i", self.fp.read(4))[0]
