--- conflicted
+++ resolved
@@ -26,7 +26,6 @@
 object
 """
 
-import io
 import sys
 from struct import unpack
 
@@ -167,11 +166,7 @@
         return str(u)
 
 
-<<<<<<< HEAD
 class _VersionIndependentUnmarshaller:
-=======
-class _VersionIndependentUnmarshaller():
->>>>>>> 02ec67ec
 
     def __init__(self, fp, magic_int, bytes_for_s, code_objects={}):
         """
@@ -389,11 +384,7 @@
         else:
             try:
                 return self.r_ref(unicodestring.decode("utf-8"), save_ref)
-<<<<<<< HEAD
             except UnicodeDecodeError:
-=======
-            except UnicodeDecodeError as e:
->>>>>>> 02ec67ec
                 return self.r_ref(unicodestring.decode("utf-8", errors="ignore"), save_ref)
 
     # Since Python 3.4
@@ -582,10 +573,5 @@
 # user interface
 
 def load_code(fp, magic_int, bytes_for_s=None, code_objects={}):
-<<<<<<< HEAD
-=======
-    if isinstance(fp, bytes):
-        fp = io.BytesIO(fp)
->>>>>>> 02ec67ec
     um_gen = _VersionIndependentUnmarshaller(fp, magic_int, bytes_for_s, code_objects=code_objects)
     return um_gen.load()