# Copyright (c) 2015-2021, 2024-2025 by Rocky Bernstein
# Copyright (c) 2000-2002 by hartmut Goebel <h.goebel@crazy-compilers.com>
#
#  This program is free software; you can redistribute it and/or
#  modify it under the terms of the GNU General Public License
#  as published by the Free Software Foundation; either version 2
#  of the License, or (at your option) any later version.
#
#  This program is distributed in the hope that it will be useful,
#  but WITHOUT ANY WARRANTY; without even the implied warranty of
#  MERCHANTABILITY or FITNESS FOR A PARTICULAR PURPOSE.  See the
#  GNU General Public License for more details.
#
#  You should have received a copy of the GNU General Public License
#  along with this program; if not, write to the Free Software
#  Foundation, Inc., 51 Franklin Street, Fifth Floor, Boston, MA  02110-1301, USA.

"""CPython magic- and version-independent Python object
deserialization (unmarshal).

This is needed when the bytecode extracted is from
a different version than the currently-running Python.

When the running interpreter and the read-in bytecode are the same,
you can use Python's built-in ``marshal.loads()`` to produce a code
object.
"""

import sys
import unicodedata
from struct import unpack

from xdis.codetype.code13 import Bytes
from xdis.codetype import to_portable
from xdis.magics import GRAAL3_MAGICS, PYPY3_MAGICS, RUSTPYTHON_MAGICS, magic_int2tuple
from xdis.version_info import PYTHON_VERSION_TRIPLE, version_tuple_to_str

if PYTHON_VERSION_TRIPLE < (2, 4):
    from sets import Set as set

    frozenset = set

# Bit set on marshalType if we should
# add obj to internObjects.
# FLAG_REF is the marshal.c name
FLAG_REF = 0x80


# Bit set on marshalType if we should
# add obj to intern_objects.
# FLAG_REF is the marshal.c name
FLAG_REF = 0x80

TYPE_ASCII = "a"  # since 3.4
TYPE_ASCII_INTERNED = "A"  # Version 4. since 3.4
TYPE_ARRAY = "]"  # Graal Python uses this
TYPE_BIG_INTEGER = "B"  # Graal Python uses this.
TYPE_BINARY_COMPLEX = "y"  # 3.x; Version 0 uses TYPE_COMPLEX instead
TYPE_BINARY_FLOAT = "g"  # Version 0 uses TYPE_FLOAT instead
TYPE_CODE = "c"
TYPE_CODE_OLD = "C"  # used in Python 1.0 - 1.2. Graal Python uses this too.
TYPE_COMPLEX = "x"  # Version 0 only. Not in use after Python 2.4
TYPE_DICT = "{"
TYPE_ELLIPSIS = "."
TYPE_FALSE = "F"
TYPE_FLOAT = "f"  # Version 0 only. Not in use after Python 2.4
TYPE_FROZENSET = ">"  # Since version 2.
TYPE_GRAAL_ARRAY = "]"  # since 3.4
TYPE_GRAALPYTHON_CODE = "C"  # Duplicate. Graal Python uses this for its code.
TYPE_GRAALPYTHON_CODE_UNIT = "U"  # Graal Python uses this.
TYPE_INT = "i"  # All versions. 32-bit encoding.
TYPE_INT64 = "I"  # Python 3.4 removed this
TYPE_INTERNED = "t"  # 1+
TYPE_LIST = "["
TYPE_LONG = "l"
TYPE_NONE = "N"
TYPE_NULL = "0"
TYPE_REF = "r"  # Version 3. Since 3.4 (and a little before?)
TYPE_SET = "<"  # Since Version 2.
TYPE_SHORT_ASCII = "z"  # Version 4. since 3.4
TYPE_SHORT_ASCII_INTERNED = "Z"  # Version 3. since 3.4
TYPE_SLICE = ":"  # Since version 5
TYPE_SMALL_TUPLE = ")"  # Version 3. since 3.4
TYPE_STOPITER = "S"
TYPE_STRING = "s"  # String in Python 2. In Python 3 this is Bytes.
TYPE_STRINGREF = "R"  # Python 2
TYPE_TRUE = "T"
TYPE_TUPLE = "("  # See also TYPE_SMALL_TUPLE
TYPE_UNICODE = "u"
TYPE_UNKNOWN = "?"

# Graal Array types
ARRAY_TYPE_BOOLEAN = "B"
ARRAY_TYPE_BYTE = "b"
ARRAY_TYPE_DOUBLE = "d"
ARRAY_TYPE_INT = "i"
ARRAY_TYPE_LONG = "l"
ARRAY_TYPE_OBJECT = "o"
ARRAY_TYPE_SHORT = "s"
ARRAY_TYPE_STRING = "S"


# The keys in the following dictionary are unmarshal codes, like "s",
# "c", "<", etc. The values of the dictionary are names of routines
# to call that do the data unmarshaling.
#
# Note: we could eliminate the parameters if this were all inside a
# class.  This might be good from an efficiency standpoint, and bad
# from a functional-programming standpoint. Pick your poison.
# EDIT: I'm choosing efficiency over functional programming.
UNMARSHAL_DISPATCH_TABLE = {
    TYPE_ARRAY: "graal_readArray",
    TYPE_ASCII: "ASCII",
    TYPE_ASCII_INTERNED: "ASCII_interned",
    TYPE_BINARY_COMPLEX: "binary_complex",
    TYPE_BINARY_FLOAT: "binary_float",
    TYPE_CODE: "code",
    TYPE_CODE_OLD: "code_old_or_graal",  # Older Python code
    TYPE_COMPLEX: "complex",
    TYPE_DICT: "dict",
    TYPE_ELLIPSIS: "Ellipsis",
    TYPE_FALSE: "False",
    TYPE_FLOAT: "float",
    TYPE_FROZENSET: "frozenset",
    TYPE_GRAALPYTHON_CODE_UNIT: "graal_CodeUnit",
    TYPE_INT64: "int64",
    TYPE_INT: "int32",
    TYPE_INTERNED: "interned",
    TYPE_LIST: "list",
    TYPE_LONG: "long",
    TYPE_NONE: "None",
    TYPE_NULL: "C_NULL",
    TYPE_REF: "object_reference",
    TYPE_SET: "set",
    TYPE_SHORT_ASCII: "short_ASCII",
    TYPE_SHORT_ASCII_INTERNED: "short_ASCII_interned",
    TYPE_SMALL_TUPLE: "small_tuple",
    TYPE_STOPITER: "stopIteration",
    TYPE_STRING: "string",
    TYPE_STRINGREF: "python2_string_reference",
    TYPE_TRUE: "True",
    TYPE_TUPLE: "tuple",
    TYPE_UNICODE: "unicode",
    TYPE_UNKNOWN: "unknown",
}


def compat_str(s, str_is_bytes):
    """
    This handles working with strings between Python2 and Python3.
    """
    if str_is_bytes:
        return Bytes(s)
    elif not isinstance(s, str):
        return str(s)
    else:
        return s


def compat_u2s(u):
    # See also unaccent.py which can be found using google. I
    # found it and this code via
    # https://www.peterbe.com/plog/unicode-to-ascii where it is a
    # dead link. That can potentially do better job in converting accents.
    s = unicodedata.normalize("NFKD", u)
    try:
        return s.encode("ascii")
    except UnicodeEncodeError:
        return s


class _VersionIndependentUnmarshaller:
    def __init__(self, fp, magic_int, bytes_for_s, code_objects={}):
        """
        Marshal versions:
            0/Historical: Until 2.4/magic int 62041
            1: [2.4, 2.5) (self.magic_int: 62041 until 62071)
            2: [2.5, 3.4a0) (self.magic_int: 62071 until 3250)
            3: [3.4a0, 3.4a3) (self.magic_int: 3250 until 3280)
            4: [3.4a3, current) (self.magic_int: 3280 onwards)

        In Python 3, a ``bytes`` type is used for strings.
        """
        self.fp = fp
        self.magic_int = magic_int
        self.code_objects = code_objects

        # Save a list of offsets in the bytecode file where code
        # objects starts.
        self.code_to_file_offsets = {}

        # It is helpful to save the order in sets, frozensets and dictionary keys,
        # so that on writing a bytecode file we can duplicate this order.
        self.collection_order = {}

        self.bytes_for_s = bytes_for_s
<<<<<<< HEAD
        version = magic_int2tuple(self.magic_int)
        self.version = version
        if version >= (3, 4):
=======
        self.version_triple = magic_int2tuple(self.magic_int)
        if self.version_triple >= (3, 4):
>>>>>>> cb2c3b5e
            if self.magic_int in (3250, 3260, 3270):
                self.marshal_version = 3
            else:
                self.marshal_version = 4
        elif (3, 4) > self.version_triple >= (2, 5):
            self.marshal_version = 2
        elif (2, 5) > self.version_triple >= (2, 4):
            self.marshal_version = 1
        else:
            self.marshal_version = 0

        self.intern_strings = []
        self.intern_objects = []
        self.is_graal = magic_int in GRAAL3_MAGICS
        self.is_pypy = magic_int in PYPY3_MAGICS
        self.is_rust = magic_int in RUSTPYTHON_MAGICS

        # Graal code data seems to be split in two places.
        # The outer part is a TYPE_GRAALPYTHON_CODE,
        # while the inner part is in TYPE_GRAALPYTHON_CODE_UNIT
        # Save the out information so that the inner information
        # can use this when building a code type.

        # in a TYPE_GRAAL
        self.graal_code_info = {}

        if magic_int in RUSTPYTHON_MAGICS:
            raise NotImplementedError(
                "RustPython %s is not supported yet." % version_tuple_to_str(self.version_triple)
            )

    # Python equivalents for graal unmarshal routines.
    def t_graal_readArray(self, save_ref: bool, bytes_for_s: bool) -> tuple:
        """
        Python equivalent of Python Graal's readArray() from
        MarshalModuleBuiltins.java

        Array object unmarshalling read routine.  Reads from self.fp
        the next byte which is a key in ARRAY_TYPE defined above.

        Parameter save_ref indicates whether to save the resulting object in
        our internal object cache.
        """
        byte1 = ord(self.fp.read(1))

        marshal_type = chr(byte1)

        # print(marshal_type)  # debug

        # case "B":
        #     ret = tuple()
        # case "b":
        #     return "OK"
        # case "s":
        #     return "Internal server error"
        if marshal_type == ARRAY_TYPE_DOUBLE:
            ret = self.graal_readDoubleArray()
        elif marshal_type == ARRAY_TYPE_INT:
            ret = self.graal_readIntArray()
        elif marshal_type == ARRAY_TYPE_OBJECT:
            ret = self.graal_readObjectArray()
        elif marshal_type == ARRAY_TYPE_LONG:
            ret = self.graal_readLongArray()
        elif marshal_type == ARRAY_TYPE_STRING:
            ret = self.graal_readStringArray()
        else:
            # The underscore '_' acts as a wildcard
            # It matches anything if no previous case did (the 'default' case)
            print("XXX Whoah %s" % marshal_type)
            ret = tuple()
        if save_ref:
            # n = len(self.intern_objects)
            self.intern_objects.append(ret)
        return ret

    def graal_readByte(self) -> int:
        """
        Python equivalent of Python Graal's readBytes() from
        MarshalModuleBuiltins.java
        """
        return ord(unpack("c", self.fp.read(1))[0])

    def graal_readBytes(self) -> bytes:
        """
        Python equivalent of Python Graal's readBytes() from
        MarshalModuleBuiltins.java
        """
        length = unpack("<i", self.fp.read(4))[0]
        return bytes([self.graal_readByte() for _ in range(length)])

    def graal_readDouble(self) -> float:
        """
        Python equivalent of Python Graal's readDouble() from
        MarshalModuleBuiltins.java
        """
        return unpack("<d", self.fp.read(8))[0]

    def graal_readDoubleArray(self) -> tuple:
        """
        Python equivalent of Python Graal's readDoubleArray() from
        MarshalModuleBuiltins.java
        """
        length = int(unpack("<i", self.fp.read(4))[0])
        return tuple([self.graal_readDouble() for _ in range(length)])

    def graal_readInt(self) -> int:
        """
        Python equivalent of Python Graal's readInt() from
        MarshalModuleBuiltins.java
        """
        return int(unpack("<i", self.fp.read(4))[0])

    def graal_readIntArray(self) -> tuple:
        """
        Python equivalent of Python Graal's readIntArray() from
        MarshalModuleBuiltins.java
        """
        length = int(unpack("<i", self.fp.read(4))[0])
        return tuple([self.graal_readInt() for _ in range(length)])

    def graal_readLong(self) -> int:
        """
        Python equivalent of Python Graal's readLongt() from
        MarshalModuleBuiltins.java
        """
        return int(unpack("<q", self.fp.read(8))[0])

    def graal_readLongArray(self) -> tuple:
        """
        Python equivalent of Python Graal's readLongt() from
        MarshalModuleBuiltins.java
        """
        length = int(unpack("<i", self.fp.read(4))[0])
        return tuple([self.graal_readLong() for _ in range(length)])

    def graal_readObjectArray(self) -> tuple:
        """
        Python equivalent of Python Graal's readObjectArray() from
        MarshalModuleBuiltins.java
        """

        length = int(unpack("<i", self.fp.read(4))[0])
        # # Debug code
        # result = []
        # for i in range(length):
        #     try:
        #         result.append(self.r_object(bytes_for_s=False))
        #     except:
        #         breakpoint()
        # return tuple(result)
        return tuple([self.r_object(bytes_for_s=False) for _ in range(length)])

    def graal_readString(self) -> str:
        """
        Python equvalent of Python Graal's readString() from
        MarshalModuleBuiltins.java
        """
        strsize = unpack("<i", self.fp.read(4))[0]
        return self.fp.read(strsize).decode("utf-8", errors="ignore")

    def graal_readStringArray(self) -> tuple:
        """
        Python equvalent of Python Graal's readObjectArray() from
        MarshalModuleBuiltins.java
        """
        length = int(unpack("<i", self.fp.read(4))[0])
        return tuple([self.graal_readString() for _ in range(length)])

    def graal_readSparseTable(self):
        """ """
        pass

    def load(self):
        """
        ``marshal.load()`` written in Python. When the Python bytecode magic loaded is the
        same magic for the running Python interpreter, we can simply use the
        Python-supplied marshal.load().

        However, we need to use this when versions are different since the internal
        code structures are different. Sigh.
        """

        if self.marshal_version == 0:
            self.intern_strings = []
        if self.marshal_version < 3:
            assert self.intern_objects == []

        return self.r_object()

    # Python 3.4+ support for reference objects.
    # The names follow marshal.c
    def r_ref_reserve(self, obj, save_ref):
        i = None
        if save_ref:
            i = len(self.intern_objects)
            self.intern_objects.append(obj)
        return obj, i

    def r_ref_insert(self, obj, i):
        if i is not None:
            self.intern_objects[i] = obj
        return obj

    def r_ref(self, obj, save_ref):
        if save_ref:
            self.intern_objects.append(obj)
        return obj

    # FIXME: remove bytes_fo_s parameter.
    # Now that we have git branches, isolated by Python version.
    # This is only needed in the Python 2.4 - 2.7 code branch.
    # In marshal.c this is one big case statement
    def r_object(self, bytes_for_s=False):
        """
        Main object unmarshaling read routine.  Reads from self.fp
        the next byte which is a key in UNMARSHAL_DISPATCH_TABLE
        defined above clearing the high-order bit, FLAG_REF.
        FLAG_REF indicates whether to save the resulting object in
        our internal object cache.
        """
        byte1 = ord(self.fp.read(1))

        # FLAG_REF indicates whether we "intern" or
        # save a reference to the object.
        # byte1 without that reference is the
        # marshal type code, an ASCII character.
        save_ref = False
        if byte1 & FLAG_REF:
            # Since 3.4, "flag" is the marshal.c name
            save_ref = True
            byte1 = byte1 & (FLAG_REF - 1)
        marshal_type = chr(byte1)

        # print(marshal_type)  # debug

        if marshal_type in UNMARSHAL_DISPATCH_TABLE:
            func_suffix = UNMARSHAL_DISPATCH_TABLE[marshal_type]
            unmarshal_func = getattr(self, "t_" + func_suffix)
            return unmarshal_func(save_ref, bytes_for_s)
        else:
            try:
                sys.stderr.write(
                    "Unknown type %i (hex %x) %c\n"
                    % (ord(marshal_type), ord(marshal_type), marshal_type)
                )
            except TypeError:
                sys.stderr.write(
                    "Unknown type %i %c\n" % (ord(marshal_type), marshal_type)
                )

        return

    # In C this NULL. Not sure what it should
    # translate here. Note NULL != None which is below
    def t_C_NULL(self, save_ref, bytes_for_s=False):
        return None

    def t_None(self, save_ref, bytes_for_s=False):
        return None

    def t_stopIteration(self, save_ref, bytes_for_s=False):
        return StopIteration

    def t_Ellipsis(self, save_ref, bytes_for_s=False):
        return Ellipsis

    def t_False(self, save_ref, bytes_for_s=False):
        return False

    def t_True(self, save_ref, bytes_for_s=False):
        return True

    def t_int32(self, save_ref, bytes_for_s=False):
        return self.r_ref(int(unpack("<i", self.fp.read(4))[0]), save_ref)

    def t_long(self, save_ref, bytes_for_s=False):
        n = unpack("<i", self.fp.read(4))[0]
        if n == 0:
            return long(0)
        size = abs(n)
        d = long(0)
        for j in range(0, size):
            md = int(unpack("<h", self.fp.read(2))[0])
            # This operation and turn "d" from a long back
            # into an int.
            d += md << j * 15
            d = long(d)
        if n < 0:
            d = long(d * -1)

        return self.r_ref(d, save_ref)

    # Python 3.4 removed this.
    def t_int64(self, save_ref, bytes_for_s=False):
        obj = unpack("<q", self.fp.read(8))[0]
        if save_ref:
            self.intern_objects.append(obj)
        return obj

    # float - Seems not in use after Python 2.4
    def t_float(self, save_ref, bytes_for_s=False):
        strsize = unpack("B", self.fp.read(1))[0]
        s = self.fp.read(strsize)
        return self.r_ref(float(s), save_ref)

    def t_binary_float(self, save_ref, bytes_for_s=False):
        return self.r_ref(float(unpack("<d", self.fp.read(8))[0]), save_ref)

    def t_complex(self, save_ref, bytes_for_s=False):
        def unpack_pre_24():
            return float(self.fp.read(unpack("B", self.fp.read(1))[0]))

        def unpack_newer():
            return float(self.fp.read(unpack("<i", self.fp.read(4))[0]))

        if self.magic_int <= 62061:
            get_float = unpack_pre_24
        else:
            get_float = unpack_newer

        real = get_float()
        imag = get_float()
        return self.r_ref(complex(real, imag), save_ref)

    def t_binary_complex(self, save_ref, bytes_for_s=False):
        # binary complex
        real = unpack("<d", self.fp.read(8))[0]
        imag = unpack("<d", self.fp.read(8))[0]
        return self.r_ref(complex(real, imag), save_ref)

    def t_string(self, save_ref, bytes_for_s):
        """
        Get a string from the bytecode file and save the string in ``save_ref``

        In Python3, this is a ``bytes`` type.  In Python2, it is a string type;
        ``bytes_for_s`` is True when a Python 3 interpreter is reading Python 2 bytecode.
        """
        strsize = unpack("<i", self.fp.read(4))[0]
        s = self.fp.read(strsize)
        if not bytes_for_s:
            s = compat_str(s, self.version >= (3, 0))
        return self.r_ref(s, save_ref)

    # Python 3.4
    def t_ASCII_interned(self, save_ref, bytes_for_s=False):
        """
        There are true strings in Python3 as opposed to
        bytes. "interned" just means we keep a reference to
        the string.
        """
        # FIXME: check
        strsize = unpack("<i", self.fp.read(4))[0]
        interned = compat_str(self.fp.read(strsize), False)
        self.intern_strings.append(interned)
        return self.r_ref(interned, save_ref)

    # Since Python 3.4
    def t_ASCII(self, save_ref, bytes_for_s=False):
        """
        There are true strings in Python3 as opposed to
        bytes.
        """
        strsize = unpack("<i", self.fp.read(4))[0]
        s = self.fp.read(strsize)
        s = compat_str(s, False)
        return self.r_ref(s, save_ref)

    # Since Python 3.4
    def t_short_ASCII(self, save_ref, bytes_for_s=False):
        strsize = unpack("B", self.fp.read(1))[0]
        return self.r_ref(compat_str(self.fp.read(strsize), False), save_ref)

    # Since Python 3.4
    def t_short_ASCII_interned(self, save_ref, bytes_for_s=False):
        # FIXME: check
        strsize = unpack("B", self.fp.read(1))[0]
        interned = compat_str(self.fp.read(strsize), False)
        self.intern_strings.append(interned)
        return self.r_ref(interned, save_ref)

    def t_interned(self, save_ref, bytes_for_s=False):
        strsize = unpack("<i", self.fp.read(4))[0]
        interned = compat_str(self.fp.read(strsize), False)
        self.intern_strings.append(interned)
        return self.r_ref(interned, save_ref)

    def t_unicode(self, save_ref, bytes_for_s=False):
        strsize = unpack("<i", self.fp.read(4))[0]
        unicodestring = self.fp.read(strsize)
<<<<<<< HEAD
        if self.version_tuple < (3, 0) or PYTHON_VERSION_TRIPLE < (2, 7):
            string = unicodestring.decode("utf-8")
=======
        if self.version_triple < (3, 0):
            string = UnicodeForPython3(unicodestring)
>>>>>>> cb2c3b5e
        else:
            string = unicodestring.decode("utf-8", errors="ignore")

        return self.r_ref(string, save_ref)

    # Since Python 3.4
    def t_small_tuple(self, save_ref, bytes_for_s=False):
        # small tuple - since Python 3.4
        tuplesize = unpack("B", self.fp.read(1))[0]
        ret, i = self.r_ref_reserve(tuple(), save_ref)
        while tuplesize > 0:
            ret += (self.r_object(bytes_for_s=bytes_for_s),)
            tuplesize -= 1
            pass
        return self.r_ref_insert(ret, i)

    def t_tuple(self, save_ref, bytes_for_s=False):
        tuplesize = unpack("<i", self.fp.read(4))[0]
        ret = self.r_ref(tuple(), save_ref)
        while tuplesize > 0:
            ret += (self.r_object(bytes_for_s=bytes_for_s),)
            tuplesize -= 1
        return ret

    def t_list(self, save_ref, bytes_for_s=False):
        # FIXME: check me
        n = unpack("<i", self.fp.read(4))[0]
        ret = self.r_ref(list(), save_ref)
        while n > 0:
            ret += (self.r_object(bytes_for_s=bytes_for_s),)
            n -= 1
        return ret

    def t_frozenset(self, save_ref, bytes_for_s=False):
        setsize = unpack("<i", self.fp.read(4))[0]
        collection, i = self.r_ref_reserve([], save_ref)
        while setsize > 0:
            collection.append(self.r_object(bytes_for_s=bytes_for_s))
            setsize -= 1
        final_frozenset = frozenset(collection)
        # Note the order of the frozenset elements.
        self.collection_order[final_frozenset] = tuple(collection)
        return self.r_ref_insert(final_frozenset, i)

    def t_set(self, save_ref, bytes_for_s=False):
        setsize = unpack("<i", self.fp.read(4))[0]
        ret, i = self.r_ref_reserve(tuple(), save_ref)
        while setsize > 0:
            ret += (self.r_object(bytes_for_s=bytes_for_s),)
            setsize -= 1
        return self.r_ref_insert(set(ret), i)

    def t_dict(self, save_ref, bytes_for_s=False):
        ret = self.r_ref(dict(), save_ref)
        # dictionary
        while True:
            key = self.r_object(bytes_for_s=bytes_for_s)
            if key is None:
                break
            val = self.r_object(bytes_for_s=bytes_for_s)
            if val is None:
                break
            ret[key] = val
            pass
        return ret

    def t_python2_string_reference(self, save_ref, bytes_for_s=False):
        refnum = unpack("<i", self.fp.read(4))[0]
        return self.intern_strings[refnum]

    def t_code(self, save_ref, bytes_for_s=False):
        """
        CPython and PyPy code type in all of its horrific variations.
        """
        # FIXME: use tables to simplify this?

        # Go back one byte to TYPE_CODE "c" or "c" with the FLAG_REF
        # set.
        code_offset_in_file = self.fp.tell() - 1

        # Below, the value None (slot for a code object value), will
        # be replaced by the actual code in variable `ret` after it
        # has been built.
        ret, i = self.r_ref_reserve(None, save_ref)

        self.version_triple = magic_int2tuple(self.magic_int)

        if self.version_triple >= (2, 3):
            co_argcount = unpack("<i", self.fp.read(4))[0]
        elif self.version_triple >= (1, 3):
            co_argcount = unpack("<h", self.fp.read(2))[0]
        else:
            co_argcount = 0

<<<<<<< HEAD
        if self.version_tuple >= (3, 8):
            if self.magic_int in (3400, 3401, 3410, 3411):
                co_posonlyargcount = 0
            else:
                co_posonlyargcount = unpack("<i", self.fp.read(4))[0]
=======
        if self.version_triple >= (3, 8):
            co_posonlyargcount = (
                0
                if self.magic_int in (3400, 3401, 3410, 3411)
                else unpack("<i", self.fp.read(4))[0]
            )
>>>>>>> cb2c3b5e
        else:
            co_posonlyargcount = None

        if self.version_triple >= (3, 0):
            kwonlyargcount = unpack("<i", self.fp.read(4))[0]
        else:
            kwonlyargcount = 0

        co_nlocals = 0
        if self.version_triple < (3, 11) or (
            self.version_triple[:2] == (3, 11) and self.is_pypy
        ):
            if self.version_triple >= (2, 3):
                co_nlocals = unpack("<i", self.fp.read(4))[0]
            elif self.version_triple >= (1, 3):
                co_nlocals = unpack("<h", self.fp.read(2))[0]

        if self.version_triple >= (2, 3):
            co_stacksize = unpack("<i", self.fp.read(4))[0]
        elif self.version_triple >= (1, 5):
            co_stacksize = unpack("<h", self.fp.read(2))[0]
        else:
            co_stacksize = 0

        if self.version_triple >= (2, 3):
            co_flags = unpack("<i", self.fp.read(4))[0]
        elif self.version_triple >= (1, 3):
            co_flags = unpack("<h", self.fp.read(2))[0]
        else:
            co_flags = 0

        # In recording the address of co_code_offset_in file, skip
        # the type code indicator, e.g. "bytes" in 3.x and the size
        # of the string.
        co_code_offset_in_file = self.fp.tell() + 5

        # FIXME: Check/verify that is true:
<<<<<<< HEAD
        bytes_for_s = self.version_tuple > (3, 0)
        if self.is_graal:
            co_consts = tuple()
            co_names = tuple()
            code = to_portable(
                co_argcount=0,
                co_posonlyargcount=0,
                co_kwonlyargcount=0,
                co_nlocals=0,
                co_stacksize=0,
                co_flags=0,
                co_code="",
                co_consts=tuple(),
                co_names=tuple(),
                co_varnames=tuple(),
                co_filename="??",
                co_name="??",
                co_qualname="??",
                co_firstlineno=0,
                co_lnotab="",
                co_freevars=tuple(),
                co_cellvars=tuple(),
                co_exceptiontable=None,
                version_triple=self.version_tuple,
            )
            ret = code
            return self.r_ref_insert(ret, i)

        # bytes_for_code = self.version_tuple >= (2, 0)
=======
        bytes_for_s = self.version_triple > (3, 0)

        # bytes_for_code = self.version_triple >= (2, 0)
>>>>>>> cb2c3b5e
        bytes_for_code = True
        co_code = self.r_object(bytes_for_s=bytes_for_code)

        co_consts = self.r_object(bytes_for_s=bytes_for_s)
        co_names = self.r_object(bytes_for_s=bytes_for_s)

        co_varnames = tuple()
        co_freevars = tuple()
        co_cellvars = tuple()

        if self.version_triple >= (3, 11) and not self.is_pypy:
            # parse localsplusnames list: https://github.com/python/cpython/blob/3.11/Objects/codeobject.c#L208C12
            co_localsplusnames = self.r_object(bytes_for_s=bytes_for_s)
            co_localspluskinds = self.r_object(bytes_for_s=bytes_for_s)

            CO_FAST_LOCAL = 0x20
            CO_FAST_CELL = 0x40
            CO_FAST_FREE = 0x80

            for name, kind in zip(co_localsplusnames, co_localspluskinds):
                if isinstance(kind, str):
                    continue
                if kind & CO_FAST_LOCAL:
                    co_varnames += (name,)
                    if kind & CO_FAST_CELL:
                        co_cellvars += (name,)
                elif kind & CO_FAST_CELL:
                    co_cellvars += (name,)

            co_nlocals = len(co_varnames)
            co_filename = self.r_object(bytes_for_s=bytes_for_s)
            co_name = self.r_object(bytes_for_s=bytes_for_s)
            co_qualname = self.r_object(bytes_for_s=bytes_for_s)
            pass
        else:
            co_qualname = None
            if self.version_triple >= (1, 3):
                co_varnames = self.r_object(bytes_for_s=False)
            else:
                co_varnames = tuple()

            if self.version_triple >= (2, 0):
                co_freevars = self.r_object(bytes_for_s=bytes_for_s)
                co_cellvars = self.r_object(bytes_for_s=bytes_for_s)

            co_filename = self.r_object(bytes_for_s=bytes_for_s)
            co_name = self.r_object(bytes_for_s=bytes_for_s)
            if self.version_triple >= (3, 11) and self.is_pypy:
                co_qualname = self.r_object(bytes_for_s=bytes_for_s)

        co_exceptiontable = None

        if self.version_triple >= (1, 5):
            if self.version_triple >= (2, 3):
                co_firstlineno = unpack("<i", self.fp.read(4))[0]
            else:
                co_firstlineno = unpack("<h", self.fp.read(2))[0]

            if self.version_triple >= (3, 11) and not self.is_pypy:
                co_linetable = self.r_object(bytes_for_s=bytes_for_s)
                co_lnotab = (
                    co_linetable  # will be parsed later in opcode.findlinestarts
                )
                co_exceptiontable = self.r_object(bytes_for_s=bytes_for_s)
            else:
                co_lnotab = self.r_object(bytes_for_s=bytes_for_s)
        else:
            # < 1.5 there is no lnotab, so no firstlineno.
            # SET_LINENO is used instead.
            co_firstlineno = -1  # Bogus sentinel value
            co_lnotab = ""

        reference_objects = set(self.intern_objects + self.intern_strings)

        code = to_portable(
            co_argcount=co_argcount,
            co_posonlyargcount=co_posonlyargcount,
            co_kwonlyargcount=kwonlyargcount,
            co_nlocals=co_nlocals,
            co_stacksize=co_stacksize,
            co_flags=co_flags,
            co_code=co_code,
            co_consts=co_consts,
            co_names=co_names,
            co_varnames=co_varnames,
            co_filename=co_filename,
            co_name=co_name,
            co_qualname=co_qualname,
            co_firstlineno=co_firstlineno,
            co_lnotab=co_lnotab,
            co_freevars=co_freevars,
            co_cellvars=co_cellvars,
            co_exceptiontable=co_exceptiontable,
            version_triple=self.version_triple,
            collection_order=self.collection_order,
            reference_objects=reference_objects,
        )

        self.code_to_file_offsets[code] = (code_offset_in_file, co_code_offset_in_file)

        self.code_objects[str(code)] = code
        ret = code

        return self.r_ref_insert(ret, i)

    def t_code_graal(self, save_ref, bytes_for_s: bool = False):
        """
        Graal Python code. This has fewer fields than Python
        code. In particular, instructions are JVM bytecode.
        """

        # Go back one byte to TYPE_CODE "C" or "C" with the FLAG_REF
        # set.
        code_offset_in_file = self.fp.tell() - 1

        # Below, the value None (slot for a code object value), will
        # be replaced by the actual code in variable `ret` after it
        # has been built.
        ret, i = self.r_ref_reserve(None, save_ref)

        self.version_triple = magic_int2tuple(self.magic_int)

        # This is graal 312 Java code for writing a bytecode file
        # after the file header info had been read:
        #   writeByte(TYPE_GRAALPYTHON_CODE | flag);
        #   writeString(c.getFilename());
        #   writeInt(c.getFlags());
        #   writeBytes(c.getCodestring());
        #   writeInt(c.getFirstLineNo());
        #   byte[] lnotab = c.getLinetable();
        #   if (lnotab == null) {
        #         lnotab = PythonUtils.EMPTY_BYTE_ARRAY;
        #   }
        #   writeBytes(lnotab);

        self.graal_code_info["co_filename"] = self.graal_readString()
        self.graal_code_info["co_flags"] = self.t_int32(False, bytes_for_s=False)
        co_codeunit_position = self.graal_code_info["co_codeunit_position"] = (
            self.fp.tell() + 4
        )
        co_codeunit_string = self.graal_readBytes()
        self.version_triple = (3, 12, 8)
        if chr(co_codeunit_string[0]) != TYPE_GRAALPYTHON_CODE_UNIT:
            # Version is graal 3.11 not graal 3.12
            self.version_triple = (3, 11, 7)

        self.graal_code_info["co_firstlineno"] = self.t_int32(False, bytes_for_s=False)
        self.graal_code_info["co_lnotab"] = self.t_string(False, bytes_for_s=True)

        # Go back to code position and parse CodeUnit
        saved_position = self.fp.tell()
        self.fp.seek(co_codeunit_position)
        if self.version_triple == (3, 12, 8):
            code = self.r_object(bytes_for_s=False)
        else:
            code = self.t_graal_CodeUnit(save_ref=False, bytes_for_s=False)
        assert self.graal_code_info["co_flags"] == code.co_flags
        self.fp.seek(saved_position)

        self.code_to_file_offsets[code] = (
            code_offset_in_file,
            self.code_to_file_offsets[code][0],
        )
        self.code_objects[str(code)] = code

        return self.r_ref_insert(code, i)

    def t_code_old(self, _, bytes_for_s: bool = False):
        """
        Python code type in all of its horrific variations.
        """

        # Go back one byte to TYPE_CODE "C"
        code_offset_in_file = self.fp.tell() - 1

        # Below, the value None (slot for a code object value), will
        # be replaced by the actual code in variable `ret` after it
        # has been built.
        ret, i = self.r_ref_reserve(None, False)

        self.version_triple = magic_int2tuple(self.magic_int)

        co_argcount = 0
        co_posonlyargcount = None
        kwonlyargcount = 0

        co_nlocals = 0
        co_stacksize = 0
        co_flags = 0

        # In recording the address of co_code_offset_in file, skip
        # the type code indicator, e.g. "bytes" in 3.x and the size
        # of the string.
        co_code_offset_in_file = self.fp.tell() + 5

        # FIXME: Check/verify that is true:
        bytes_for_code = True
        co_code = self.r_object(bytes_for_s=bytes_for_code)

        co_consts = self.r_object(bytes_for_s=bytes_for_s)
        co_names = self.r_object(bytes_for_s=bytes_for_s)

        co_varnames = tuple()
        co_freevars = tuple()
        co_cellvars = tuple()

        co_qualname = None
        if self.version_triple >= (1, 3):
            co_varnames = self.r_object(bytes_for_s=False)
        else:
            co_varnames = tuple()

        if self.version_triple >= (2, 0):
            co_freevars = self.r_object(bytes_for_s=bytes_for_s)
            co_cellvars = self.r_object(bytes_for_s=bytes_for_s)

        co_filename = self.r_object(bytes_for_s=bytes_for_s)
        co_name = self.r_object(bytes_for_s=bytes_for_s)
        if self.version_triple >= (3, 11) and self.is_pypy:
            co_qualname = self.r_object(bytes_for_s=bytes_for_s)

        co_exceptiontable = None

        # < 1.5 there is no lnotab, so no firstlineno.
        # SET_LINENO is used instead.
        co_firstlineno = -1  # Bogus sentinel value
        co_lnotab = b""

        reference_objects = set(self.intern_objects + self.intern_strings)

        code = to_portable(
            co_argcount=co_argcount,
            co_posonlyargcount=co_posonlyargcount,
            co_kwonlyargcount=kwonlyargcount,
            co_nlocals=co_nlocals,
            co_stacksize=co_stacksize,
            co_flags=co_flags,
            co_code=co_code,
            co_consts=co_consts,
            co_names=co_names,
            co_varnames=co_varnames,
            co_filename=co_filename,
            co_name=co_name,
            co_qualname=co_qualname,
            co_firstlineno=co_firstlineno,
            co_lnotab=co_lnotab,
            co_freevars=co_freevars,
            co_cellvars=co_cellvars,
            co_exceptiontable=co_exceptiontable,
            version_triple=self.version_triple,
            collection_order=self.collection_order,
            reference_objects=reference_objects,
        )

        self.code_to_file_offsets[code] = (code_offset_in_file, co_code_offset_in_file)

        self.code_objects[str(code)] = code
        ret = code

        return self.r_ref_insert(ret, i)

    def t_code_old_or_graal(self, save_ref, bytes_for_s: bool = False):
        """
        Python code type in all of its horrific variations.
        """
        if self.is_graal:
            return self.t_code_graal(save_ref, bytes_for_s)
        else:
            return self.t_code_old(save_ref, bytes_for_s)

    def t_graal_CodeUnit(self, save_ref, bytes_for_s: bool = False):
        """
        Graal Python code. This has fewer fields than Python
        code. In particular, instructions are JVM bytecode.
        """

        # This is Java code for how a CodeUnit (type "U") is dumped
        # writeByte(Compiler.BYTECODE_VERSION);
        # writeString(code.name);
        # writeString(code.qualname);
        # writeInt(code.argCount);
        # writeInt(code.kwOnlyArgCount);
        # writeInt(code.positionalOnlyArgCount);
        # writeInt(code.stacksize);
        # writeBytes(code.code);
        # writeBytes(code.srcOffsetTable);
        # writeInt(code.flags);

        graal_bytecode_version = self.graal_readByte()
        assert (21000 + graal_bytecode_version * 10) in GRAAL3_MAGICS
        co_name = self.graal_readString()
        co_qualname = self.graal_readString()
        co_argcount = self.graal_readInt()
        co_kwonlyargcount = self.graal_readInt()
        co_posonlyargcount = self.graal_readInt()

        co_stacksize = self.graal_readInt()
        co_code_offset_in_file = self.fp.tell()
        co_code = self.graal_readBytes()
        co_src_offset_table = self.graal_readBytes()
        co_flags = self.graal_readInt()

        # writeStringArray(code.names);
        # writeStringArray(code.varnames);
        # writeStringArray(code.cellvars);
        # writeStringArray(code.freevars);

        co_names = self.graal_readStringArray()
        co_varnames = self.graal_readStringArray()
        co_cellvars = self.graal_readStringArray()
        co_freevars = self.graal_readStringArray()

        # if (code.cell2arg != null) {
        #         writeIntArray(code.cell2arg);
        # } else {
        #     writeIntArray(PythonUtils.EMPTY_INT_ARRAY);
        # }
        # writeObjectArray(code.constants);

        cell2arg = self.graal_readIntArray()
        co_consts = self.graal_readObjectArray()

        code = to_portable(
            co_argcount=co_argcount,
            co_posonlyargcount=co_posonlyargcount,
            co_kwonlyargcount=co_kwonlyargcount,
            co_nlocals=0,
            co_stacksize=co_stacksize,
            co_flags=co_flags,
            co_code=co_code,
            co_consts=co_consts,
            co_names=co_names,
            co_varnames=co_varnames,
            co_filename=self.graal_code_info["co_filename"],
            co_name=co_name,
            co_qualname=co_qualname,
            co_firstlineno=self.graal_code_info["co_firstlineno"],
            co_lnotab=self.graal_code_info["co_lnotab"],
            co_freevars=co_freevars,
            co_cellvars=co_cellvars,
            co_exceptiontable="",
            version_triple=self.version_triple,
            collection_order=self.collection_order,
            reference_objects=set(),
        )

        self.code_to_file_offsets[code] = tuple(
            [self.graal_code_info["co_codeunit_position"], co_code_offset_in_file]
        )

        # writeLongArray(code.primitiveConstants);
        # writeIntArray(code.exceptionHandlerRanges);
        # writeInt(code.conditionProfileCount);
        # writeInt(code.startLine);
        # writeInt(code.startColumn);
        # writeInt(code.endLine);
        # writeInt(code.endColumn);
        # writeBytes(code.outputCanQuicken);
        # writeBytes(code.variableShouldUnbox);
        # writeSparseTable(code.generalizeInputsMap);
        # writeSparseTable(code.generalizeVarsMap);

        # The data from the below is not used, but we run the
        # the extraction to keep the self.fp location where it should for
        # the situation that we have code objects inside the codes' co_consts
        # table marshaled as an ObjectArray.

        primitive_constants = self.graal_readLongArray()
        exception_handler_ranges = self.graal_readIntArray()
        condition_profileCount = self.graal_readInt()
        start_line = self.graal_readInt()
        start_column = self.graal_readInt()
        end_line = self.graal_readInt()
        end_column = self.graal_readInt()
        outputCanQuicken = self.graal_readBytes()
        variableShouldUnbox = self.graal_readBytes()
        generalizeInputsMap = self.graal_readSparseTable()
        generalizeVarsMap = self.graal_readSparseTable()

        return code

    # Since Python 3.4
    def t_object_reference(self, save_ref=None, bytes_for_s=False):
        refnum = unpack("<i", self.fp.read(4))[0]
        return self.intern_objects[refnum]

    def t_unknown(self, save_ref=None, bytes_for_s=False):
        raise KeyError("?")


# _________________________________________________________________
#
# user interface


def load_code(fp, magic_int, bytes_for_s=None, code_objects={}):
    um_gen = _VersionIndependentUnmarshaller(
        fp, magic_int, bytes_for_s, code_objects=code_objects
    )
    return um_gen.load()


def load_code_and_get_file_offsets(
    fp, magic_int, bytes_for_s = False, code_objects={}
):
    if isinstance(fp, bytes):
        fp = io.BytesIO(fp)
    um_gen = _VersionIndependentUnmarshaller(
        fp, magic_int, bytes_for_s, code_objects=code_objects
    )
    return um_gen.load(), um_gen.code_to_file_offsets<|MERGE_RESOLUTION|>--- conflicted
+++ resolved
@@ -194,14 +194,8 @@
         self.collection_order = {}
 
         self.bytes_for_s = bytes_for_s
-<<<<<<< HEAD
-        version = magic_int2tuple(self.magic_int)
-        self.version = version
-        if version >= (3, 4):
-=======
-        self.version_triple = magic_int2tuple(self.magic_int)
+        self.version_triple = self.version_triple = magic_int2tuple(self.magic_int)
         if self.version_triple >= (3, 4):
->>>>>>> cb2c3b5e
             if self.magic_int in (3250, 3260, 3270):
                 self.marshal_version = 3
             else:
@@ -591,13 +585,8 @@
     def t_unicode(self, save_ref, bytes_for_s=False):
         strsize = unpack("<i", self.fp.read(4))[0]
         unicodestring = self.fp.read(strsize)
-<<<<<<< HEAD
-        if self.version_tuple < (3, 0) or PYTHON_VERSION_TRIPLE < (2, 7):
+        if self.version_triple < (3, 0) or PYTHON_VERSION_TRIPLE < (2, 7):
             string = unicodestring.decode("utf-8")
-=======
-        if self.version_triple < (3, 0):
-            string = UnicodeForPython3(unicodestring)
->>>>>>> cb2c3b5e
         else:
             string = unicodestring.decode("utf-8", errors="ignore")
 
@@ -692,20 +681,11 @@
         else:
             co_argcount = 0
 
-<<<<<<< HEAD
         if self.version_tuple >= (3, 8):
             if self.magic_int in (3400, 3401, 3410, 3411):
                 co_posonlyargcount = 0
             else:
                 co_posonlyargcount = unpack("<i", self.fp.read(4))[0]
-=======
-        if self.version_triple >= (3, 8):
-            co_posonlyargcount = (
-                0
-                if self.magic_int in (3400, 3401, 3410, 3411)
-                else unpack("<i", self.fp.read(4))[0]
-            )
->>>>>>> cb2c3b5e
         else:
             co_posonlyargcount = None
 
@@ -743,41 +723,9 @@
         co_code_offset_in_file = self.fp.tell() + 5
 
         # FIXME: Check/verify that is true:
-<<<<<<< HEAD
-        bytes_for_s = self.version_tuple > (3, 0)
-        if self.is_graal:
-            co_consts = tuple()
-            co_names = tuple()
-            code = to_portable(
-                co_argcount=0,
-                co_posonlyargcount=0,
-                co_kwonlyargcount=0,
-                co_nlocals=0,
-                co_stacksize=0,
-                co_flags=0,
-                co_code="",
-                co_consts=tuple(),
-                co_names=tuple(),
-                co_varnames=tuple(),
-                co_filename="??",
-                co_name="??",
-                co_qualname="??",
-                co_firstlineno=0,
-                co_lnotab="",
-                co_freevars=tuple(),
-                co_cellvars=tuple(),
-                co_exceptiontable=None,
-                version_triple=self.version_tuple,
-            )
-            ret = code
-            return self.r_ref_insert(ret, i)
-
-        # bytes_for_code = self.version_tuple >= (2, 0)
-=======
         bytes_for_s = self.version_triple > (3, 0)
 
         # bytes_for_code = self.version_triple >= (2, 0)
->>>>>>> cb2c3b5e
         bytes_for_code = True
         co_code = self.r_object(bytes_for_s=bytes_for_code)
 
