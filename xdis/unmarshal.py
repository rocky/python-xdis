--- conflicted
+++ resolved
@@ -98,18 +98,8 @@
     """
     This handles working with strings between Python2 and Python3.
     """
-<<<<<<< HEAD
     if str_is_bytes:
         return Bytes(s)
-=======
-    if PYTHON3:
-        try:
-            return s.decode("utf-8")
-        except UnicodeDecodeError:
-            # If not Unicode, return bytes,
-            # and it will get converted to str when needed.
-            return s
->>>>>>> 1dca0e59
     else:
         return str(s)
 
