# Copyright (c) 2015-2021, 2024-2025 by Rocky Bernstein
# Copyright (c) 2000-2002 by hartmut Goebel <h.goebel@crazy-compilers.com>
#
#  This program is free software; you can redistribute it and/or
#  modify it under the terms of the GNU General Public License
#  as published by the Free Software Foundation; either version 2
#  of the License, or (at your option) any later version.
#
#  This program is distributed in the hope that it will be useful,
#  but WITHOUT ANY WARRANTY; without even the implied warranty of
#  MERCHANTABILITY or FITNESS FOR A PARTICULAR PURPOSE.  See the
#  GNU General Public License for more details.
#
#  You should have received a copy of the GNU General Public License
#  along with this program; if not, write to the Free Software
#  Foundation, Inc., 51 Franklin Street, Fifth Floor, Boston, MA  02110-1301, USA.

"""CPython magic- and version-independent Python object
deserialization (unmarshal).

This is needed when the bytecode extracted is from
a different version than the currently-running Python.

When the running interpreter and the read-in bytecode are the same,
you can use Python's built-in ``marshal.loads()`` to produce a code
object.
"""

import io
import sys
from struct import unpack
<<<<<<< HEAD
from typing import Optional, Union
=======
from types import EllipsisType
from typing import Any, Dict, Tuple, Union
>>>>>>> 7f13cb22

from xdis.codetype import to_portable
from xdis.cross_types import LongTypeForPython3, UnicodeForPython3
from xdis.magics import GRAAL3_MAGICS, PYPY3_MAGICS, RUSTPYTHON_MAGICS, magic_int2tuple
from xdis.version_info import version_tuple_to_str


def long(n: int) -> LongTypeForPython3:
    return LongTypeForPython3(n)

    # FIXME: we should write a bytes() class with a repr
    # that prints the b'' prefix so that Python2 can
    # print out Python3 code correctly


# Bit set on marshalType if we should
# add obj to internObjects.
# FLAG_REF is the marshal.c name
FLAG_REF = 0x80

TYPE_ASCII = "a"  # since 3.4
TYPE_ASCII_INTERNED = "A"  # since 3.4
TYPE_BINARY_COMPLEX = "y"  # 3.x
TYPE_BINARY_FLOAT = "g"
TYPE_CODE = "c"
TYPE_CODE_OLD = "C"  # used in Python 1.0 - 1.2
TYPE_COMPLEX = "x"
TYPE_DICT = "{"
TYPE_ELLIPSIS = "."
TYPE_FALSE = "F"
TYPE_FLOAT = "f"  # Seems not in use after Python 2.4
TYPE_FROZENSET = ">"
TYPE_INT = "i"
TYPE_INT64 = "I"  # Python 3.4 removed this
TYPE_INTERNED = "t"
TYPE_LIST = "["
TYPE_LONG = "l"
TYPE_NONE = "N"
TYPE_NULL = "0"
TYPE_REF = "r"  # Since 3.4
TYPE_SET = "<"
TYPE_SHORT_ASCII = "z"  # since 3.4
TYPE_SHORT_ASCII_INTERNED = "Z"  # since 3.4
TYPE_SMALL_TUPLE = ")"  # since 3.4
TYPE_STOPITER = "S"
TYPE_STRING = "s"
TYPE_STRINGREF = "R"  # Python 2
TYPE_TRUE = "T"
TYPE_TUPLE = "("
TYPE_UNICODE = "u"
TYPE_UNKNOWN = "?"

# The keys in the following dictionary are unmarshal codes, like "s",
# "c", "<", etc. The values of the dictionary are names of routines
# to call that do the data unmarshaling.
#
# Note: we could eliminate the parameters if this were all inside a
# class.  This might be good from an efficiency standpoint, and bad
# from a functional-programming standpoint. Pick your poison.
# EDIT: I'm choosing efficiency over functional programming.
UNMARSHAL_DISPATCH_TABLE = {
    TYPE_ASCII: "ASCII",
    TYPE_ASCII_INTERNED: "ASCII_interned",
    TYPE_BINARY_COMPLEX: "binary_complex",
    TYPE_BINARY_FLOAT: "binary_float",
    TYPE_CODE: "code",
    TYPE_CODE_OLD: "code",  # Older Python code
    TYPE_COMPLEX: "complex",
    TYPE_DICT: "dict",
    TYPE_ELLIPSIS: "Ellipsis",
    TYPE_FALSE: "False",
    TYPE_FLOAT: "float",
    TYPE_FROZENSET: "frozenset",
    TYPE_INT64: "int64",
    TYPE_INT: "int32",
    TYPE_INTERNED: "interned",
    TYPE_LIST: "list",
    TYPE_LONG: "long",
    TYPE_NONE: "None",
    TYPE_NULL: "C_NULL",
    TYPE_REF: "object_reference",
    TYPE_SET: "set",
    TYPE_SHORT_ASCII: "short_ASCII",
    TYPE_SHORT_ASCII_INTERNED: "short_ASCII_interned",
    TYPE_SMALL_TUPLE: "small_tuple",
    TYPE_STOPITER: "stopIteration",
    TYPE_STRING: "string",
    TYPE_STRINGREF: "python2_string_reference",
    TYPE_TRUE: "True",
    TYPE_TUPLE: "tuple",
    TYPE_UNICODE: "unicode",
    TYPE_UNKNOWN: "unknown",
}


def compat_str(s: Union[str, bytes]) -> Union[str, bytes]:
    """
    This handles working with strings between Python2 and Python3.
    """
    if isinstance(s, bytes):
        return s.decode("utf-8", errors="ignore")
    elif not isinstance(s, str):
        return str(s)
    else:
        return s


def compat_u2s(u) -> str:
    return str(u)

class _VersionIndependentUnmarshaller:
    def __init__(self, fp, magic_int, bytes_for_s, code_objects={}) -> None:
        """
        Marshal versions:
            0/Historical: Until 2.4/magic int 62041
            1: [2.4, 2.5) (self.magic_int: 62041 until 62071)
            2: [2.5, 3.4a0) (self.magic_int: 62071 until 3250)
            3: [3.4a0, 3.4a3) (self.magic_int: 3250 until 3280)
            4: [3.4a3, current) (self.magic_int: 3280 onwards)

        In Python 3, a ``bytes`` type is used for strings.
        """
        self.fp = fp
        self.magic_int = magic_int
        self.code_objects = code_objects

        # Save a list of offsets in the bytecode file where code
        # objects starts.
        self.code_to_file_offsets = {}

        # It is helpful to save the order in sets, frozensets and dictionary keys,
        # so that on writing a bytecode file we can duplicate this order.
        self.collection_order: Dict[Union[set, frozenset, dict], Tuple[Any]] = {}

        self.bytes_for_s = bytes_for_s
        version = magic_int2tuple(self.magic_int)
        if version >= (3, 4):
            if self.magic_int in (3250, 3260, 3270):
                self.marshal_version = 3
            else:
                self.marshal_version = 4
        elif (3, 4) > version >= (2, 5):
            self.marshal_version = 2
        elif (2, 5) > version >= (2, 4):
            self.marshal_version = 1
        else:
            self.marshal_version = 0

        self.internStrings = []
        self.internObjects = []
        self.version_tuple = tuple()
        self.is_graal = magic_int in GRAAL3_MAGICS
        self.is_pypy = magic_int in PYPY3_MAGICS
        self.is_rust = magic_int in RUSTPYTHON_MAGICS

        if magic_int in RUSTPYTHON_MAGICS:
            raise NotImplementedError(
                f"RustPython {version_tuple_to_str(version)} is not supported yet."
            )

    def load(self):
        """
        ``marshal.load()`` written in Python. When the Python bytecode magic loaded is the
        same magic for the running Python interpreter, we can simply use the
        Python-supplied marshal.load().

        However, we need to use this when versions are different since the internal
        code structures are different. Sigh.
        """

        if self.marshal_version == 0:
            self.internStrings = []
        if self.marshal_version < 3:
            assert self.internObjects == []

        return self.r_object()

    # Python 3.4+ support for reference objects.
    # The names follow marshal.c
    def r_ref_reserve(self, obj, save_ref):
        i = None
        if save_ref:
            i = len(self.internObjects)
            self.internObjects.append(obj)
        return obj, i

    def r_ref_insert(self, obj, i: Optional[int]):
        if i is not None:
            self.internObjects[i] = obj
        return obj

    def r_ref(self, obj, save_ref):
        if save_ref:
            self.internObjects.append(obj)
        return obj

    # In marshal.c this is one big case statement
    # FIXME: remove bytes_fo_s parameter.
    # Now that we have git branches, isolated by Python version.
    # This is only needed in the Python 2.4 - 2.7 code branch.
    def r_object(self, bytes_for_s: bool = False):
        """
        Main object unmarshalling read routine.  Reads from self.fp
        the next byte which is a key in UNMARSHAL_DISPATCH_TABLE
        defined above when the high-order bit, FLAG_REF is not set.
        FLAG_REF indicates whether to save the resulting object in
        our internal object cache.
        """
        byte1 = ord(self.fp.read(1))

        # FLAG_REF indicates whether we "intern" or
        # save a reference to the object.
        # byte1 without that reference is the
        # marshal type code, an ASCII character.
        save_ref = False
        if byte1 & FLAG_REF:
            # Since 3.4, "flag" is the marshal.c name
            save_ref = True
            byte1 = byte1 & (FLAG_REF - 1)
        marshal_type = chr(byte1)

        # print(marshal_type)  # debug

        if marshal_type in UNMARSHAL_DISPATCH_TABLE:
            func_suffix = UNMARSHAL_DISPATCH_TABLE[marshal_type]
            unmarshal_func = getattr(self, "t_" + func_suffix)
            return unmarshal_func(save_ref, bytes_for_s)
        else:
            try:
                sys.stderr.write(
                    "Unknown type %i (hex %x) %c\n"
                    % (ord(marshal_type), ord(marshal_type), marshal_type)
                )
            except TypeError:
                sys.stderr.write(
                    "Unknown type %i %c\n" % (ord(marshal_type), marshal_type)
                )

        return

    # In C this NULL. Not sure what it should
    # translate here. Note NULL != None which is below
    def t_C_NULL(self, save_ref, bytes_for_s: bool = False) -> None:
        return None

    def t_None(self, save_ref, bytes_for_s: bool = False) -> None:
        return None

    def t_stopIteration(self, save_ref, bytes_for_s: bool=False):
        return StopIteration

    def t_Ellipsis(self, save_ref, bytes_for_s: bool=False):
        return Ellipsis

    def t_False(self, save_ref, bytes_for_s: bool = False) -> bool:
        return False

    def t_True(self, save_ref, bytes_for_s: bool = False) -> bool:
        return True

    def t_int32(self, save_ref, bytes_for_s: bool = False):
        return self.r_ref(int(unpack("<i", self.fp.read(4))[0]), save_ref)

    def t_long(self, save_ref, bytes_for_s: bool = False):
        n = unpack("<i", self.fp.read(4))[0]
        if n == 0:
            return long(0)
        size = abs(n)
        d = long(0)
        for j in range(0, size):
            md = int(unpack("<h", self.fp.read(2))[0])
            # This operation and turn "d" from a long back
            # into an int.
            d += md << j * 15
            d = long(d)
        if n < 0:
            d = long(d * -1)

        return self.r_ref(d, save_ref)

    # Python 3.4 removed this.
    def t_int64(self, save_ref, bytes_for_s: bool = False):
        obj = unpack("<q", self.fp.read(8))[0]
        if save_ref:
            self.internObjects.append(obj)
        return obj

    # float - Seems not in use after Python 2.4
    def t_float(self, save_ref, bytes_for_s: bool = False):
        strsize = unpack("B", self.fp.read(1))[0]
        s = self.fp.read(strsize)
        return self.r_ref(float(s), save_ref)

    def t_binary_float(self, save_ref, bytes_for_s: bool = False):
        return self.r_ref(float(unpack("<d", self.fp.read(8))[0]), save_ref)

    def t_complex(self, save_ref, bytes_for_s: bool = False):
        def unpack_pre_24() -> float:
            return float(self.fp.read(unpack("B", self.fp.read(1))[0]))

        def unpack_newer() -> float:
            return float(self.fp.read(unpack("<i", self.fp.read(4))[0]))

        get_float = unpack_pre_24 if self.magic_int <= 62061 else unpack_newer

        real = get_float()
        imag = get_float()
        return self.r_ref(complex(real, imag), save_ref)

    def t_binary_complex(self, save_ref, bytes_for_s: bool = False):
        # binary complex
        real = unpack("<d", self.fp.read(8))[0]
        imag = unpack("<d", self.fp.read(8))[0]
        return self.r_ref(complex(real, imag), save_ref)

    # Note: could mean bytes in Python3 processing Python2 bytecode
    def t_string(self, save_ref, bytes_for_s: bool):
        """
        In Python3, this is a ``bytes`` type.  In Python2, it is a string type;
        ``bytes_for_s`` distinguishes what we need.
        """
        strsize = unpack("<i", self.fp.read(4))[0]
        s = self.fp.read(strsize)
        if not bytes_for_s:
            s = compat_str(s)
        return self.r_ref(s, save_ref)

    # Python 3.4
    def t_ASCII_interned(self, save_ref, bytes_for_s: bool = False):
        """
        There are true strings in Python3 as opposed to
        bytes. "interned" just means we keep a reference to
        the string.
        """
        # FIXME: check
        strsize = unpack("<i", self.fp.read(4))[0]
        interned = compat_str(self.fp.read(strsize))
        self.internStrings.append(interned)
        return self.r_ref(interned, save_ref)

    # Since Python 3.4
    def t_ASCII(self, save_ref, bytes_for_s: bool = False):
        """
        There are true strings in Python3 as opposed to
        bytes.
        """
        strsize = unpack("<i", self.fp.read(4))[0]
        s = self.fp.read(strsize)
        s = compat_str(s)
        return self.r_ref(s, save_ref)

    # Since Python 3.4
    def t_short_ASCII(self, save_ref, bytes_for_s: bool = False):
        strsize = unpack("B", self.fp.read(1))[0]
        return self.r_ref(compat_str(self.fp.read(strsize)), save_ref)

    # Since Python 3.4
    def t_short_ASCII_interned(self, save_ref, bytes_for_s: bool = False):
        # FIXME: check
        strsize = unpack("B", self.fp.read(1))[0]
        interned = compat_str(self.fp.read(strsize))
        self.internStrings.append(interned)
        return self.r_ref(interned, save_ref)

    # Since Python 3.4
    def t_interned(self, save_ref, bytes_for_s: bool = False):
        strsize = unpack("<i", self.fp.read(4))[0]
        interned = compat_str(self.fp.read(strsize))
        self.internStrings.append(interned)
        return self.r_ref(interned, save_ref)

    def t_unicode(self, save_ref, bytes_for_s: bool = False):
        strsize = unpack("<i", self.fp.read(4))[0]
        unicodestring = self.fp.read(strsize)
        if self.version_tuple < (3, 0):
            string = UnicodeForPython3(unicodestring)
        else:
            string = unicodestring.decode()

        return self.r_ref(string, save_ref)

    # Since Python 3.4
    def t_small_tuple(self, save_ref, bytes_for_s: bool = False):
        # small tuple - since Python 3.4
        tuplesize = unpack("B", self.fp.read(1))[0]
        ret, i = self.r_ref_reserve(tuple(), save_ref)
        while tuplesize > 0:
            ret += (self.r_object(bytes_for_s=bytes_for_s),)
            tuplesize -= 1
            pass
        return self.r_ref_insert(ret, i)

    def t_tuple(self, save_ref, bytes_for_s: bool = False):
        tuplesize = unpack("<i", self.fp.read(4))[0]
        ret = self.r_ref(tuple(), save_ref)
        while tuplesize > 0:
            ret += (self.r_object(bytes_for_s=bytes_for_s),)
            tuplesize -= 1
        return ret

    def t_list(self, save_ref, bytes_for_s: bool = False):
        # FIXME: check me
        n = unpack("<i", self.fp.read(4))[0]
        ret = self.r_ref(list(), save_ref)
        while n > 0:
            ret += (self.r_object(bytes_for_s=bytes_for_s),)
            n -= 1
        return ret

    def t_frozenset(self, save_ref, bytes_for_s: bool = False):
        setsize = unpack("<i", self.fp.read(4))[0]
        collection, i = self.r_ref_reserve([], save_ref)
        while setsize > 0:
            collection.append(self.r_object(bytes_for_s=bytes_for_s))
            setsize -= 1
        final_frozenset = frozenset(collection)
        # Note the order of the frozenset elements.
        self.collection_order[final_frozenset] = tuple(collection)
        return self.r_ref_insert(final_frozenset, i)

    def t_set(self, save_ref, bytes_for_s: bool = False):
        setsize = unpack("<i", self.fp.read(4))[0]
        ret, i = self.r_ref_reserve(tuple(), save_ref)
        while setsize > 0:
            ret += (self.r_object(bytes_for_s=bytes_for_s),)
            setsize -= 1
        return self.r_ref_insert(set(ret), i)

    def t_dict(self, save_ref, bytes_for_s: bool = False):
        ret = self.r_ref(dict(), save_ref)
        # dictionary
        while True:
            key = self.r_object(bytes_for_s=bytes_for_s)
            if key is None:
                break
            val = self.r_object(bytes_for_s=bytes_for_s)
            if val is None:
                break
            ret[key] = val
            pass
        return ret

    def t_python2_string_reference(self, save_ref, bytes_for_s: bool = False):
        refnum = unpack("<i", self.fp.read(4))[0]
        return self.internStrings[refnum]

    def t_code(self, save_ref, bytes_for_s: bool = False):
        """
        Python code type in all of its horrific variations.
        """
        # FIXME: use tables to simplify this?
        # FIXME: Python 1.0 .. 1.3 isn't well known

        # Go back one byte to TYPE_CODE "c" or "c" with the FLAG_REF
        # set.
        code_offset_in_file = self.fp.tell() - 1

        ret, i = self.r_ref_reserve(None, save_ref)
        self.version_tuple = magic_int2tuple(self.magic_int)

        if self.version_tuple >= (2, 3):
            co_argcount = unpack("<i", self.fp.read(4))[0]
        elif self.version_tuple >= (1, 3):
            co_argcount = unpack("<h", self.fp.read(2))[0]
        else:
            co_argcount = 0

        if self.version_tuple >= (3, 8):
            co_posonlyargcount = (
                0
                if self.magic_int in (3400, 3401, 3410, 3411)
                else unpack("<i", self.fp.read(4))[0]
            )
        else:
            co_posonlyargcount = None

        if self.version_tuple >= (3, 0):
            kwonlyargcount = unpack("<i", self.fp.read(4))[0]
        else:
            kwonlyargcount = 0

        co_nlocals = 0
        if self.version_tuple < (3, 11) or (
            self.version_tuple[:2] == (3, 11) and self.is_pypy
        ):
            if self.version_tuple >= (2, 3):
                co_nlocals = unpack("<i", self.fp.read(4))[0]
            elif self.version_tuple >= (1, 3):
                co_nlocals = unpack("<h", self.fp.read(2))[0]

        if self.version_tuple >= (2, 3):
            co_stacksize = unpack("<i", self.fp.read(4))[0]
        elif self.version_tuple >= (1, 5):
            co_stacksize = unpack("<h", self.fp.read(2))[0]
        else:
            co_stacksize = 0

        if self.version_tuple >= (2, 3):
            co_flags = unpack("<i", self.fp.read(4))[0]
        elif self.version_tuple >= (1, 3):
            co_flags = unpack("<h", self.fp.read(2))[0]
        else:
            co_flags = 0

        # In recording the address of co_code_offset_in file, skip
        # the type code indicator, e.g. "bytes" in 3.x and the size
        # of the string.
        co_code_offset_in_file = self.fp.tell() + 5

        # bytes_for_code = self.version_tuple >= (2, 0)
        bytes_for_code = True
        co_code = self.r_object(bytes_for_s=bytes_for_code)

        # FIXME: Check/verify that is true:
        bytes_for_s = self.version_tuple > (3, 0)
        if self.is_graal:
            co_consts = tuple()
            co_names = tuple()
            code = to_portable(
                co_argcount=0,
                co_posonlyargcount=0,
                co_kwonlyargcount=0,
                co_nlocals=0,
                co_stacksize=0,
                co_flags=0,
                co_code=co_code,
                co_consts=tuple(),
                co_names=tuple(),
                co_varnames=tuple(),
                co_filename="??",
                co_name="??",
                co_qualname="??",
                co_firstlineno=0,
                co_lnotab="",
                co_freevars=tuple(),
                co_cellvars=tuple(),
                co_exceptiontable=None,
                version_triple=self.version_tuple,
            )
            ret = code
            return self.r_ref_insert(ret, i)

        co_consts = self.r_object(bytes_for_s=bytes_for_s)
        co_names = self.r_object(bytes_for_s=bytes_for_s)

        co_varnames = tuple()
        co_freevars = tuple()
        co_cellvars = tuple()

        if self.version_tuple >= (3, 11) and not self.is_pypy:
            # parse localsplusnames list: https://github.com/python/cpython/blob/3.11/Objects/codeobject.c#L208C12
            co_localsplusnames = self.r_object(bytes_for_s=bytes_for_s)
            co_localspluskinds = self.r_object(bytes_for_s=bytes_for_s)

            CO_FAST_LOCAL = 0x20
            CO_FAST_CELL = 0x40
            CO_FAST_FREE = 0x80

            for name, kind in zip(co_localsplusnames, co_localspluskinds):
                if kind & CO_FAST_LOCAL:
                    co_varnames += (name,)
                    if kind & CO_FAST_CELL:
                        co_cellvars += (name,)
                elif kind & CO_FAST_CELL:
                    co_cellvars += (name,)
                elif kind & CO_FAST_FREE:
                    co_freevars += (name,)

            co_nlocals = len(co_varnames)
            co_filename = self.r_object(bytes_for_s=bytes_for_s)
            co_name = self.r_object(bytes_for_s=bytes_for_s)
            co_qualname = self.r_object(bytes_for_s=bytes_for_s)
            pass
        else:
            co_qualname = None
            if self.version_tuple >= (1, 3):
                co_varnames = self.r_object(bytes_for_s=False)
            else:
                co_varnames = tuple()

            if self.version_tuple >= (2, 0):
                co_freevars = self.r_object(bytes_for_s=bytes_for_s)
                co_cellvars = self.r_object(bytes_for_s=bytes_for_s)

            co_filename = self.r_object(bytes_for_s=bytes_for_s)
            co_name = self.r_object(bytes_for_s=bytes_for_s)
            if self.version_tuple >= (3, 11) and self.is_pypy:
                co_qualname = self.r_object(bytes_for_s=bytes_for_s)

        co_exceptiontable = None

        if self.version_tuple >= (1, 5):
            if self.version_tuple >= (2, 3):
                co_firstlineno = unpack("<i", self.fp.read(4))[0]
            else:
                co_firstlineno = unpack("<h", self.fp.read(2))[0]

            if self.version_tuple >= (3, 11) and not self.is_pypy:
                co_linetable = self.r_object(bytes_for_s=bytes_for_s)
                co_lnotab = (
                    co_linetable  # will be parsed later in opcode.findlinestarts
                )
                co_exceptiontable = self.r_object(bytes_for_s=bytes_for_s)
            else:
                co_lnotab = self.r_object(bytes_for_s=bytes_for_s)
        else:
            # < 1.5 there is no lnotab, so no firstlineno.
            # SET_LINENO is used instead.
            co_firstlineno = -1  # Bogus sentinel value
            co_lnotab = b""

        code = to_portable(
            co_argcount=co_argcount,
            co_posonlyargcount=co_posonlyargcount,
            co_kwonlyargcount=kwonlyargcount,
            co_nlocals=co_nlocals,
            co_stacksize=co_stacksize,
            co_flags=co_flags,
            co_code=co_code,
            co_consts=co_consts,
            co_names=co_names,
            co_varnames=co_varnames,
            co_filename=co_filename,
            co_name=co_name,
            co_qualname=co_qualname,
            co_firstlineno=co_firstlineno,
            co_lnotab=co_lnotab,
            co_freevars=co_freevars,
            co_cellvars=co_cellvars,
            co_exceptiontable=co_exceptiontable,
            version_triple=self.version_tuple,
            collection_order=self.collection_order,
        )

        self.code_to_file_offsets[code] = (code_offset_in_file, co_code_offset_in_file)

        self.code_objects[str(code)] = code
        ret = code

        return self.r_ref_insert(ret, i)

    # Since Python 3.4
    def t_object_reference(self, save_ref=None, bytes_for_s: bool = False):
        refnum = unpack("<i", self.fp.read(4))[0]
        o = self.internObjects[refnum]
        return o

    def t_unknown(self, save_ref=None, bytes_for_s: bool = False):
        raise KeyError("?")


# _________________________________________________________________
#
# user interface


def load_code(fp, magic_int, bytes_for_s: bool = False, code_objects={}):
    if isinstance(fp, bytes):
        fp = io.BytesIO(fp)
    um_gen = _VersionIndependentUnmarshaller(
        fp, magic_int, bytes_for_s, code_objects=code_objects
    )
    return um_gen.load()


def load_code_and_get_file_offsets(
    fp, magic_int, bytes_for_s: bool = False, code_objects={}
) -> tuple:
    if isinstance(fp, bytes):
        fp = io.BytesIO(fp)
    um_gen = _VersionIndependentUnmarshaller(
        fp, magic_int, bytes_for_s, code_objects=code_objects
    )
    return um_gen.load(), um_gen.code_to_file_offsets<|MERGE_RESOLUTION|>--- conflicted
+++ resolved
@@ -29,12 +29,7 @@
 import io
 import sys
 from struct import unpack
-<<<<<<< HEAD
 from typing import Optional, Union
-=======
-from types import EllipsisType
-from typing import Any, Dict, Tuple, Union
->>>>>>> 7f13cb22
 
 from xdis.codetype import to_portable
 from xdis.cross_types import LongTypeForPython3, UnicodeForPython3
