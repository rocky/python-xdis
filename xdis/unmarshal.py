# Copyright (c) 2015-2021, 2024 by Rocky Bernstein
# Copyright (c) 2000-2002 by hartmut Goebel <h.goebel@crazy-compilers.com>
#
#  This program is free software; you can redistribute it and/or
#  modify it under the terms of the GNU General Public License
#  as published by the Free Software Foundation; either version 2
#  of the License, or (at your option) any later version.
#
#  This program is distributed in the hope that it will be useful,
#  but WITHOUT ANY WARRANTY; without even the implied warranty of
#  MERCHANTABILITY or FITNESS FOR A PARTICULAR PURPOSE.  See the
#  GNU General Public License for more details.
#
#  You should have received a copy of the GNU General Public License
#  along with this program; if not, write to the Free Software
#  Foundation, Inc., 51 Franklin Street, Fifth Floor, Boston, MA  02110-1301, USA.

"""CPython magic- and version-independent Python object
deserialization (unmarshal).

This is needed when the bytecode extracted is from
a different version than the currently-running Python.

When the running interpreter and the read-in bytecode are the same,
you can simply use Python's built-in marshal.loads() to produce a code
object
"""

import io
import sys
from struct import unpack
from typing import Union

from xdis.codetype import to_portable
from xdis.cross_types import LongTypeForPython3, UnicodeForPython3
from xdis.magics import GRAAL3_MAGICS, PYPY3_MAGICS, magic_int2tuple
from xdis.version_info import PYTHON3, PYTHON_VERSION_TRIPLE

if PYTHON3:

    def long(n):
        return LongTypeForPython3(n)

else:
    import unicodedata

    # FIXME: we should write a bytes() class with a repr
    # that prints the b'' prefix so that Python2 can
    # print out Python3 code correctly

# Bit set on marshalType if we should
# add obj to internObjects.
# FLAG_REF is the marshal.c name
FLAG_REF = 0x80


# The keys in following dictionary are an unmashal codes, like "s",
# "c", "<", etc.  the values of the dictionary are names of routines
# to call that do the data unmarshaling.
#
# Note: we could eliminate the parameters, if this were all inside a
# class.  This might be good from an efficiency standpoint, and bad
# from a functional-programming standpoint. Pick your poison.
# EDIT: I'm choosing efficiency over functional-programming.
UNMARSHAL_DISPATCH_TABLE = {
    "0": "C_NULL",
    "N": "None",
    "S": "stopIteration",
    ".": "Ellipsis",
    "F": "False",
    "T": "True",
    "i": "int32",
    "l": "long",
    "I": "int64",
    "f": "float",
    "g": "binary_float",
    "x": "complex",
    "y": "binary_complex",
    "s": "string",
    "A": "ASCII_interned",
    "a": "ASCII",
    "z": "short_ASCII",
    "Z": "short_ASCII_interned",
    "t": "interned",
    "u": "unicode",
    ")": "small_tuple",
    "(": "tuple",
    "[": "list",
    "<": "frozenset",
    ">": "set",
    "{": "dict",
    "R": "python2_string_reference",
    "c": "code",
    "C": "code",  # Older Python code
    "r": "object_reference",
    "?": "unknown",
}


<<<<<<< HEAD
def compat_str(s):
=======
def compat_str(s: Union[str, bytes]) -> Union[str, bytes]:
>>>>>>> 9345bb6f
    """
    This handles working with strings between Python2 and Python3.
    """
    if isinstance(s, bytes):
        try:
            return s.decode("utf-8")
        except UnicodeDecodeError:
            # If not Unicode, return bytes,
            # and it will get converted to str when needed.
            return s
    elif not isinstance(s, str):
        return str(s)
    else:
        return s


def compat_u2s(u):
    if PYTHON_VERSION_TRIPLE < (3, 0):
        # See also unaccent.py which can be found using google. I
        # found it and this code via
        # https://www.peterbe.com/plog/unicode-to-ascii where it is a
        # dead link. That can potentially do better job in converting accents.
        s = unicodedata.normalize("NFKD", u)
        try:
            return s.encode("ascii")
        except UnicodeEncodeError:
            return s
    else:
        return str(u)


class _VersionIndependentUnmarshaller:
    def __init__(self, fp, magic_int, bytes_for_s, code_objects={}):
        """
        Marshal versions:
            0/Historical: Until 2.4/magic int 62041
            1: [2.4, 2.5) (self.magic_int: 62041 until 62071)
            2: [2.5, 3.4a0) (self.magic_int: 62071 until 3250)
            3: [3.4a0, 3.4a3) (self.magic_int: 3250 until 3280)
            4: [3.4a3, current) (self.magic_int: 3280 onwards)

        In Python 3 a bytes type is used for strings.
        """
        self.fp = fp
        self.magic_int = magic_int
        self.code_objects = code_objects

        self.bytes_for_s = bytes_for_s
        version = magic_int2tuple(self.magic_int)
        if version >= (3, 4):
            if self.magic_int in (3250, 3260, 3270):
                self.marshal_version = 3
            else:
                self.marshal_version = 4
        elif (3, 4) > version >= (2, 5):
            self.marshal_version = 2
        elif (2, 5) > version >= (2, 4):
            self.marshal_version = 1
        else:
            self.marshal_version = 0

        self.internStrings = []
        self.internObjects = []
        self.version_tuple = tuple()
        self.is_graal = False
        self.is_pypy = False

    def load(self):
        """
        marshal.load() written in Python. When the Python bytecode magic loaded is the
        same magic for the running Python interpreter, we can simply use the
        Python-supplied marshal.load().

        However, we need to use this when versions are different since the internal
        code structures are different. Sigh.
        """

        if self.marshal_version == 0:
            self.internStrings = []
        if self.marshal_version < 3:
            assert self.internObjects == []

        return self.r_object()

    # Python 3.4+ support for reference objects.
    # The names follow marshal.c
    def r_ref_reserve(self, obj, save_ref):
        i = None
        if save_ref:
            i = len(self.internObjects)
            self.internObjects.append(obj)
        return obj, i

    def r_ref_insert(self, obj, i):
        if i is not None:
            self.internObjects[i] = obj
        return obj

    def r_ref(self, obj, save_ref):
        if save_ref:
            self.internObjects.append(obj)
        return obj

    # In marshal.c this is one big case statement
    def r_object(self, bytes_for_s=False):
        """
        In Python3 strings are bytes type
        """
        byte1 = ord(self.fp.read(1))

        # FLAG_REF indicates whether we "intern" or
        # save a reference to the object.
        # byte1 without that reference is the
        # marshal type code, an ASCII character.
        save_ref = False
        if byte1 & FLAG_REF:
            # Since 3.4, "flag" is the marshal.c name
            save_ref = True
            byte1 = byte1 & (FLAG_REF - 1)
        marshal_type = chr(byte1)

        # print(marshal_type)  # debug

        if marshal_type in UNMARSHAL_DISPATCH_TABLE:
            func_suffix = UNMARSHAL_DISPATCH_TABLE[marshal_type]
            unmarshal_func = getattr(self, "t_" + func_suffix)
            return unmarshal_func(save_ref, bytes_for_s)
        else:
            try:
                sys.stderr.write(
                    "Unknown type %i (hex %x) %c\n"
                    % (ord(marshal_type), ord(marshal_type), marshal_type)
                )
            except TypeError:
                sys.stderr.write(
                    "Unknown type %i %c\n" % (ord(marshal_type), marshal_type)
                )

        return

    # In C this NULL. Not sure what it should
    # translate here. Note NULL != None which is below
    def t_C_NULL(self, save_ref, bytes_for_s=False):
        return None

    def t_None(self, save_ref, bytes_for_s=False):
        return None

    def t_stopIteration(self, save_ref, bytes_for_s=False):
        return StopIteration

    def t_Ellipsis(self, save_ref, bytes_for_s=False):
        return Ellipsis

    def t_False(self, save_ref, bytes_for_s=False):
        return False

    def t_True(self, save_ref, bytes_for_s=False):
        return True

    def t_int32(self, save_ref, bytes_for_s=False):
        return self.r_ref(int(unpack("<i", self.fp.read(4))[0]), save_ref)

    def t_long(self, save_ref, bytes_for_s=False):
        n = unpack("<i", self.fp.read(4))[0]
        if n == 0:
            return long(0)
        size = abs(n)
        d = long(0)
        for j in range(0, size):
            md = int(unpack("<h", self.fp.read(2))[0])
            # This operation and turn "d" from a long back
            # into an int.
            d += md << j * 15
            d = long(d)
        if n < 0:
            d = long(d * -1)

        return self.r_ref(d, save_ref)

    # Python 3.4 removed this.
    def t_int64(self, save_ref, bytes_for_s=False):
        obj = unpack("<q", self.fp.read(8))[0]
        if save_ref:
            self.internObjects.append(obj)
        return obj

    # float - Seems not in use after Python 2.4
    def t_float(self, save_ref, bytes_for_s=False):
        strsize = unpack("B", self.fp.read(1))[0]
        s = self.fp.read(strsize)
        return self.r_ref(float(s), save_ref)

    def t_binary_float(self, save_ref, bytes_for_s=False):
        return self.r_ref(float(unpack("<d", self.fp.read(8))[0]), save_ref)

    def t_complex(self, save_ref, bytes_for_s=False):
        def unpack_pre_24() -> float:
            return float(self.fp.read(unpack("B", self.fp.read(1))[0]))

        def unpack_newer() -> float:
            return float(self.fp.read(unpack("<i", self.fp.read(4))[0]))

        get_float = unpack_pre_24 if self.magic_int <= 62061 else unpack_newer

        real = get_float()
        imag = get_float()
        return self.r_ref(complex(real, imag), save_ref)

    def t_binary_complex(self, save_ref, bytes_for_s=False):
        # binary complex
        real = unpack("<d", self.fp.read(8))[0]
        imag = unpack("<d", self.fp.read(8))[0]
        return self.r_ref(complex(real, imag), save_ref)

    # Note: could mean bytes in Python3 processing Python2 bytecode
    def t_string(self, save_ref, bytes_for_s):
        """
        In Python3 this is a bytes types. In Python2 it is a string.
        `bytes_for_s` distinguishes what we need.
        """
        strsize = unpack("<i", self.fp.read(4))[0]
        s = self.fp.read(strsize)
        if not bytes_for_s:
            s = compat_str(s)
        return self.r_ref(s, save_ref)

    # Python 3.4
    def t_ASCII_interned(self, save_ref, bytes_for_s=False):
        """
        There are true strings in Python3 as opposed to
        bytes. "interned" just means we keep a reference to
        the string.
        """
        # FIXME: check
        strsize = unpack("<i", self.fp.read(4))[0]
        interned = compat_str(self.fp.read(strsize))
        self.internStrings.append(interned)
        return self.r_ref(interned, save_ref)

    # Since Python 3.4
    def t_ASCII(self, save_ref, bytes_for_s=False):
        """
        There are true strings in Python3 as opposed to
        bytes.
        """
        strsize = unpack("<i", self.fp.read(4))[0]
        s = self.fp.read(strsize)
        s = compat_str(s)
        return self.r_ref(s, save_ref)

    # Since Python 3.4
    def t_short_ASCII(self, save_ref, bytes_for_s=False):
        strsize = unpack("B", self.fp.read(1))[0]
        return self.r_ref(compat_str(self.fp.read(strsize)), save_ref)

    # Since Python 3.4
    def t_short_ASCII_interned(self, save_ref, bytes_for_s=False):
        # FIXME: check
        strsize = unpack("B", self.fp.read(1))[0]
        interned = compat_str(self.fp.read(strsize))
        self.internStrings.append(interned)
        return self.r_ref(interned, save_ref)

    # Since Python 3.4
    def t_interned(self, save_ref, bytes_for_s=False):
        strsize = unpack("<i", self.fp.read(4))[0]
        interned = compat_str(self.fp.read(strsize))
        self.internStrings.append(interned)
        return self.r_ref(interned, save_ref)

    def t_unicode(self, save_ref, bytes_for_s=False):
        strsize = unpack("<i", self.fp.read(4))[0]
        unicodestring = self.fp.read(strsize)
        if PYTHON_VERSION_TRIPLE >= (3, 0) and self.version_tuple < (3, 0):
            string = UnicodeForPython3(unicodestring)
        else:
            string = unicodestring.decode()

        return self.r_ref(string, save_ref)

    # Since Python 3.4
    def t_small_tuple(self, save_ref, bytes_for_s=False):
        # small tuple - since Python 3.4
        tuplesize = unpack("B", self.fp.read(1))[0]
        ret, i = self.r_ref_reserve(tuple(), save_ref)
        while tuplesize > 0:
            ret += (self.r_object(bytes_for_s=bytes_for_s),)
            tuplesize -= 1
            pass
        return self.r_ref_insert(ret, i)

    def t_tuple(self, save_ref, bytes_for_s=False):
        tuplesize = unpack("<i", self.fp.read(4))[0]
        ret = self.r_ref(tuple(), save_ref)
        while tuplesize > 0:
            ret += (self.r_object(bytes_for_s=bytes_for_s),)
            tuplesize -= 1
        return ret

    def t_list(self, save_ref, bytes_for_s=False):
        # FIXME: check me
        n = unpack("<i", self.fp.read(4))[0]
        ret = self.r_ref(list(), save_ref)
        while n > 0:
            ret += (self.r_object(bytes_for_s=bytes_for_s),)
            n -= 1
        return ret

    def t_frozenset(self, save_ref, bytes_for_s=False):
        setsize = unpack("<i", self.fp.read(4))[0]
        ret, i = self.r_ref_reserve(tuple(), save_ref)
        while setsize > 0:
            ret += (self.r_object(bytes_for_s=bytes_for_s),)
            setsize -= 1
        return self.r_ref_insert(frozenset(ret), i)

    def t_set(self, save_ref, bytes_for_s=False):
        setsize = unpack("<i", self.fp.read(4))[0]
        ret, i = self.r_ref_reserve(tuple(), save_ref)
        while setsize > 0:
            ret += (self.r_object(bytes_for_s=bytes_for_s),)
            setsize -= 1
        return self.r_ref_insert(set(ret), i)

    def t_dict(self, save_ref, bytes_for_s=False):
        ret = self.r_ref(dict(), save_ref)
        # dictionary
        while True:
            key = self.r_object(bytes_for_s=bytes_for_s)
            if key is None:
                break
            val = self.r_object(bytes_for_s=bytes_for_s)
            if val is None:
                break
            ret[key] = val
            pass
        return ret

    def t_python2_string_reference(self, save_ref, bytes_for_s=False):
        refnum = unpack("<i", self.fp.read(4))[0]
        return self.internStrings[refnum]

    def t_code(self, save_ref, bytes_for_s=False):
        # FIXME: use tables to simplify this?
        # FIXME: Python 1.0 .. 1.3 isn't well known

        ret, i = self.r_ref_reserve(None, save_ref)
        self.version_tuple = magic_int2tuple(self.magic_int)

        if self.version_tuple >= (2, 3):
            co_argcount = unpack("<i", self.fp.read(4))[0]
        elif self.version_tuple >= (1, 3):
            co_argcount = unpack("<h", self.fp.read(2))[0]
        else:
            co_argcount = 0

        if self.version_tuple >= (3, 8):
            co_posonlyargcount = (
                0
                if self.magic_int in (3400, 3401, 3410, 3411)
                else unpack("<i", self.fp.read(4))[0]
            )
        else:
            co_posonlyargcount = None

        if self.version_tuple >= (3, 0):
            kwonlyargcount = unpack("<i", self.fp.read(4))[0]
        else:
            kwonlyargcount = 0

        co_nlocals = 0
        if self.version_tuple < (3, 11):
            if self.version_tuple >= (2, 3):
                co_nlocals = unpack("<i", self.fp.read(4))[0]
            elif self.version_tuple >= (1, 3):
                co_nlocals = unpack("<h", self.fp.read(2))[0]

        if self.version_tuple >= (2, 3):
            co_stacksize = unpack("<i", self.fp.read(4))[0]
        elif self.version_tuple >= (1, 5):
            co_stacksize = unpack("<h", self.fp.read(2))[0]
        else:
            co_stacksize = 0

        if self.version_tuple >= (2, 3):
            co_flags = unpack("<i", self.fp.read(4))[0]
        elif self.version_tuple >= (1, 3):
            co_flags = unpack("<h", self.fp.read(2))[0]
        else:
            co_flags = 0

        co_code = self.r_object(bytes_for_s=True)

        self.is_graal = self.magic_int in GRAAL3_MAGICS
        self.is_pypy = self.magic_int in PYPY3_MAGICS

        # FIXME: Check/verify that is true:
        bytes_for_s = PYTHON_VERSION_TRIPLE >= (3, 0) and (self.version_tuple > (3, 0))
        if self.is_graal:
            co_consts = tuple()
            co_names = tuple()
            code = to_portable(
                co_argcount=0,
                co_posonlyargcount=0,
                co_kwonlyargcount=0,
                co_nlocals=0,
                co_stacksize=0,
                co_flags=0,
                co_code=co_code,
                co_consts=tuple(),
                co_names=tuple(),
                co_varnames=tuple(),
                co_filename="??",
                co_name="??",
                co_qualname="??",
                co_firstlineno=0,
                co_lnotab="",
                co_freevars=tuple(),
                co_cellvars=tuple(),
                co_exceptiontable=None,
                version_triple=self.version_tuple,
            )
            ret = code
            return self.r_ref_insert(ret, i)

        co_consts = self.r_object(bytes_for_s=bytes_for_s)
        co_names = self.r_object(bytes_for_s=bytes_for_s)

        co_varnames = tuple()
        co_freevars = tuple()
        co_cellvars = tuple()

        if self.version_tuple >= (3, 11):
            # parse localsplusnames list: https://github.com/python/cpython/blob/3.11/Objects/codeobject.c#L208C12
            co_localsplusnames = self.r_object(bytes_for_s=bytes_for_s)
            co_localspluskinds = self.r_object(bytes_for_s=bytes_for_s)

            CO_FAST_LOCAL = 0x20
            CO_FAST_CELL = 0x40
            CO_FAST_FREE = 0x80

            for name, kind in zip(co_localsplusnames, co_localspluskinds):
                if kind & CO_FAST_LOCAL:
                    co_varnames += (name,)
                    if kind & CO_FAST_CELL:
                        co_cellvars += (name,)
                elif kind & CO_FAST_CELL:
                    co_cellvars += (name,)
                elif kind & CO_FAST_FREE:
                    co_freevars += (name,)

            co_nlocals = len(co_varnames)
            co_filename = self.r_object(bytes_for_s=bytes_for_s)
            co_name = self.r_object(bytes_for_s=bytes_for_s)
            co_qualname = self.r_object(bytes_for_s=bytes_for_s)

        else:
            co_qualname = None
            if self.version_tuple >= (1, 3):
                co_varnames = self.r_object(bytes_for_s=False)
            else:
                co_varnames = tuple()

            if self.version_tuple >= (2, 0):
                co_freevars = self.r_object(bytes_for_s=bytes_for_s)
                co_cellvars = self.r_object(bytes_for_s=bytes_for_s)

            co_filename = self.r_object(bytes_for_s=bytes_for_s)
            co_name = self.r_object(bytes_for_s=bytes_for_s)

        co_exceptiontable = None
        if self.version_tuple >= (1, 5):
            if self.version_tuple >= (2, 3):
                co_firstlineno = unpack("<i", self.fp.read(4))[0]
            else:
                co_firstlineno = unpack("<h", self.fp.read(2))[0]

            if self.version_tuple >= (3, 11):
                co_linetable = self.r_object(bytes_for_s=bytes_for_s)
                co_lnotab = (
                    co_linetable  # will be parsed later in opcode.findlinestarts
                )
                co_exceptiontable = self.r_object(bytes_for_s=bytes_for_s)
            else:
                co_lnotab = self.r_object(bytes_for_s=bytes_for_s)
        else:
            # < 1.5 there is no lnotab, so no firstlineno.
            # SET_LINENO is used instead.
            co_firstlineno = -1  # Bogus sentinel value
            co_lnotab = b""

        code = to_portable(
            co_argcount=co_argcount,
            co_posonlyargcount=co_posonlyargcount,
            co_kwonlyargcount=kwonlyargcount,
            co_nlocals=co_nlocals,
            co_stacksize=co_stacksize,
            co_flags=co_flags,
            co_code=co_code,
            co_consts=co_consts,
            co_names=co_names,
            co_varnames=co_varnames,
            co_filename=co_filename,
            co_name=co_name,
            co_qualname=co_qualname,
            co_firstlineno=co_firstlineno,
            co_lnotab=co_lnotab,
            co_freevars=co_freevars,
            co_cellvars=co_cellvars,
            co_exceptiontable=co_exceptiontable,
            version_triple=self.version_tuple,
        )

        self.code_objects[str(code)] = code
        ret = code
        return self.r_ref_insert(ret, i)

    # Since Python 3.4
    def t_object_reference(self, save_ref=None, bytes_for_s=False):
        refnum = unpack("<i", self.fp.read(4))[0]
        o = self.internObjects[refnum]
        return o

    def t_unknown(self, save_ref=None, bytes_for_s=False):
        raise KeyError("?")


# _________________________________________________________________
#
# user interface


def load_code(fp, magic_int, bytes_for_s=False, code_objects={}):
    if isinstance(fp, bytes):
        fp = io.BytesIO(fp)
    um_gen = _VersionIndependentUnmarshaller(
        fp, magic_int, bytes_for_s, code_objects=code_objects
    )
    return um_gen.load()<|MERGE_RESOLUTION|>--- conflicted
+++ resolved
@@ -97,11 +97,7 @@
 }
 
 
-<<<<<<< HEAD
 def compat_str(s):
-=======
-def compat_str(s: Union[str, bytes]) -> Union[str, bytes]:
->>>>>>> 9345bb6f
     """
     This handles working with strings between Python2 and Python3.
     """
