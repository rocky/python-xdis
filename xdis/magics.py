# (C) Copyright 2018-2025 by Rocky Bernstein
#
#  This program is free software; you can redistribute it and/or
#  modify it under the terms of the GNU General Public License
#  as published by the Free Software Foundation; either version 2
#  of the License, or (at your option) any later version.
#
#  This program is distributed in the hope that it will be useful,
#  but WITHOUT ANY WARRANTY; without even the implied warranty of
#  MERCHANTABILITY or FITNESS FOR A PARTICULAR PURPOSE.  See the
#  GNU General Public License for more details.
#
#  You should have received a copy of the GNU General Public License
#  along with this program; if not, write to the Free Software
#  Foundation, Inc., 51 Franklin Street, Fifth Floor, Boston, MA  02110-1301, USA.

"""
Everything you ever wanted to know about Python versions and their
magic numbers. And a little bit more...

by_magic: in this dictionary, the key is a magic byte string like
# b'\x03\xf3\r\n' and its value is a set of canonic version strings, like
# '2.7'

by_version: in this dictionary, the key is a canonic version string like '2.7,
and its value is a magic byte string like b'\x03\xf3\r\n' canonic
name, like '2.7'

magicint2version:  in this dictionary, the key is a magic integer, e.g. 62211,
and the value is its canonic versions string, e.g. '2.7'

PYTHON_MAGIC_INT: The magic integer for the current running Python interpreter
"""

import imp
import re
import struct
import sys
from collections import defaultdict

from xdis.version_info import IS_GRAAL, IS_PYPY, IS_RUST, version_tuple_to_str

MAGIC = imp.get_magic()
<<<<<<< HEAD
PYPY3_MAGICS = (48, 64, 112, 160, 192, 240, 244, 256, 336, 384, 416)
GRAAL3_MAGICS = (21150, 21280, 21290)
UNSUPPORTED_GRAAL3_MAGICS = (21150, 21280)
=======
GRAAL3_MAGICS = (21150, 21260, 21280, 21290)
>>>>>>> 4c534e1d
JYTHON_MAGICS = (1011, 65526)

# See below for mapping to version numbers.
PYPY3_MAGICS = (48, 64, 112, 160, 192, 240, 244, 256, 320, 336, 384, 416)

RUSTPYTHON_MAGICS = (
    12641,  # RustPython 3.12
    12897,  # RustPython 3.12
    13413,  # RustPython 3.13
    24881,  # RustPython 3.13
)

# A list of interim Python version magic numbers used, but were not
# the *final* major/minor for that release. For example, number 3430
# to 3435 (3.10a1 to 3.10a7) are in this list, but 3438 (the *last* of
# the 3.10b magic number changes), is not. Magic number 3438 used in
# 3.10b was the final release before major/minor release 3.10; it
# is the magic number used in 3.10 releases 3.10.0 to 3.10.19.

# FIXME: complete the below table.
# fmt: off

# The following should be interim and this list.
# The they all seems to be used in Python up to 3.6.15!
# 3378 3.6b  Used up to 3.6.15
# 3372 is also 3.6?
# 3379 is 3.7?
# 3230 3.3a4
# 3131 3.0a5 is 3.0.1?
# 3393 3.7?
# 3401 3.8.0a3+?
INTERIM_MAGIC_INTS = frozenset([
     3010,  3020,  3030,  3040,  3050,  3060,  3061,  3071,  3081,  3091,
     3101,  3103,  3111,  3141,  3160,  3170,  3190,  3200,  3210, 3220,
     3250,  3260,  3270,  3280,  3290,  3300,  3320,  3340,
     3361,  3371,  3373,  3375,  3376,  3377,  3390,  3391,
     3392,  3400,  3410,  3411,  3412,  3420,  3421,  3422, 3423,
     3424,  3430,  3431,  3432,  3433,  3435,  3436,  3437,  3438,  3450, 3451,
    # ...
    62041, 62051, 62071, 62081, 62071, 62091, 62081, 62091, 62092, 62111,
    62121, 62121, 62151, 62171, 62181, 62191, 62201,
])
# fmt: on

def add_magic_from_int(magic_int: int, version: str) -> None:
    magicint2version[magic_int] = version
    versions[int2magic(magic_int)] = version
    version2magicint[version].append(magic_int)

version2magicint = defaultdict(list)

def int2magic(magic_int: int) -> bytes:
    """Given a magic int like 62211, compute the corresponding magic byte string
     b'\x03\xf3\r\n' using the conversion method that does this.

    See also dictionary magic2nt2version which has precomputed these values
    for known magic_int's.
    """

    if magic_int in (39170, 39171):
        return struct.pack("<H", magic_int) + b"\x99\x00"
    return struct.pack("<Hcc", magic_int, bytes("\r", "utf-8"), bytes("\n", "utf-8"))


def magic2int(magic: bytes) -> int:
    """Given a magic byte string, e.g. b'\x03\xf3\r\n', compute the
    corresponding magic integer, e.g. 62211, using the conversion
    method that does this.

    See also dictionary magic2nt2version which has precomputed these values
    for knonwn magic_int's.

    """
    return struct.unpack("<Hcc", magic)[0]


def __by_version(magic_versions: dict) -> dict:
    for m, version in list(magic_versions.items()):
        if m not in by_magic:
            by_magic[m] = {version}
        else:
            by_magic[m].add(version)
        by_version[version] = m
    return by_version


# Documentation for the below variables is above.
by_magic = {}
by_version = {}
magicint2version = {}
versions = {}

PYTHON_MAGIC_INT = magic2int(MAGIC)

# The magic word is used to reject .pyc files generated by other
# Python versions.  It should change for each incompatible change to
# the bytecode.
#
# The value of CR and LF is incorporated so if you ever read or write
# a .pyc file in text mode the magic number will be wrong; also, the
# Apple MPW compiler swaps their values, botching string constants.
#
# The magic numbers must be spaced apart at least 2 values, as the
# -U interpreter flag will cause MAGIC+1 being used. They have been
# odd numbers for some time now.
#
# There were a variety of old schemes for setting the magic number.
# The current working scheme is to increment the previous value by
# 10.
#
# Starting with the adoption of PEP 3147 in Python 3.2, every bump in magic
# number also includes a new "magic tag", i.e. a human-readable string used
# to represent the magic number in __pycache__ directories.  When you change
# the magic number, you must also set a new unique magic tag.  Generally this
# can be named after the Python major version of the magic number bump, but
# it can really be anything, as long as it's different from anything else
# that's come before.  The tags are included in the following table, starting
# with Python 3.2a0.

# The below is taken from Python/import.c, and more recently
# Lib/importlib/_bootstrap.py and other sources
# And more recently:
# https://github.com/google/pytype/blob/main/pytype/pyc/magic.py

#                  magic,  canonic version number
add_magic_from_int(39170, "1.0")
add_magic_from_int(39171, "1.1")  # covers 1.2 as well
add_magic_from_int(11913, "1.3")
add_magic_from_int(5892, "1.4")

# 1.5, 1.5.1, 1.5.2
add_magic_from_int(20121, "1.5")  # 1.5.1, 1.5.2
add_magic_from_int(50428, "1.6")  # 1.6

add_magic_from_int(50823, "2.0")  # 2.0, 2.0.1
add_magic_from_int(60202, "2.1")  # 2.1, 2.1.1, 2.1.2
add_magic_from_int(60717, "2.2")  # 2.2

# Two magics one version!
add_magic_from_int(62011, "2.3a0")
add_magic_from_int(62021, "2.3a0")  # two distinct magics for the same release

add_magic_from_int(62041, "2.4a0")
add_magic_from_int(62051, "2.4a3")
add_magic_from_int(62061, "2.4b1")

add_magic_from_int(62071, "2.5a0")
add_magic_from_int(62081, "2.5a0")  # ast-branch
add_magic_from_int(62091, "2.5a0")  # with
add_magic_from_int(62092, "2.5a0")  # changed WITH_CLEANUP opcode
add_magic_from_int(62101, "2.5b3")  # fix wrong code: for x, in ...
add_magic_from_int(62111, "2.5b3")  # fix wrong code: x += yield

# Fix wrong lnotab with for loops and storing constants that should
# have been removed
add_magic_from_int(62121, "2.5c1")

# Fix wrong code: "for x, in ..." in listcomp/genexp
add_magic_from_int(62131, "2.5c2")

# Dropbox-modified Python 2.5 used in versions 1.1x and before of Dropbox
add_magic_from_int(62135, "2.5dropbox")

# peephole optimizations & STORE_MAP
add_magic_from_int(62151, "2.6a0")

# WITH_CLEANUP optimization
add_magic_from_int(62161, "2.6a1")

# Optimize list comprehensions/change LIST_APPEND
add_magic_from_int(62171, "2.7a0")

# Optimize conditional branches: introduce POP_JUMP_IF_FALSE and
# POP_JUMP_IF_TRUE
add_magic_from_int(62181, "2.7a0+1")

add_magic_from_int(62191, "2.7a0+2")  # introduce SETUP_WITH
add_magic_from_int(62201, "2.7a0+3")  # introduce BUILD_SET
add_magic_from_int(62211, "2.7")  # introduce MAP_ADD and SET_ADD

add_magic_from_int(2657, "2.7Pyston-0.6.1")

# PyPy including pypy-2.6.1, pypy-5.0.1 PyPy adds 7 to the corresponding CPython number
add_magic_from_int(62211 + 7, "2.7PyPy")

add_magic_from_int(3000, "3.000")
add_magic_from_int(3010, "3.000+1")  # removed UNARY_CONVERT
add_magic_from_int(3020, "3.000+2")  # added BUILD_SET
add_magic_from_int(3030, "3.000+3")  # added keyword-only parameters
add_magic_from_int(3040, "3.000+4")  # added signature annotations
add_magic_from_int(3050, "3.000+5")  # print becomes a function
add_magic_from_int(3060, "3.000+6")  # PEP 3115 metaclass syntax
add_magic_from_int(3061, "3.000+7")  # string literals become unicode
add_magic_from_int(3071, "3.000+8")  # PEP 3109 raise changes
add_magic_from_int(3081, "3.000+9")  # PEP 3137 make __file__ and __name__ unicode
add_magic_from_int(3091, "3.000+10")  # kill str8 interning
add_magic_from_int(3101, "3.000+11")  # merge from 2.6a0, see 62151
add_magic_from_int(3103, "3.000+12")  # __file__ points to source file
add_magic_from_int(3111, "3.0a4")  # WITH_CLEANUP optimization
add_magic_from_int(3131, "3.0a5")  # lexical exception stacking, including POP_EXCEPT
add_magic_from_int(3141, "3.1a0")  # optimize list, set and dict comprehensions
add_magic_from_int(3151, "3.1a0+")  # optimize conditional branches
add_magic_from_int(3160, "3.2a0")  # add SETUP_WITH
add_magic_from_int(3170, "3.2a1")  # add DUP_TOP_TWO, remove DUP_TOPX and ROT_FOUR
add_magic_from_int(3180, "3.2a2")  # 3.2a2 (add DELETE_DEREF)

# Python 3.2.5 - PyPy 2.3.4 PyPy adds 7 to the corresponding CPython
# number
add_magic_from_int(3180 + 7, "3.2PyPy")

add_magic_from_int(3190, "3.3a0")  # __class__ super closure changed
add_magic_from_int(3200, "3.3a0+")  # __qualname__ added
add_magic_from_int(3220, "3.3a1")  # changed PEP 380 implementation

# Added size modulo 2**32 to the pyc header
# NOTE: 3.3a2 is our name, other places call it 3.3
# but most 3.3 versions are 3.3a4 which comes next.
# FIXME: figure out what the history is and
# what the right thing to do if this isn't it.
add_magic_from_int(3210, "3.3a2")
add_magic_from_int(3230, "3.3a4")  # revert changes to implicit __class__ closure

# Evaluate positional default arg keyword-only defaults
add_magic_from_int(3250, "3.4a1")

# Add LOAD_CLASSDEREF; add_magic_from_int locals, f class to override free vars
add_magic_from_int(3260, "3.4a1+1")

add_magic_from_int(3270, "3.4a1+2")  # various tweaks to the __class__ closure
add_magic_from_int(3280, "3.4a1+3")  # remove implicit class argument
add_magic_from_int(3290, "3.4a4")  # changes to __qualname__ computation
add_magic_from_int(3300, "3.4a4+")  # more changes to __qualname__ computation
add_magic_from_int(3310, "3.4rc2")  # alter __qualname__ computation
add_magic_from_int(3320, "3.5a0")  # matrix multiplication operator
add_magic_from_int(3330, "3.5b1")  # pep 448: additional unpacking generalizations
add_magic_from_int(3340, "3.5b2")  # fix dictionary display evaluation order #11205
add_magic_from_int(3350, "3.5")  # add GET_YIELD_FROM_ITER opcode #24400 (also 3.5b2)
add_magic_from_int(
    3351, "3.5.2"
)  # fix BUILD_MAP_UNPACK_WITH_CALL opcode #27286; 3.5.3, 3.5.4, 3.5.5
add_magic_from_int(3360, "3.6a0")  # add FORMAT_VALUE opcode #25483
add_magic_from_int(3361, "3.6a0+1")  # lineno delta of code.co_lnotab becomes signed
add_magic_from_int(3370, "3.6a1")  # 16 bit wordcode
add_magic_from_int(3371, "3.6a1+1")  # add BUILD_CONST_KEY_MAP opcode #27140
add_magic_from_int(
    3372, "3.6a1+2"
)  # MAKE_FUNCTION simplification, remove MAKE_CLOSURE #27095
add_magic_from_int(3373, "3.6b1")  # add BUILD_STRING opcode #27078

# add SETUP_ANNOTATIONS and STORE_ANNOTATION opcodes #27985
add_magic_from_int(3375, "3.6b1+1")

# simplify CALL_FUNCTION* & BUILD_MAP_UNPACK_WITH_CALL
add_magic_from_int(3376, "3.6b1+2")

# set __class__ cell from type.__new__ #23722
add_magic_from_int(3377, "3.6b1+3")

# add BUILD_TUPLE_UNPACK_WITH_CALL #28257
add_magic_from_int(3378, "3.6b2")

# more thorough __class__ validation #23722
add_magic_from_int(3379, "3.6rc1")

# add LOAD_METHOD and CALL_METHOD opcodes #26110
add_magic_from_int(3390, "3.7.0alpha0")

# update GET_AITER #31709
add_magic_from_int(3391, "3.7.0alpha3")

# Initial PEP 552 - Deterministic pycs #31650
# Additional word in header and possibly no timestamp
add_magic_from_int(3392, "3.7.0beta2")

# Final PEP 552: timestamp + size field or no timestamp + SipHash
# remove STORE_ANNOTATION opcode #3255
add_magic_from_int(3393, "3.7.0beta3")

# restored docstring as the first stmt in the body; this might
# affect the first line number #32911
add_magic_from_int(3394, "3.7.0")

# move frame block handling to compiler #17611
add_magic_from_int(3400, "3.8.0a1")

# add END_ASYNC_FOR #33041
add_magic_from_int(3401, "3.8.0a3+")

# PEP570 Python Positional-Only Parameters #36540
add_magic_from_int(3410, "3.8.0a1+")

# Reverse evaluation order of key: value in dict comprehensions #35224
add_magic_from_int(3411, "3.8.0b2+")

# Swap the position of positional args and positional only args in
# ast.arguments #37593
add_magic_from_int(3412, "3.8.0beta2")

# Fix "break" and "continue" in "finally" #37830
add_magic_from_int(3413, "3.8.0rc1+")

# add LOAD_ASSERTION_ERROR #34880
add_magic_from_int(3420, "3.9.0a0")

# simplified bytecode for with blocks #32949
add_magic_from_int(3421, "3.9.0a0")

# Remove BEGIN_FINALLY, END_FINALLY, CALL_FINALLY, POP_FINALLY bytecodes #33387
add_magic_from_int(3422, "3.9.0alpha1")

# add IS_OP, CONTAINS_OP and JUMP_IF_NOT_EXC_MATCH bytecodes #39156
add_magic_from_int(3423, "3.9.0a0")

# simplify bytecodes for *value unpacking
add_magic_from_int(3424, "3.9.0a2")

# simplify bytecodes for **value unpacking
add_magic_from_int(3425, "3.9.0beta5")

# Make 'annotations' future by default
add_magic_from_int(3430, "3.10a1")

# New line number table format -- PEP 626
add_magic_from_int(3431, "3.10a1")

# Function annotation for MAKE_FUNCTION is changed from dict to tuple bpo-42202
add_magic_from_int(3432, "3.10a2")

# RERAISE restores f_lasti if oparg != 0
add_magic_from_int(3433, "3.10a2")

# PEP 634: Structural Pattern Matching
add_magic_from_int(3434, "3.10a6")

# Use instruction offsets (as opposed to byte offsets)
add_magic_from_int(3435, "3.10a7")

# Add GEN_START bytecode #43683
add_magic_from_int(3436, "3.10b1a")

# Undo making 'annotations' future by default - We like to dance among core devs!
add_magic_from_int(3437, "3.10b1b")

# Safer line number table handling.
add_magic_from_int(3438, "3.10b1c")

# Add ROT_N
add_magic_from_int(3439, "3.10.b1")

# Use exception table for unwinding ("zero cost" exception handling)
add_magic_from_int(3450, "3.11a1a")

# Add CALL_METHOD_KW
add_magic_from_int(3451, "3.11a1b")

# drop nlocals from marshaled code objects
add_magic_from_int(3452, "3.11a1c")

# add co_fastlocalnames and co_fastlocalkinds
add_magic_from_int(3453, "3.11a1d")

# compute cell offsets relative to locals bpo-43693
add_magic_from_int(3454, "3.11a1e")

# add MAKE_CELL bpo-43693
add_magic_from_int(3455, "3.11a1f")

# interleave cell args bpo-43693
add_magic_from_int(3456, "3.11a1g")

# Change localsplus to a bytes object bpo-43693
add_magic_from_int(3457, "3.11a1h")

# imported objects now don't use LOAD_METHOD/CALL_METHOD
add_magic_from_int(3458, "3.11a1i")

# PEP 657: add end line numbers and column offsets for instructions
add_magic_from_int(3459, "3.11a1j")

# Add co_qualname field to PyCodeObject bpo-44530
add_magic_from_int(3460, "3.11a1k")

# JUMP_ABSOLUTE must jump backwards
add_magic_from_int(3461, "3.11a1l")

# bpo-44511: remove COPY_DICT_WITHOUT_KEYS, change
# MATCH_CLASS and MATCH_KEYS, and add COPY
add_magic_from_int(3462, "3.11a2")

# bpo-45711: JUMP_IF_NOT_EXC_MATCH no longer pops the
# active exception)
add_magic_from_int(3463, "3.11a3a")

# bpo-45636: Merge numeric BINARY_*/INPLACE_* into
# BINARY_OP
add_magic_from_int(3464, "3.11a3b")

# Add COPY_FREE_VARS opcode
add_magic_from_int(3465, "3.11a4a")

# bpo-45292: PEP-654 except*
add_magic_from_int(3466, "3.11a4b")

# Change CALL_xxx opcodes
add_magic_from_int(3466, "3.11a4c")

# Add SEND opcode
add_magic_from_int(3467, "3.11a4d")

# bpo-45711: remove type, traceback from exc_info
add_magic_from_int(3468, "3.11a4e")
add_magic_from_int(3469, "3.11a4f")
add_magic_from_int(3470, "3.11a4g")
add_magic_from_int(3471, "3.11a4h")
add_magic_from_int(3472, "3.11a4i")
add_magic_from_int(3473, "3.11a4j")
add_magic_from_int(3474, "3.11a4k")
add_magic_from_int(3475, "3.11a5a")
add_magic_from_int(3476, "3.11a5b")
add_magic_from_int(3477, "3.11a5c")
add_magic_from_int(3478, "3.11a5d")
add_magic_from_int(3479, "3.11a5e")
add_magic_from_int(3480, "3.11a5e")
add_magic_from_int(3481, "3.11a5f")
add_magic_from_int(3482, "3.11a5g")
add_magic_from_int(3483, "3.11a5h")
add_magic_from_int(3484, "3.11a5i")
add_magic_from_int(3485, "3.11a5j")
add_magic_from_int(3486, "3.11a6a")
add_magic_from_int(3487, "3.11a6b")
add_magic_from_int(3488, "3.11a6c")
add_magic_from_int(3489, "3.11a6d")
add_magic_from_int(3490, "3.11a6d")
add_magic_from_int(3491, "3.11a7a")
add_magic_from_int(3492, "3.11a7b")
add_magic_from_int(3493, "3.11a7c")
add_magic_from_int(3494, "3.11a7d")
add_magic_from_int(3495, "3.11a7e")

# 3.12
# Remove PRECALL opcode)
add_magic_from_int(3500, "3.12a1a")

# YIELD_VALUE oparg == stack_depth
add_magic_from_int(3501, "3.12a1b")

# LOAD_FAST_CHECK, no NULL-check in LOAD_FAST
add_magic_from_int(3502, "3.12a1c")

# Shrink LOAD_METHOD cache
add_magic_from_int(3503, "3.12a1d")

# Merge LOAD_METHOD back into LOAD_ATTR
add_magic_from_int(3504, "3.12a1e")

# Specialization/Cache for FOR_ITER
add_magic_from_int(3505, "3.12a1f")

# Add BINARY_SLICE and STORE_SLICE instructions
add_magic_from_int(3506, "3.12a1g")

# Set lineno of module's RESUME to 0
add_magic_from_int(3507, "3.12a1h")

# Add CLEANUP_THROW
add_magic_from_int(3508, "3.12a1i")

add_magic_from_int(3509, "3.12a1j")
add_magic_from_int(3510, "3.12a2a")
add_magic_from_int(3511, "3.12a2b")
add_magic_from_int(3512, "3.12a2c")
add_magic_from_int(3513, "3.12a4a")
add_magic_from_int(3514, "3.12a4b")
add_magic_from_int(3515, "3.12a5a")
add_magic_from_int(3516, "3.12a5b")
add_magic_from_int(3517, "3.12a5c")
add_magic_from_int(3518, "3.12a6a")
add_magic_from_int(3519, "3.12a6b")
add_magic_from_int(3520, "3.12a6c")
add_magic_from_int(3521, "3.12a7a")
add_magic_from_int(3522, "3.12a7b")
add_magic_from_int(3523, "3.12a7c")
add_magic_from_int(3524, "3.12a7d")
add_magic_from_int(3525, "3.12b1a")
add_magic_from_int(3526, "3.12b1b")
add_magic_from_int(3527, "3.12b1c")
add_magic_from_int(3528, "3.12b1d")
add_magic_from_int(3529, "3.12b1e")
add_magic_from_int(3530, "3.12b1f")
add_magic_from_int(3531, "3.12b1g")
add_magic_from_int(3531, "3.12.0rc2")
add_magic_from_int(3531, "3.12.0rc2")

# 3.13
# Plugin optimizer support
add_magic_from_int(3550, "3.13a1a")

# Compact superinstructions
add_magic_from_int(3551, "3.13a1b")

# Remove LOAD_FAST__LOAD_CONST and LOAD_CONST__LOAD_FAST
add_magic_from_int(3552, "3.13a1c")

# Add SET_FUNCTION_ATTRIBUTE
add_magic_from_int(3553, "3.13a1d")

# more efficient bytecodes for f-strings
add_magic_from_int(3554, "3.13a1e")

# generate specialized opcodes metadata from bytecodes.c
add_magic_from_int(3555, "3.13a1f")

# Convert LOAD_CLOSURE to a pseudo-op
add_magic_from_int(3556, "3.13a1g")
add_magic_from_int(3557, "3.13a1h")
add_magic_from_int(3558, "3.13a1i")
add_magic_from_int(3559, "3.13a1j")
add_magic_from_int(3560, "3.13a1k")
add_magic_from_int(3561, "3.13a1l")
add_magic_from_int(3562, "3.13a1m")
add_magic_from_int(3563, "3.13a1n")
add_magic_from_int(3564, "3.13a1o")
add_magic_from_int(3565, "3.13a1p")
add_magic_from_int(3566, "3.13a1q")
add_magic_from_int(3567, "3.13a1e")
add_magic_from_int(3568, "3.13a1s")
add_magic_from_int(3569, "3.13a5")
add_magic_from_int(3570, "3.13a6")
add_magic_from_int(3571, "3.13.0rc3")

# Add LOAD_COMMON_CONSTANT
add_magic_from_int(3600, "3.14a1a")

# Fix miscompilation of private names in generic classes
add_magic_from_int(3601, "3.14a1b")

# Add LOAD_SPECIAL. Remove BEFORE_WITH and BEFORE_ASYNC_WITH
add_magic_from_int(3602, "3.14a1c")

# Remove BUILD_CONST_KEY_MAP
add_magic_from_int(3603, "3.14a1d")

# Do not duplicate test at end of while statements
add_magic_from_int(3604, "3.14a1e")

# Move ENTER_EXECUTOR to opcode 255
add_magic_from_int(3605, "3.14a1f")

# Specialize CALL_KW
add_magic_from_int(3606, "3.14a1g")

# Add pseudo instructions JUMP_IF_TRUE/FALSE
add_magic_from_int(3607, "3.14a1h")

# Add support for slices
add_magic_from_int(3608, "3.14a1i")

# Add LOAD_SMALL_INT and LOAD_CONST_IMMORTAL instructions, remove RETURN_CONST
add_magic_from_int(3608, "3.14a2")

# Add VALUE_WITH_FAKE_GLOBALS format to annotationlib
add_magic_from_int(3610, "3.14a4a")

# Add NOT_TAKEN instruction
add_magic_from_int(3611, "3.14a4b")

# Add LOAD_CONST_MORTAL instruction
add_magic_from_int(3613, "3.14a4c")

# Add BINARY_OP_EXTEND
add_magic_from_int(3614, "3.14a4d")

# Add BINARY_OP_EXTEND
add_magic_from_int(3615, "3.14a5a")

# Add BINARY_OP_EXTEND
add_magic_from_int(3616, "3.14a5a")

# Branch monitoring for async for loops
add_magic_from_int(3617, "3.14a6a")

# Add oparg to END_ASYNC_FOR
add_magic_from_int(3618, "3.14a6b")

# Renumber RESUME opcode from 149 to 128.
add_magic_from_int(3619, "3.14a6c")

# Optimize bytecode for all/any/tuple called on a genexp.
add_magic_from_int(3620, "3.14a7a")

# Optimize LOAD_FAST opcodes into LOAD_FAST_BORROW.
add_magic_from_int(3621, "3.14a7b")

# Store annotations in different class dict keys.
add_magic_from_int(3622, "3.14a7c")

# Add BUILD_INTERPOLATION & BUILD_TEMPLATE opcodes.
add_magic_from_int(3623, "3.14a7d")

# Don't optimize LOAD_FAST when local is killed by DELETE_FAST
add_magic_from_int(3624, "3.14b1")

# Fix handling of opcodes that may leave operands on the stack when optimizing LOAD_FAST
add_magic_from_int(3625, "3.14b3")

# Fix miscompilation of some module-level annotations.
add_magic_from_int(3626, "3.14rc2")

# Fix miscompilation of some module-level annotations.
add_magic_from_int(3627, "3.14rc3")

# Initial 3.15 version
add_magic_from_int(3650, "3.15a0")

# Simplify LOAD_CONST.
add_magic_from_int(3651, "3.15a1a")

# Add Virtual iterators.
add_magic_from_int(3652, "3.15a1b")

# Fix handling of opcodes that may leave operands on the stack when
# optimizing LOAD_FAST.
add_magic_from_int(3653, "3.15a1c")

# Fix missing exception handlers in logical expression.
add_magic_from_int(3654, "3.15a1d")

# Fix miscompilation of some module-level annotations.
# add_magic_from_int(3655, "3.15a1e")
# NOTE: this will change on release!
add_magic_from_int(3655, "3.15-dev")

# Python 3.16 will start with 3700

# Weird ones
# WTF? Python 3.2.5 and PyPy have weird magic numbers

# Often, PyPY increases its magic number by 16.
add_magic_from_int(48, "3.2a2")
add_magic_from_int(64, "3.3PyPy")
add_magic_from_int(112, "3.5PyPy")  # pypy3.5-c-jit-latest
add_magic_from_int(160, "3.6.1pyPy")  # '3.6.1 ... PyPy 7.1.0-beta0'
add_magic_from_int(192, "3.6PyPy")  # '3.6.9 ... PyPy 7.1.0-beta0'
add_magic_from_int(224, "3.7PyPy")  # PyPy 3.7.9-beta0
add_magic_from_int(240, "3.7PyPy")  # PyPy 3.7.9-beta0
add_magic_from_int(256, "3.8PyPy")  # PyPy 3.8.15
add_magic_from_int(320, "3.9PyPy")  # PyPy 3.9-v7.3.8
add_magic_from_int(336, "3.9PyPy")  # PyPy 3.9.15, PyPy 3.9.17
add_magic_from_int(384, "3.10PyPy")  # PyPy 3.10.12
add_magic_from_int(416, "3.11.13pypy")  # PyPy 3.11.13 or pypy3.11-7.3.20

add_magic_from_int(12641, "3.12.0a.rust")  # RustPython 3.12.0
add_magic_from_int(12897, "3.13.0b.rust")  # RustPython 3.12.0
add_magic_from_int(13413, "3.13.0a.rust")  # RustPython 3.13.0
add_magic_from_int(24881, "3.13.0b.rust")  # RustPython 3.13.0

# Graal Python.  Graal uses JVM bytecode, not CPython or PyPy bytecode
# Its magic number is
# MAGIC_NUMBER = 21000 + Compiler.BYTECODE_VERSION * 10;
# Note: Different major/minor releases can have the same magic!
# Graal for 3.11 and 3.12 are like that.

# 21250 = 21000 + 15 * 10
add_magic_from_int(21150, "3.8.5Graal (15)")

# 21250 = 21000 + 26 * 10
add_magic_from_int(21260, "3.8.5Graal (16)")

# 21250 = 21000 + 28 * 10
add_magic_from_int(21280, "3.10.8Graal")

# 21290 = 21000 + 29 * 10
add_magic_from_int(21290, "3.11.7Graal")
# add_magic_from_int(21290, "3.12.8Graal")

# Jython uses JVM bytecode, not CPython PyPy bytecode.
add_magic_from_int(1011, "2.7.1b3Jython")  # Jython 2.7.2b3
add_magic_from_int(65226, "2.7.4Jython")  # Jython 2.7.4

# Pyston
add_magic_from_int(22138, "2.7.7Pyston")  # 2.7.8pyston, pyston-0.6.0

magics = __by_version(versions)
magics["3.8.12PyPy"] = magics["3.8.0rc1+"]
magics["3.9.15PyPy"] = magics["3.9.0alpha1"]
magics["3.9.16PyPy"] = magics["3.9.0alpha1"]

# From a Python version given in sys.info, e.g. 3.6.1,
# what is the "canonic" version number, e.g. '3.6.0rc1'
canonic_python_version = {}


def add_canonic_versions(release_versions: str, canonic: str) -> None:
    for version in release_versions.split():
        canonic_python_version[version] = canonic
        magics[version] = magics[canonic]


add_canonic_versions("1.5.1 1.5.2", "1.5")
add_canonic_versions("2.0.1", "2.0")
add_canonic_versions("2.1.1 2.1.2 2.1.3", "2.1")
add_canonic_versions("2.2.3", "2.2")
add_canonic_versions("2.3 2.3.7", "2.3a0")
add_canonic_versions("2.4 2.4.0 2.4.1 2.4.2 2.4.3 2.4.5 2.4.6", "2.4b1")
add_canonic_versions("2.5 2.5.0 2.5.1 2.5.2 2.5.3 2.5.4 2.5.5 2.5.6", "2.5c2")
add_canonic_versions("2.6 2.6.6 2.6.7 2.6.8 2.6.9", "2.6a1")
add_canonic_versions(
    "2.7.0 2.7.1 2.7.2 2.7.2 2.7.3 2.7.4 2.7.5 2.7.6 2.7.7 "
    "2.7.8 2.7.9 2.7.10 2.7.11 2.7.12 2.7.13 2.7.14 2.7.15 "
    "2.7.15candidate1 "
    "2.7.16 "
    "2.7.17rc1 2.7.17candidate1 2.7.17 2.7.18 2.7.18candidate1",
    "2.7",
)
add_canonic_versions("3.0 3.0.0 3.0.1", "3.0a5")
add_canonic_versions("3.1 3.1.0 3.1.1 3.1.2 3.1.3 3.1.4 3.1.5", "3.1a0+")
add_canonic_versions("3.2 3.2.0 3.2.1 3.2.2 3.2.3 3.2.4 3.2.5 3.2.6", "3.2a2")
add_canonic_versions(
    "3.3 3.3.0 3.3.1 3.3.2 3.3.3 3.3.4 3.3.5 3.3.6 3.3.7rc1 3.3.7", "3.3a4"
)
add_canonic_versions(
    "3.4 3.4.0 3.4.1 3.4.2 3.4.3 3.4.4 3.4.5 3.4.6 3.4.7 3.4.8 3.4.9 3.4.10", "3.4rc2"
)
add_canonic_versions("3.5 3.5.0 3.5.1", "3.5")
add_canonic_versions(
    "3.5.2 3.5.3 3.5.4 3.5.5 3.5.6 3.5.7 3.5.8 3.5.9 " "3.5.10", "3.5.2"
)
add_canonic_versions(
    "3.6b2 3.6 3.6.0 3.6.1 3.6.2 3.6.3 3.6.4 3.6.5 3.6.6 3.6.7 3.6.8 "
    "3.6.9 3.6.10 3.6.11 3.6.12 3.6.13 3.6.14 3.6.15",
    "3.6rc1", # ?? 3.6b2 is not 3.6rc1!
)

add_canonic_versions("3.7b1", "3.7.0beta3")
add_canonic_versions("3.8a1", "3.8.0beta2")

add_canonic_versions("2.7.10PyPy 2.7.12PyPy 2.7.13PyPy 2.7.18PyPy", "2.7PyPy")
add_canonic_versions("2.7.3b0Jython", "2.7.1b3Jython")
add_canonic_versions("3.8.5Graal", "3.8.5Graal (16)")
add_canonic_versions("3.8.10Graal", "3.8.0rc1+")

add_canonic_versions("3.2.5PyPy", "3.2PyPy")
add_canonic_versions("3.3.5PyPy", "3.3PyPy")
add_canonic_versions("3.5.3PyPy", "3.5PyPy")
add_canonic_versions("3.6.9PyPy 3.6.12PyPy", "3.6PyPy")
add_canonic_versions("3.7.0PyPy 3.7.9PyPy 3.7.10PyPy 3.7.12PyPy 3.7.13PyPy", "3.7PyPy")
add_canonic_versions("3.8.0PyPy 3.8.12PyPy 3.8.13PyPy 3.8.15PyPy", "3.8.12PyPy")
add_canonic_versions("3.8.16PyPy", "3.8PyPy")
add_canonic_versions("3.9.17PyPy 3.9.18PyPy 3.9.19PyPy", "3.9PyPy")
add_canonic_versions("3.10.12PyPy 3.10.13PyPy 3.10.14PyPy 3.10PyPy", "3.10PyPy")
add_canonic_versions("2.7.8Pyston", "2.7.7Pyston")
add_canonic_versions("3.7.0alpha3", "3.7.0alpha3")
add_canonic_versions(
    "3.7 3.7.0beta5 3.7.1 3.7.2 3.7.3 3.7.4 3.7.5 3.7.6 3.7.7 3.7.8 3.7.9 "
    "3.7.10 3.7.11 3.7.12 3.7.13 3.7.14 3.7.15 3.7.16 3.7.17",
    "3.7.0",
)
add_canonic_versions("3.8.0alpha0 3.8.0alpha3 3.8.0a0", "3.8.0a3+")
add_canonic_versions(
    "3.8b4 3.8.0candidate1 3.8 3.8.0 3.8.1 3.8.2 3.8.3 3.8.4 3.8.5 3.8.6 3.8.7 3.8.8 "
    "3.8.9 3.8.10 3.8.11 3.8.12 3.8.13 3.8.14 3.8.15 3.8.16 3.8.17 3.8.18 3.8.19 3.8.20",
    "3.8.0rc1+",
)
add_canonic_versions(
    "3.9 3.9.0 3.9.0a1+ 3.9.0a2+ 3.9.0alpha1 3.9.0alpha2", "3.9.0alpha1"
)
add_canonic_versions(
    "3.9 3.9.0 3.9.1 3.9.2 3.9.3 3.9.4 3.9.5 3.9.6 3.9.7 3.9.8 3.9.9 3.9.10 3.9.11 "
    "3.9.12 3.9.13 3.9.14 3.9.14 3.9.15 3.9.16 3.9.17 3.9.18 3.9.19 3.9.10PyPy 3.9.11PyPy 3.9.12PyPy "
    "3.9.15PyPy 3.9.16PyPy 3.9.0b5+ 3.9.17 3.9.18 3.9.19 3.9.20 3.9.21 3.9.22 3.9.23 3.9.24",
    "3.9.0beta5",
)

add_canonic_versions(
    "3.10 3.10.0 3.10.1 3.10.2 3.10.3 3.10.4 3.10.5 3.10.6 3.10.7 3.10.8 3.10.9 "
    "3.10.10 3.10.11 3.10.12 3.10.13 3.10.14 3.10.15 3.10.16 3.10.17 3.10.18 3.10.19",
    "3.10.b1",
)

add_canonic_versions("3.10.13Graal", "3.10.8Graal")

add_canonic_versions(
    "3.11 3.11.0 3.11.1 3.11.2 3.11.3 3.11.4 3.11.5 3.11.6 3.11.7 3.11.8 3.11.9 3.11.10 "
    "3.11.11 3.11.12 3.11.13 3.11.14",
    "3.11a7e",
)

add_canonic_versions(
    "3.12 3.12.0 3.12.1 3.12.2 3.12.3 3.12.4 3.12.5 3.12.6 3.12.7 3.12.8 3.12.9 3.12.10 3.12.11 3.12.12",
    "3.12.0rc2",
)

add_canonic_versions(
    "3.13 3.13.0 3.13.1 3.13.2 3.13.3 3.13.4 3.13.5 3.13.6 3.13.7 3.13.8 3.13.9",
    "3.13.0rc3",
)

add_canonic_versions("3.14-dev", "3.14b3")
add_canonic_versions("3.14 3.14.0", "3.14rc3")

add_canonic_versions(
    "3.15 3.15.0 3.15.0a1 3.15.0a0",
    "3.15-dev",
)

# The canonic version for a canonic version is itself
for v in versions.values():
    canonic_python_version[v] = v
# A set of all Python versions we know about
python_versions = set(canonic_python_version.keys())

# Python major, minor version names, e.g. 3.6, 3.11PyPy, etc.
# These are not considered interim version number.
minor_release_names = {
    python_version for python_version in python_versions if re.match("^[1-3][.][0-9]+(?:PyPy|Graal)?$", python_version)
}


def __show(text, magic) -> None:
    print(text, struct.unpack("BBBB", magic), struct.unpack("<HBB", magic))


def magic_int2tuple(magic_int):
    """Convert a Python magic int into a 'canonic' tuple
    e.g. (2, 7), (3, 7). runtime error is raised if "version" is not found.

    Note that there can be several magic_int's that map to a single floating-point
    number. For example 3320 (3.5.a0), 3340 (3.5b1)
    all map to 3.5.
    """
    return py_str2tuple(magicint2version[magic_int])


def py_str2tuple(orig_version: str) -> tuple:
    """Convert a Python version into a tuple number,
    e.g. (2, 5), (3, 6).

    A runtime error is raised if "version" is not found.

    Note that there can be several strings that map to a single
    tuple. For example 3.2a1, 3.2.0, 3.2.2, 3.2.6 among others all map
    to (3, 2).
    """
    version = re.sub(r"(PyPy|dropbox)$", "", orig_version)
    if version in magics:
        m = re.match(r"^(\d)\.(\d+)\.(\d+)", version)
        if m:
            return int(m.group(1)), int(m.group(2)), int(m.group(3))
        else:
            # Match things like 3.5a0, 3.5b2, 3.6a1+1, 3.6rc1, 3.7.0beta3
            m = re.match(r"^(\d)\.(\d(\d+)?)[abr]?", version)
            if m:
                return int(m.group(1)), int(m.group(2))
            pass
        pass
    raise RuntimeError(
        "Can't find a valid Python version for version %s" % orig_version
    )


def sysinfo2magic(version_info: tuple = tuple(sys.version_info)) -> bytes:
    """Convert a list sys.versions_info compatible list into a 'canonic'
    The magic bytes value found at the beginning of a bytecode file.
    b'?!\r\n' is returned if we can't find a version.
    """

    vers_str = version_tuple_to_str(version_info)
    if version_info[3] != "final":
        vers_str += version_tuple_to_str(version_info, start=3)

    if IS_PYPY:
        vers_str += "PyPy"
    elif IS_GRAAL:
        vers_str += "Graal"
    elif IS_RUST:
        vers_str += "Rust"
    else:
        try:
            import platform

            platform_str = platform.python_implementation()
            if platform_str in ("GraalVM", "Jython", "Pyston", "RustPython"):
                vers_str += platform_str
                pass
        except ImportError:
            # Python may be too old, e.g. < 2.6 or implementation may
            # just not have platform
            pass

    return magics.get(vers_str, b"?!\r\n")


def test() -> None:
    magic_20 = magics["2.0"]
    magic_current = by_magic[MAGIC]
    print(type(magic_20), len(magic_20), repr(magic_20))
    print()
    print("This Python interpreter has versions:", magic_current)
    print("Magic code: ", PYTHON_MAGIC_INT)
    print(type(magic_20), len(magic_20), repr(magic_20))
    assert sysinfo2magic() == MAGIC, (sysinfo2magic(), MAGIC)

    # Check that our interim version numbers are not used as release numbers.
    interim_version_names = {magicint2version[magic_int] for magic_int in INTERIM_MAGIC_INTS}
    incorrect_interim_names = interim_version_names.intersection(minor_release_names)
    if interim_version_names:
        for incorrect_name in incorrect_interim_names:
            print("Remove %s %s" % (incorrect_name, version2magicint[incorrect_name]))

if __name__ == "__main__":
    test()<|MERGE_RESOLUTION|>--- conflicted
+++ resolved
@@ -41,13 +41,9 @@
 from xdis.version_info import IS_GRAAL, IS_PYPY, IS_RUST, version_tuple_to_str
 
 MAGIC = imp.get_magic()
-<<<<<<< HEAD
 PYPY3_MAGICS = (48, 64, 112, 160, 192, 240, 244, 256, 336, 384, 416)
 GRAAL3_MAGICS = (21150, 21280, 21290)
 UNSUPPORTED_GRAAL3_MAGICS = (21150, 21280)
-=======
-GRAAL3_MAGICS = (21150, 21260, 21280, 21290)
->>>>>>> 4c534e1d
 JYTHON_MAGICS = (1011, 65526)
 
 # See below for mapping to version numbers.
