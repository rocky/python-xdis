# (C) Copyright 2018-2025 by Rocky Bernstein
#
#  This program is free software; you can redistribute it and/or
#  modify it under the terms of the GNU General Public License
#  as published by the Free Software Foundation; either version 2
#  of the License, or (at your option) any later version.
#
#  This program is distributed in the hope that it will be useful,
#  but WITHOUT ANY WARRANTY; without even the implied warranty of
#  MERCHANTABILITY or FITNESS FOR A PARTICULAR PURPOSE.  See the
#  GNU General Public License for more details.
#
#  You should have received a copy of the GNU General Public License
#  along with this program; if not, write to the Free Software
#  Foundation, Inc., 51 Franklin Street, Fifth Floor, Boston, MA  02110-1301, USA.

"""
Everything you ever wanted to know about Python versions and their
magic numbers. And a little bit more...

by_magic: in this dictionary, the key is a magic byte string like
# b'\x03\xf3\r\n' and its value is a set of canonic version strings, like
# '2.7'

by_version: in this dictionary, the key is a canonic version string like '2.7,
and its value is a magic byte string like b'\x03\xf3\r\n' canonic
name, like '2.7'

magicint2version:  in this dictionary, the key is a magic integer, e.g. 62211,
and the value is its canonic versions string, e.g. '2.7'

PYTHON_MAGIC_INT: The magic integer for the current running Python interpreter
"""

import re
import struct
import sys
from importlib.util import MAGIC_NUMBER as MAGIC
from typing import Dict, Set, Tuple

from xdis.version_info import IS_GRAAL, IS_PYPY, IS_RUST, version_tuple_to_str

GRAAL3_MAGICS = (21150, 21280, 21290)
JYTHON_MAGICS = (1011, 65526)

# See below for mapping to version numbers.
PYPY3_MAGICS = (48, 64, 112, 160, 192, 240, 244, 256, 320, 336, 384, 416)

RUSTPYTHON_MAGICS = (
    12641,  # RustPython 3.12
    12897,  # RustPython 3.12
    13413,  # RustPython 3.13
    24881,  # RustPython 3.13
)


def add_magic_from_int(magic_int: int, version: str) -> None:
    magicint2version[magic_int] = version
    versions[int2magic(magic_int)] = version


def int2magic(magic_int: int) -> bytes:
    """Given a magic int like 62211, compute the corresponding magic byte string
     b'\x03\xf3\r\n' using the conversion method that does this.

    See also dictionary magic2nt2version which has precomputed these values
    for known magic_int's.
    """

    if magic_int in (39170, 39171):
        return struct.pack("<H", magic_int) + b"\x99\x00"
    return struct.pack("<Hcc", magic_int, bytes("\r", "utf-8"), bytes("\n", "utf-8"))


def magic2int(magic: bytes) -> int:
    """Given a magic byte string, e.g. b'\x03\xf3\r\n', compute the
    corresponding magic integer, e.g. 62211, using the conversion
    method that does this.

    See also dictionary magic2nt2version which has precomputed these values
    for knonwn magic_int's.

    """
    return struct.unpack("<Hcc", magic)[0]


def __by_version(magic_versions: Dict[bytes, str]) -> dict:
    for m, version in list(magic_versions.items()):
        if m not in by_magic:
            by_magic[m] = {version}
        else:
            by_magic[m].add(version)
        by_version[version] = m
    return by_version


# Documentation for the below variables is above.
by_magic: Dict[bytes, Set] = {}
by_version: Dict[str, bytes] = {}
magicint2version: Dict[int, str] = {}
versions: Dict[bytes, str] = {}

PYTHON_MAGIC_INT = magic2int(MAGIC)

# The magic word is used to reject .pyc files generated by other
# Python versions.  It should change for each incompatible change to
# the bytecode.
#
# The value of CR and LF is incorporated so if you ever read or write
# a .pyc file in text mode the magic number will be wrong; also, the
# Apple MPW compiler swaps their values, botching string constants.
#
# The magic numbers must be spaced apart at least 2 values, as the
# -U interpreter flag will cause MAGIC+1 being used. They have been
# odd numbers for some time now.
#
# There were a variety of old schemes for setting the magic number.
# The current working scheme is to increment the previous value by
# 10.
#
# Starting with the adoption of PEP 3147 in Python 3.2, every bump in magic
# number also includes a new "magic tag", i.e. a human-readable string used
# to represent the magic number in __pycache__ directories.  When you change
# the magic number, you must also set a new unique magic tag.  Generally this
# can be named after the Python major version of the magic number bump, but
# it can really be anything, as long as it's different from anything else
# that's come before.  The tags are included in the following table, starting
# with Python 3.2a0.

# The below is taken from Python/import.c, and more recently
# Lib/importlib/_bootstrap.py and other sources
# And more recently:
# https://github.com/google/pytype/blob/main/pytype/pyc/magic.py

#                  magic,  canonic version number
add_magic_from_int(39170, "1.0")
add_magic_from_int(39171, "1.1")  # covers 1.2 as well
add_magic_from_int(11913, "1.3")
add_magic_from_int(5892, "1.4")

# 1.5, 1.5.1, 1.5.2
add_magic_from_int(20121, "1.5")  # 1.5.1, 1.5.2
add_magic_from_int(50428, "1.6")  # 1.6

add_magic_from_int(50823, "2.0")  # 2.0, 2.0.1
add_magic_from_int(60202, "2.1")  # 2.1, 2.1.1, 2.1.2
add_magic_from_int(60717, "2.2")  # 2.2

# Two magics one version!
add_magic_from_int(62011, "2.3a0")
add_magic_from_int(62021, "2.3a0")  # two distinct magics for the same release

add_magic_from_int(62041, "2.4a0")
add_magic_from_int(62051, "2.4a3")
add_magic_from_int(62061, "2.4b1")
add_magic_from_int(62071, "2.5a0")

# ast-branch
add_magic_from_int(62081, "2.5a0")

add_magic_from_int(62091, "2.5a0")  # with
add_magic_from_int(62092, "2.5a0")  # changed WITH_CLEANUP opcode
add_magic_from_int(62101, "2.5b3")  # fix wrong code: for x, in ...
add_magic_from_int(62111, "2.5b3")  # fix wrong code: x += yield

# Fix wrong lnotab with for loops and storing constants that should
# have been removed
add_magic_from_int(62121, "2.5c1")

# Fix wrong code: "for x, in ..." in listcomp/genexp
add_magic_from_int(62131, "2.5c2")

# Dropbox-modified Python 2.5 used in versions 1.1x and before of Dropbox
add_magic_from_int(62135, "2.5dropbox")

# peephole optimizations & STORE_MAP
add_magic_from_int(62151, "2.6a0")

# WITH_CLEANUP optimization
add_magic_from_int(62161, "2.6a1")

# Optimize list comprehensions/change LIST_APPEND
add_magic_from_int(62171, "2.7a0")

# Optimize conditional branches: introduce POP_JUMP_IF_FALSE and
# POP_JUMP_IF_TRUE
add_magic_from_int(62181, "2.7a0+1")

add_magic_from_int(62191, "2.7a0+2")  # introduce SETUP_WITH
add_magic_from_int(62201, "2.7a0+3")  # introduce BUILD_SET
add_magic_from_int(62211, "2.7")  # introduce MAP_ADD and SET_ADD

add_magic_from_int(2657, "2.7pyston-0.6.1")

# PyPy including pypy-2.6.1, pypy-5.0.1 PyPy adds 7 to the corresponding CPython number
add_magic_from_int(62211 + 7, "2.7pypy")

add_magic_from_int(3000, "3.000")
add_magic_from_int(3010, "3.000+1")  # removed UNARY_CONVERT
add_magic_from_int(3020, "3.000+2")  # added BUILD_SET
add_magic_from_int(3030, "3.000+3")  # added keyword-only parameters
add_magic_from_int(3040, "3.000+4")  # added signature annotations
add_magic_from_int(3050, "3.000+5")  # print becomes a function
add_magic_from_int(3060, "3.000+6")  # PEP 3115 metaclass syntax
add_magic_from_int(3061, "3.000+7")  # string literals become unicode
add_magic_from_int(3071, "3.000+8")  # PEP 3109 raise changes
add_magic_from_int(3081, "3.000+9")  # PEP 3137 make __file__ and __name__ unicode
add_magic_from_int(3091, "3.000+10")  # kill str8 interning
add_magic_from_int(3101, "3.000+11")  # merge from 2.6a0, see 62151
add_magic_from_int(3103, "3.000+12")  # __file__ points to source file
add_magic_from_int(3111, "3.0a4")  # WITH_CLEANUP optimization
add_magic_from_int(3131, "3.0a5")  # lexical exception stacking, including POP_EXCEPT
add_magic_from_int(3141, "3.1a0")  # optimize list, set and dict comprehensions
add_magic_from_int(3151, "3.1a0+")  # optimize conditional branches
add_magic_from_int(3160, "3.2a0")  # add SETUP_WITH
add_magic_from_int(3170, "3.2a1")  # add DUP_TOP_TWO, remove DUP_TOPX and ROT_FOUR
add_magic_from_int(3180, "3.2a2")  # 3.2a2 (add DELETE_DEREF)

# Python 3.2.5 - PyPy 2.3.4 PyPy adds 7 to the corresponding CPython
# number
add_magic_from_int(3180 + 7, "3.2pypy")

add_magic_from_int(3190, "3.3a0")  # __class__ super closure changed
add_magic_from_int(3200, "3.3a0+")  # __qualname__ added
add_magic_from_int(3220, "3.3a1")  # changed PEP 380 implementation

# Added size modulo 2**32 to the pyc header
# NOTE: 3.3a2 is our name, other places call it 3.3
# but most 3.3 versions are 3.3a4 which comes next.
# FIXME: figure out what the history is and
# what the right thing to do if this isn't it.
add_magic_from_int(3210, "3.3a2")
add_magic_from_int(3230, "3.3a4")  # revert changes to implicit __class__ closure

# Evaluate positional default arg keyword-only defaults
add_magic_from_int(3250, "3.4a1")

# Add LOAD_CLASSDEREF; add_magic_from_int locals, f class to override free vars
add_magic_from_int(3260, "3.4a1+1")

add_magic_from_int(3270, "3.4a1+2")  # various tweaks to the __class__ closure
add_magic_from_int(3280, "3.4a1+3")  # remove implicit class argument
add_magic_from_int(3290, "3.4a4")  # changes to __qualname__ computation
add_magic_from_int(3300, "3.4a4+")  # more changes to __qualname__ computation
add_magic_from_int(3310, "3.4rc2")  # alter __qualname__ computation
add_magic_from_int(3320, "3.5a0")  # matrix multiplication operator
add_magic_from_int(3330, "3.5b1")  # pep 448: additional unpacking generalizations
add_magic_from_int(3340, "3.5b2")  # fix dictionary display evaluation order #11205
add_magic_from_int(3350, "3.5")  # add GET_YIELD_FROM_ITER opcode #24400 (also 3.5b2)
add_magic_from_int(
    3351, "3.5.2"
)  # fix BUILD_MAP_UNPACK_WITH_CALL opcode #27286; 3.5.3, 3.5.4, 3.5.5
add_magic_from_int(3360, "3.6a0")  # add FORMAT_VALUE opcode #25483
add_magic_from_int(3361, "3.6a0+1")  # lineno delta of code.co_lnotab becomes signed
add_magic_from_int(3370, "3.6a1")  # 16 bit wordcode
add_magic_from_int(3371, "3.6a1+1")  # add BUILD_CONST_KEY_MAP opcode #27140
add_magic_from_int(
    3372, "3.6a1+2"
)  # MAKE_FUNCTION simplification, remove MAKE_CLOSURE #27095
add_magic_from_int(3373, "3.6b1")  # add BUILD_STRING opcode #27078

# add SETUP_ANNOTATIONS and STORE_ANNOTATION opcodes #27985
add_magic_from_int(3375, "3.6b1+1")

# simplify CALL_FUNCTION* & BUILD_MAP_UNPACK_WITH_CALL
add_magic_from_int(3376, "3.6b1+2")

# set __class__ cell from type.__new__ #23722
add_magic_from_int(3377, "3.6b1+3")

# add BUILD_TUPLE_UNPACK_WITH_CALL #28257
add_magic_from_int(3378, "3.6b2")

# more thorough __class__ validation #23722
add_magic_from_int(3379, "3.6rc1")

# add LOAD_METHOD and CALL_METHOD opcodes #26110
add_magic_from_int(3390, "3.7.0alpha0")

# update GET_AITER #31709
add_magic_from_int(3391, "3.7.0alpha3")

# Initial PEP 552 - Deterministic pycs #31650
# Additional word in header and possibly no timestamp
add_magic_from_int(3392, "3.7.0beta2")

# Final PEP 552: timestamp + size field or no timestamp + SipHash
# remove STORE_ANNOTATION opcode #3255
add_magic_from_int(3393, "3.7.0beta3")

# restored docstring as the first stmt in the body; this might
# affect the first line number #32911
add_magic_from_int(3394, "3.7.0")

# move frame block handling to compiler #17611
add_magic_from_int(3400, "3.8.0a1")

# add END_ASYNC_FOR #33041
add_magic_from_int(3401, "3.8.0a3+")

# PEP570 Python Positional-Only Parameters #36540
add_magic_from_int(3410, "3.8.0a1+")

# Reverse evaluation order of key: value in dict comprehensions #35224
add_magic_from_int(3411, "3.8.0b2+")

# Swap the position of positional args and positional only args in
# ast.arguments #37593
add_magic_from_int(3412, "3.8.0beta2")

# Fix "break" and "continue" in "finally" #37830
add_magic_from_int(3413, "3.8.0rc1+")

# add LOAD_ASSERTION_ERROR #34880
add_magic_from_int(3420, "3.9.0a0")

# simplified bytecode for with blocks #32949
add_magic_from_int(3421, "3.9.0a0")

# Remove BEGIN_FINALLY, END_FINALLY, CALL_FINALLY, POP_FINALLY bytecodes #33387
add_magic_from_int(3422, "3.9.0alpha1")

# add IS_OP, CONTAINS_OP and JUMP_IF_NOT_EXC_MATCH bytecodes #39156
add_magic_from_int(3423, "3.9.0a0")

# simplify bytecodes for *value unpacking
add_magic_from_int(3424, "3.9.0a2")

# simplify bytecodes for **value unpacking
add_magic_from_int(3425, "3.9.0beta5")

# Make 'annotations' future by default
add_magic_from_int(3430, "3.10a1")

# New line number table format -- PEP 626
add_magic_from_int(3431, "3.10a1")

# Function annotation for MAKE_FUNCTION is changed from dict to tuple bpo-42202
add_magic_from_int(3432, "3.10a2")

# RERAISE restores f_lasti if oparg != 0
add_magic_from_int(3433, "3.10a2")

# PEP 634: Structural Pattern Matching
add_magic_from_int(3434, "3.10a6")

# Use instruction offsets (as opposed to byte offsets)
add_magic_from_int(3435, "3.10a7")

# Add GEN_START bytecode #43683
add_magic_from_int(3436, "3.10b1a")

# Undo making 'annotations' future by default - We like to dance among core devs!
add_magic_from_int(3437, "3.10b1b")

# Safer line number table handling.
add_magic_from_int(3438, "3.10b1c")

# Add ROT_N
add_magic_from_int(3439, "3.10.b1")

# Use exception table for unwinding ("zero cost" exception handling)
add_magic_from_int(3450, "3.11a1a")

# Add CALL_METHOD_KW
add_magic_from_int(3451, "3.11a1b")

# drop nlocals from marshaled code objects
add_magic_from_int(3452, "3.11a1c")

# add co_fastlocalnames and co_fastlocalkinds
add_magic_from_int(3453, "3.11a1d")

# compute cell offsets relative to locals bpo-43693
add_magic_from_int(3454, "3.11a1e")

# add MAKE_CELL bpo-43693
add_magic_from_int(3455, "3.11a1f")

# interleave cell args bpo-43693
add_magic_from_int(3456, "3.11a1g")

# Change localsplus to a bytes object bpo-43693
add_magic_from_int(3457, "3.11a1h")

# imported objects now don't use LOAD_METHOD/CALL_METHOD
add_magic_from_int(3458, "3.11a1i")

# PEP 657: add end line numbers and column offsets for instructions
add_magic_from_int(3459, "3.11a1j")

# Add co_qualname field to PyCodeObject bpo-44530
add_magic_from_int(3460, "3.11a1k")

# JUMP_ABSOLUTE must jump backwards
add_magic_from_int(3461, "3.11a1l")

# bpo-44511: remove COPY_DICT_WITHOUT_KEYS, change
# MATCH_CLASS and MATCH_KEYS, and add COPY
add_magic_from_int(3462, "3.11a2")

# bpo-45711: JUMP_IF_NOT_EXC_MATCH no longer pops the
# active exception)
add_magic_from_int(3463, "3.11a3a")

# bpo-45636: Merge numeric BINARY_*/INPLACE_* into
# BINARY_OP
add_magic_from_int(3464, "3.11a3b")

# Add COPY_FREE_VARS opcode
add_magic_from_int(3465, "3.11a4a")

# bpo-45292: PEP-654 except*
add_magic_from_int(3466, "3.11a4b")

# Change CALL_xxx opcodes
add_magic_from_int(3466, "3.11a4c")
add_magic_from_int(3467, "3.11a4d")
add_magic_from_int(3468, "3.11a4e")
add_magic_from_int(3469, "3.11a4f")
add_magic_from_int(3470, "3.11a4g")
add_magic_from_int(3471, "3.11a4h")
add_magic_from_int(3472, "3.11a4i")
add_magic_from_int(3473, "3.11a4j")
add_magic_from_int(3474, "3.11a4k")
add_magic_from_int(3475, "3.11a5a")
add_magic_from_int(3476, "3.11a5b")
add_magic_from_int(3477, "3.11a5c")
add_magic_from_int(3478, "3.11a5d")
add_magic_from_int(3479, "3.11a5e")
add_magic_from_int(3480, "3.11a5e")
add_magic_from_int(3481, "3.11a5f")
add_magic_from_int(3482, "3.11a5g")
add_magic_from_int(3483, "3.11a5h")
add_magic_from_int(3484, "3.11a5i")
add_magic_from_int(3485, "3.11a5j")
add_magic_from_int(3486, "3.11a6a")
add_magic_from_int(3487, "3.11a6b")
add_magic_from_int(3488, "3.11a6c")
add_magic_from_int(3489, "3.11a6d")
add_magic_from_int(3490, "3.11a6d")
add_magic_from_int(3491, "3.11a7a")
add_magic_from_int(3492, "3.11a7b")
add_magic_from_int(3493, "3.11a7c")
add_magic_from_int(3494, "3.11a7d")
add_magic_from_int(3495, "3.11a7e")

# 3.12
# Remove PRECALL opcode)
add_magic_from_int(3500, "3.12a1a")

# YIELD_VALUE oparg == stack_depth
add_magic_from_int(3501, "3.12a1b")

# LOAD_FAST_CHECK, no NULL-check in LOAD_FAST
add_magic_from_int(3502, "3.12a1c")

# Shrink LOAD_METHOD cache
add_magic_from_int(3503, "3.12a1d")

# Merge LOAD_METHOD back into LOAD_ATTR
add_magic_from_int(3504, "3.12a1e")

# Specialization/Cache for FOR_ITER
add_magic_from_int(3505, "3.12a1f")

# Add BINARY_SLICE and STORE_SLICE instructions
add_magic_from_int(3506, "3.12a1g")

# Set lineno of module's RESUME to 0
add_magic_from_int(3507, "3.12a1h")

# Add CLEANUP_THROW
add_magic_from_int(3508, "3.12a1i")

add_magic_from_int(3509, "3.12a1j")
add_magic_from_int(3510, "3.12a2a")
add_magic_from_int(3511, "3.12a2b")
add_magic_from_int(3512, "3.12a2c")
add_magic_from_int(3513, "3.12a4a")
add_magic_from_int(3514, "3.12a4b")
add_magic_from_int(3515, "3.12a5a")
add_magic_from_int(3516, "3.12a5b")
add_magic_from_int(3517, "3.12a5c")
add_magic_from_int(3518, "3.12a6a")
add_magic_from_int(3519, "3.12a6b")
add_magic_from_int(3520, "3.12a6c")
add_magic_from_int(3521, "3.12a7a")
add_magic_from_int(3522, "3.12a7b")
add_magic_from_int(3523, "3.12a7c")
add_magic_from_int(3524, "3.12a7d")
add_magic_from_int(3525, "3.12b1a")
add_magic_from_int(3526, "3.12b1b")
add_magic_from_int(3527, "3.12b1c")
add_magic_from_int(3528, "3.12b1d")
add_magic_from_int(3529, "3.12b1e")
add_magic_from_int(3530, "3.12b1f")
add_magic_from_int(3531, "3.12b1g")
add_magic_from_int(3531, "3.12.0rc2")
add_magic_from_int(3531, "3.12.0rc2")

# 3.13
# Plugin optimizer support
add_magic_from_int(3550, "3.13a1a")

# Compact superinstructions
add_magic_from_int(3551, "3.13a1b")

# Remove LOAD_FAST__LOAD_CONST and LOAD_CONST__LOAD_FAST
add_magic_from_int(3552, "3.13a1c")

# Add SET_FUNCTION_ATTRIBUTE
add_magic_from_int(3553, "3.13a1d")

# more efficient bytecodes for f-strings
add_magic_from_int(3554, "3.13a1e")

# generate specialized opcodes metadata from bytecodes.c
add_magic_from_int(3555, "3.13a1f")

# Convert LOAD_CLOSURE to a pseudo-op
add_magic_from_int(3556, "3.13a1g")
add_magic_from_int(3557, "3.13a1h")
add_magic_from_int(3558, "3.13a1i")
add_magic_from_int(3559, "3.13a1j")
add_magic_from_int(3560, "3.13a1k")
add_magic_from_int(3561, "3.13a1l")
add_magic_from_int(3562, "3.13a1m")
add_magic_from_int(3563, "3.13a1n")
add_magic_from_int(3564, "3.13a1o")
add_magic_from_int(3565, "3.13a1p")
add_magic_from_int(3566, "3.13a1q")
add_magic_from_int(3567, "3.13a1e")
add_magic_from_int(3568, "3.13a1s")
add_magic_from_int(3569, "3.13a5")
add_magic_from_int(3570, "3.13a6")
add_magic_from_int(3571, "3.13.0rc3")

# Add LOAD_COMMON_CONSTANT
add_magic_from_int(3600, "3.14a1a")

# Fix miscompilation of private names in generic classes
add_magic_from_int(3601, "3.14a1b")

# Add LOAD_SPECIAL. Remove BEFORE_WITH and BEFORE_ASYNC_WITH
add_magic_from_int(3602, "3.14a1c")

# Remove BUILD_CONST_KEY_MAP
add_magic_from_int(3603, "3.14a1d")

# Do not duplicate test at end of while statements
add_magic_from_int(3604, "3.14a1e")

# Move ENTER_EXECUTOR to opcode 255
add_magic_from_int(3605, "3.14a1f")

# Specialize CALL_KW
add_magic_from_int(3606, "3.14a1g")

# Add pseudo instructions JUMP_IF_TRUE/FALSE
add_magic_from_int(3607, "3.14a1h")

# Add support for slices
add_magic_from_int(3608, "3.14a1i")

# Add LOAD_SMALL_INT and LOAD_CONST_IMMORTAL instructions, remove RETURN_CONST
add_magic_from_int(3608, "3.14a2")

# Add VALUE_WITH_FAKE_GLOBALS format to annotationlib
add_magic_from_int(3610, "3.14a4a")

# Add NOT_TAKEN instruction
add_magic_from_int(3611, "3.14a4b")

# Add LOAD_CONST_MORTAL instruction
add_magic_from_int(3613, "3.14a4c")

# Add BINARY_OP_EXTEND
add_magic_from_int(3614, "3.14a4d")

# Add BINARY_OP_EXTEND
add_magic_from_int(3615, "3.14a5a")

# Add BINARY_OP_EXTEND
add_magic_from_int(3616, "3.14a5a")

# Branch monitoring for async for loops
add_magic_from_int(3617, "3.14a6a")

# Add oparg to END_ASYNC_FOR
add_magic_from_int(3618, "3.14a6b")

# Renumber RESUME opcode from 149 to 128
add_magic_from_int(3619, "3.14a6c")

# Optimize bytecode for all/any/tuple called on a genexp
add_magic_from_int(3620, "3.14a7a")

# Optimize LOAD_FAST opcodes into LOAD_FAST_BORROW
add_magic_from_int(3621, "3.14a7b")

# Store annotations in different class dict keys
add_magic_from_int(3622, "3.14a7c")

# Add BUILD_INTERPOLATION & BUILD_TEMPLATE opcodes
add_magic_from_int(3623, "3.14a7d")

# Don't optimize LOAD_FAST when local is killed by DELETE_FAST
add_magic_from_int(3624, "3.14b1")

# Fix handling of opcodes that may leave operands on the stack when optimizing LOAD_FAST
add_magic_from_int(3625, "3.14b3")

add_magic_from_int(3627, "3.14rc3")

# add_magic_from_int(3655, "3.15.0a0")
# NOTE: this will change on release!
add_magic_from_int(3655, "3.15.0")

# Weird ones
# WTF? Python 3.2.5 and PyPy have weird magic numbers

# Often, PyPY increases its magic number by 16.
add_magic_from_int(48, "3.2a2")
add_magic_from_int(64, "3.3pypy")
add_magic_from_int(112, "3.5pypy")  # pypy3.5-c-jit-latest
add_magic_from_int(160, "3.6.1pypy")  # '3.6.1 ... PyPy 7.1.0-beta0'
add_magic_from_int(192, "3.6pypy")  # '3.6.9 ... PyPy 7.1.0-beta0'
add_magic_from_int(224, "3.7pypy")  # PyPy 3.7.9-beta0
add_magic_from_int(240, "3.7pypy")  # PyPy 3.7.9-beta0
add_magic_from_int(256, "3.8pypy")  # PyPy 3.8.15
add_magic_from_int(320, "3.9pypy")  # PyPy 3.9-v7.3.8
add_magic_from_int(336, "3.9pypy")  # PyPy 3.9.15, PyPy 3.9.17
add_magic_from_int(384, "3.10pypy")  # PyPy 3.10.12
add_magic_from_int(416, "3.11.13pypy")  # PyPy 3.11.13 or pypy3.11-7.3.20

add_magic_from_int(12641, "3.12.0a.rust")  # RustPython 3.12.0
add_magic_from_int(12897, "3.13.0b.rust")  # RustPython 3.12.0
add_magic_from_int(13413, "3.13.0a.rust")  # RustPython 3.13.0
add_magic_from_int(24881, "3.13.0b.rust")  # RustPython 3.13.0

# Graal uses JVM bytecode, not Python bytecode
add_magic_from_int(21150, "3.8.5Graal")

# Graal Java 21.0.2
add_magic_from_int(21280, "3.10.8Graal")
add_magic_from_int(21290, "3.11.7Graal")


# Jython uses JVM bytecode, not Python bytecode.
add_magic_from_int(1011, "2.7.1b3Jython")  # Jython 2.7.2b3
add_magic_from_int(65226, "2.7.4Jython")  # Jython 2.7.4

# Pyston
add_magic_from_int(22138, "2.7.7Pyston")  # 2.7.8pyston, pyston-0.6.0

magics = __by_version(versions)
magics["3.8.12pypy"] = magics["3.8.0rc1+"]
magics["3.9.15pypy"] = magics["3.9.0alpha1"]
magics["3.9.16pypy"] = magics["3.9.0alpha1"]

# From a Python version given in sys.info, e.g. 3.6.1,
# what is the "canonic" version number, e.g. '3.6.0rc1'
canonic_python_version = {}


def add_canonic_versions(release_versions: str, canonic: str) -> None:
    for version in release_versions.split():
        canonic_python_version[version] = canonic
        magics[version] = magics[canonic]


add_canonic_versions("1.5.1 1.5.2", "1.5")
add_canonic_versions("2.0.1", "2.0")
add_canonic_versions("2.1.1 2.1.2 2.1.3", "2.1")
add_canonic_versions("2.2.3", "2.2")
add_canonic_versions("2.3 2.3.7", "2.3a0")
add_canonic_versions("2.4 2.4.0 2.4.1 2.4.2 2.4.3 2.4.5 2.4.6", "2.4b1")
add_canonic_versions("2.5 2.5.0 2.5.1 2.5.2 2.5.3 2.5.4 2.5.5 2.5.6", "2.5c2")
add_canonic_versions("2.6 2.6.6 2.6.7 2.6.8 2.6.9", "2.6a1")
add_canonic_versions(
    "2.7.0 2.7.1 2.7.2 2.7.2 2.7.3 2.7.4 2.7.5 2.7.6 2.7.7 "
    "2.7.8 2.7.9 2.7.10 2.7.11 2.7.12 2.7.13 2.7.14 2.7.15 "
    "2.7.15candidate1 "
    "2.7.16 "
    "2.7.17rc1 2.7.17candidate1 2.7.17 2.7.18 2.7.18candidate1",
    "2.7",
)
add_canonic_versions("3.0 3.0.0 3.0.1", "3.0a5")
add_canonic_versions("3.1 3.1.0 3.1.1 3.1.2 3.1.3 3.1.4 3.1.5", "3.1a0+")
add_canonic_versions("3.2 3.2.0 3.2.1 3.2.2 3.2.3 3.2.4 3.2.5 3.2.6", "3.2a2")
add_canonic_versions(
    "3.3 3.3.0 3.3.1 3.3.2 3.3.3 3.3.4 3.3.5 3.3.6 3.3.7rc1 3.3.7", "3.3a4"
)
add_canonic_versions(
    "3.4 3.4.0 3.4.1 3.4.2 3.4.3 3.4.4 3.4.5 3.4.6 3.4.7 3.4.8 3.4.9 3.4.10", "3.4rc2"
)
add_canonic_versions("3.5 3.5.0 3.5.1", "3.5")
add_canonic_versions(
    "3.5.2 3.5.3 3.5.4 3.5.5 3.5.6 3.5.7 3.5.8 3.5.9 " "3.5.10", "3.5.2"
)
add_canonic_versions(
    "3.6b2 3.6 3.6.0 3.6.1 3.6.2 3.6.3 3.6.4 3.6.5 3.6.6 3.6.7 3.6.8 "
    "3.6.9 3.6.10 3.6.11 3.6.12 3.6.13 3.6.14 3.6.15",
    "3.6rc1",
)

add_canonic_versions("3.7b1", "3.7.0beta3")
add_canonic_versions("3.8a1", "3.8.0beta2")

add_canonic_versions("2.7.10pypy 2.7.12pypy 2.7.13pypy 2.7.18pypy", "2.7pypy")
add_canonic_versions("2.7.3b0Jython", "2.7.1b3Jython")
add_canonic_versions("3.8.5Graal", "3.8.5Graal")
add_canonic_versions("3.8.10Graal", "3.8.0rc1+")

add_canonic_versions("3.2.5pypy", "3.2pypy")
add_canonic_versions("3.3.5pypy", "3.3pypy")
add_canonic_versions("3.5.3pypy", "3.5pypy")
add_canonic_versions("3.6.9pypy 3.6.12pypy", "3.6pypy")
add_canonic_versions("3.7.0pypy 3.7.9pypy 3.7.10pypy 3.7.12pypy 3.7.13pypy", "3.7pypy")
add_canonic_versions("3.8.0pypy 3.8.12pypy 3.8.13pypy 3.8.15pypy", "3.8.12pypy")
add_canonic_versions("3.8.16pypy", "3.8pypy")
add_canonic_versions("3.9.17pypy 3.9.18pypy 3.9.19pypy", "3.9pypy")
add_canonic_versions("3.10.12pypy 3.10.13pypy 3.10.14pypy 3.10pypy", "3.10pypy")
add_canonic_versions("2.7.8Pyston", "2.7.7Pyston")
add_canonic_versions("3.7.0alpha3", "3.7.0alpha3")
add_canonic_versions(
    "3.7 3.7.0beta5 3.7.1 3.7.2 3.7.3 3.7.4 3.7.5 3.7.6 3.7.7 3.7.8 3.7.9 "
    "3.7.10 3.7.11 3.7.12 3.7.13 3.7.14 3.7.15 3.7.16 3.7.17",
    "3.7.0",
)
add_canonic_versions("3.8.0alpha0 3.8.0alpha3 3.8.0a0", "3.8.0a3+")
add_canonic_versions(
    "3.8b4 3.8.0candidate1 3.8 3.8.0 3.8.1 3.8.2 3.8.3 3.8.4 3.8.5 3.8.6 3.8.7 3.8.8 "
    "3.8.9 3.8.10 3.8.11 3.8.12 3.8.13 3.8.14 3.8.15 3.8.16 3.8.17 3.8.18 3.8.19 3.8.20",
    "3.8.0rc1+",
)
add_canonic_versions(
    "3.9 3.9.0 3.9.0a1+ 3.9.0a2+ 3.9.0alpha1 3.9.0alpha2", "3.9.0alpha1"
)
add_canonic_versions(
    "3.9 3.9.0 3.9.1 3.9.2 3.9.3 3.9.4 3.9.5 3.9.6 3.9.7 3.9.8 3.9.9 3.9.10 3.9.11 "
    "3.9.12 3.9.13 3.9.14 3.9.14 3.9.15 3.9.16 3.9.17 3.9.18 3.9.19 3.9.10pypy 3.9.11pypy 3.9.12pypy "
    "3.9.15pypy 3.9.16pypy 3.9.0b5+ 3.9.17 3.9.18 3.9.19 3.9.20 3.9.21 3.9.22 3.9.23 3.9.24",
    "3.9.0beta5",
)

add_canonic_versions(
    "3.10 3.10.0 3.10.1 3.10.2 3.10.3 3.10.4 3.10.5 3.10.6 3.10.7 3.10.8 3.10.9 "
    "3.10.10 3.10.11 3.10.12 3.10.13 3.10.14 3.10.15 3.10.16 3.10.17 3.10.18 3.10.19",
    "3.10.b1",
)

add_canonic_versions("3.10.13Graal", "3.10.8Graal")

add_canonic_versions(
    "3.11 3.11.0 3.11.1 3.11.2 3.11.3 3.11.4 3.11.5 3.11.6 3.11.7 3.11.8 3.11.9 3.11.10 "
    "3.11.11 3.11.12 3.11.13 3.11.14",
    "3.11a7e",
)

add_canonic_versions(
    "3.12 3.12.0 3.12.1 3.12.2 3.12.3 3.12.4 3.12.5 3.12.6 3.12.7 3.12.8 3.12.9 3.12.10 3.12.11 3.12.12",
    "3.12.0rc2",
)

add_canonic_versions(
    "3.13 3.13.0 3.13.1 3.13.2 3.13.3 3.13.4 3.13.5 3.13.6 3.13.7 3.13.8 3.13.9",
    "3.13.0rc3",
)

add_canonic_versions("3.14-dev", "3.14b3")
add_canonic_versions("3.14 3.14.0", "3.14rc3")

add_canonic_versions(
    "3.15 3.15.0a1 3.15-dev 3.15.0a0",
    "3.15.0",
)

# The canonic version for a canonic version is itself
for v in versions.values():
    canonic_python_version[v] = v
# A set of all Python versions we know about
python_versions = set(canonic_python_version.keys())


def __show(text, magic) -> None:
    print(text, struct.unpack("BBBB", magic), struct.unpack("<HBB", magic))


def magic_int2tuple(magic_int: int) -> tuple:
    """Convert a Python magic int into a 'canonic' tuple
    e.g. (2, 7), (3, 7). runtime error is raised if "version" is not found.

    Note that there can be several magic_int's that map to a single floating-point
    number. For example 3320 (3.5.a0), 3340 (3.5b1)
    all map to 3.5.
    """
    return py_str2tuple(magicint2version[magic_int])


<<<<<<< HEAD
def py_str2tuple(orig_version: str) -> tuple:
=======
def py_str2tuple(orig_version: str) -> Tuple[int, int] | Tuple[int, int, int]:
>>>>>>> f5a9bf17
    """Convert a Python version into a tuple number,
    e.g. (2, 5), (3, 6).

    A runtime error is raised if "version" is not found.

    Note that there can be several strings that map to a single
    tuple. For example 3.2a1, 3.2.0, 3.2.2, 3.2.6 among others all map
    to (3, 2).
    """
    version = re.sub(r"(pypy|dropbox)$", "", orig_version)
    if version in magics:
        m = re.match(r"^(\d)\.(\d+)\.(\d+)", version)
        if m:
            return int(m.group(1)), int(m.group(2)), int(m.group(3))
        else:
            # Match things like 3.5a0, 3.5b2, 3.6a1+1, 3.6rc1, 3.7.0beta3
            m = re.match(r"^(\d)\.(\d(\d+)?)[abr]?", version)
            if m:
                return int(m.group(1)), int(m.group(2))
            pass
        pass
    raise RuntimeError(
        "Can't find a valid Python version for version %s" % orig_version
    )


def sysinfo2magic(version_info: tuple = tuple(sys.version_info)) -> bytes:
    """Convert a list sys.versions_info compatible list into a 'canonic'
    The magic bytes value found at the beginning of a bytecode file.
    b'?!\r\n' is returned if we can't find a version.
    """

    vers_str = version_tuple_to_str(version_info)
    if version_info[3] != "final":
        vers_str += version_tuple_to_str(version_info, start=3)

    if IS_PYPY:
        vers_str += "pypy"
    elif IS_GRAAL:
        vers_str += "Graal"
    elif IS_RUST:
        vers_str += "Rust"
    else:
        try:
            import platform

            platform_str = platform.python_implementation()
            if platform_str in ("GraalVM", "Jython", "Pyston", "RustPython"):
                vers_str += platform_str
                pass
        except ImportError:
            # Python may be too old, e.g. < 2.6 or implementation may
            # just not have platform
            pass

    return magics.get(vers_str, b"?!\r\n")


def test() -> None:
    magic_20 = magics["2.0"]
    magic_current = by_magic[MAGIC]
    print(type(magic_20), len(magic_20), repr(magic_20))
    print()
    print("This Python interpreter has versions:", magic_current)
    print("Magic code: ", PYTHON_MAGIC_INT)
    print(type(magic_20), len(magic_20), repr(magic_20))
    assert sysinfo2magic() == MAGIC, (sysinfo2magic(), MAGIC)


if __name__ == "__main__":
    test()<|MERGE_RESOLUTION|>--- conflicted
+++ resolved
@@ -799,11 +799,7 @@
     return py_str2tuple(magicint2version[magic_int])
 
 
-<<<<<<< HEAD
 def py_str2tuple(orig_version: str) -> tuple:
-=======
-def py_str2tuple(orig_version: str) -> Tuple[int, int] | Tuple[int, int, int]:
->>>>>>> f5a9bf17
     """Convert a Python version into a tuple number,
     e.g. (2, 5), (3, 6).
 
