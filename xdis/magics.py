--- conflicted
+++ resolved
@@ -647,17 +647,11 @@
 # Fix handling of opcodes that may leave operands on the stack when optimizing LOAD_FAST
 add_magic_from_int(3625, "3.14b3")
 
-<<<<<<< HEAD
 # Fix missing exception handlers in logical expression
 add_magic_from_int(3626, "3.14rc2")
 
 # Fix miscompilation of some module-level annotations
-=======
-# Fix miscompilation of some module-level annotations.
-add_magic_from_int(3626, "3.14rc2")
-
-# Fix miscompilation of some module-level annotations.
->>>>>>> 166cc1e4
+
 add_magic_from_int(3627, "3.14rc3")
 
 # Initial 3.15 version
