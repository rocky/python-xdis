--- conflicted
+++ resolved
@@ -88,18 +88,10 @@
 
 
 # Documentation for the below variables is above.
-<<<<<<< HEAD
 by_magic = {}
 by_version = {}
 magicint2version = {}
 versions = {}
-=======
-by_magic: Dict[bytes, set] = {}
-by_version: Dict[str, bytes] = {}
-magicint2version: Dict[int, str] = {}
-versions: Dict[bytes, str] = {}
->>>>>>> 9345bb6f
-
 try:
     from importlib.util import MAGIC_NUMBER as MAGIC
 except ImportError:
