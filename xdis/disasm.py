# Copyright (c) 2016-2018, 2020-2021, 2023-2025
# by Rocky Bernstein
#
#  This program is free software; you can redistribute it and/or
#  modify it under the terms of the GNU General Public License
#  as published by the Free Software Foundation; either version 2
#  of the License, or (at your option) any later version.
#
#  This program is distributed in the hope that it will be useful,
#  but WITHOUT ANY WARRANTY; without even the implied warranty of
#  MERCHANTABILITY or FITNESS FOR A PARTICULAR PURPOSE.  See the
#  GNU General Public License for more details.
#
#  You should have received a copy of the GNU General Public License
#  along with this program; if not, write to the Free Software
#  Foundation, Inc., 51 Franklin Street, Fifth Floor, Boston, MA  02110-1301, USA.
"""
CPython version-independent disassembly routines
"""

# Note: we tend to eschew new Python 3 things, and even future
# imports so this can run on older Pythons. This is
# intended to be a more cross-version Python program

import datetime
import dis
import re
import sys
import types
from collections import deque

import xdis
from xdis.bytecode import Bytecode
from xdis.codetype import codeType2Portable
from xdis.codetype.base import iscode
from xdis.cross_dis import format_code_info, format_exception_table
from xdis.load import check_object_path, load_module
from xdis.magics import GRAAL3_MAGICS, PYTHON_MAGIC_INT
from xdis.op_imports import op_imports, remap_opcodes
from xdis.version import __version__
from xdis.version_info import IS_PYPY, PYTHON_VERSION_TRIPLE


def get_opcode(version_tuple, is_pypy, alternate_opmap=None):
    # Set up disassembler with the right opcodes
    lookup = ".".join((str(i) for i in version_tuple))
    if is_pypy:
        lookup += "pypy"
    if lookup in op_imports.keys():
        if alternate_opmap is not None:
            # TODO: change bytecode version number comment line to indicate altered
            return remap_opcodes(op_imports[lookup], alternate_opmap)
        return op_imports[lookup]
    if is_pypy:
        pypy_str = " for pypy"
    else:
        pypy_str = ""
    raise TypeError("%s is not a Python version%s I know about" % (lookup, pypy_str))


def show_module_header(
    version_tuple,
    co,
    timestamp,
    out=sys.stdout,
    is_pypy=False,
    magic_int=None,
    source_size=None,
    sip_hash=None,
    header=True,
    show_filename=True,
    is_graal=False,
    file_offset=None,
) -> None:
    bytecode_version = ".".join((str(i) for i in version_tuple))
    real_out = out or sys.stdout
    if is_pypy:
        co_pypy_str = "PyPy "
    elif is_graal:
        co_pypy_str = "Graal "
    else:
        co_pypy_str = ""

    if IS_PYPY:
        run_pypy_str = "PyPy "
    else:
        run_pypy_str = ""

    if header:
        magic_str = ""
        if magic_int:
            magic_str = str(magic_int)
        real_out.write(
            (
                "# pydisasm version %s\n# %sPython bytecode %s%s"
                "\n# Disassembled from %sPython %s\n"
            )
            % (
                __version__,
                co_pypy_str,
                bytecode_version,
                " (%s)" % magic_str,
                run_pypy_str,
                "\n# ".join(sys.version.split("\n")),
            )
        )
    if PYTHON_VERSION_TRIPLE < (3, 0) and bytecode_version >= "3.0":
        real_out.write(
            "\n## **Warning** bytecode strings will be converted to strings.\n"
        )
        real_out.write("## To avoid loss, run this from Python 3.0 or greater\n\n")

    if timestamp is not None:
        value = datetime.datetime.fromtimestamp(timestamp)
        real_out.write("# Timestamp in code: %d" % timestamp)
        real_out.write(value.strftime(" (%Y-%m-%d %H:%M:%S)\n"))
    if source_size is not None:
        real_out.write("# Source code size mod 2**32: %d bytes\n" % source_size)
    if sip_hash is not None:
        real_out.write("# SipHash:           0x%x\n" % sip_hash)
    if show_filename:
        real_out.write("# Embedded file name: %s\n" % co.co_filename)
    if file_offset:
        real_out.write("# Position in bytecode file: 0x%x\n" % file_offset)


def disco(
    version_tuple,
    co,
    timestamp,
    out=sys.stdout,
    is_pypy: bool = False,
    magic_int=None,
    source_size=None,
    sip_hash=None,
    asm_format: str = "classic",
    alternate_opmap=None,
    show_source: bool = False,
    is_graal: bool = False,
    methods=tuple(),
    file_offsets: dict = {},
) -> None:
    """
    disassembles and deparses a given code block 'co'
    """

    assert iscode(co)

    show_module_header(
        version_tuple,
        co,
        timestamp,
        out,
        is_pypy,
        magic_int,
        source_size,
        sip_hash,
        header=True,
        show_filename=False,
        is_graal=is_graal,
    )

    # Store final output stream when there is an error.
    real_out = out or sys.stdout

    if co.co_filename and asm_format != "xasm":
        if not_filtered(co, methods):
            real_out.write(
                format_code_info(
                    co,
                    version_tuple,
                    is_graal=is_graal,
                    file_offset=file_offsets.get(co) if not is_graal else {},
                )
                + "\n"
            )
        pass

    opc = get_opcode(version_tuple, is_pypy, alternate_opmap)

    if asm_format == "xasm":
        disco_loop_asm_format(opc, version_tuple, co, real_out, {}, set([]))
    else:
        queue = deque([co])
        disco_loop(
            opc,
            version_tuple,
            queue,
            real_out,
            asm_format=asm_format,
            dup_lines=True,
            show_source=show_source,
            methods=methods,
            file_offsets=file_offsets,
            is_unusual_bytecode=is_graal,
        )


def disco_loop(
    opc,
    version_tuple,
    queue,
    real_out,
    dup_lines=False,
    asm_format="classic",
    show_source=False,
    methods=tuple(),
    file_offsets: dict = {},
    is_unusual_bytecode: bool = False,
) -> None:
    """Disassembles a queue of code objects. If we discover
    another code object which will be found in co_consts, we add
    the new code to the list. Note that the order of code discovery
    is in the order of first encountered that is not amenable for
    the format used by a disassembler where code objects should
    be defined before using them in other functions.
    However, this is not recursive and will overall lead to less
    memory consumption at run time.
    """

    while len(queue) > 0:
        co = queue.popleft()
        if not_filtered(co, methods):
            if co.co_name not in ("<module>", "?"):
                real_out.write(
                    "\n"
                    + format_code_info(
                        co, version_tuple, file_offset=file_offsets.get(co)
                    )
                    + "\n"
                )

            if asm_format == "dis":
                assert version_tuple[:2] == PYTHON_VERSION_TRIPLE[:2], (
                    "dis requires disassembly from the same Python version: "
                    "Bytecode is for %s; Running: %s"
                    % (version_tuple[:2], PYTHON_VERSION_TRIPLE[:2])
                )
                dis.disassemble(co, lasti=-1)
                assert version_tuple[:2] == PYTHON_VERSION_TRIPLE[:2], (
                    "dis requires disassembly from the same Python version: "
                    "Bytecode is for %s; Running: %s"
                    % (version_tuple[:2], PYTHON_VERSION_TRIPLE[:2])
                )
                dis.disassemble(co, lasti=-1, file=real_out)
            elif is_unusual_bytecode:
                if co.co_name == "??":
                    real_out.write("\n# Instruction disassembly not supported here.\n")
                else:
<<<<<<< HEAD
                    real_out.write("\n# Instruction disassembly for %s not supported here.\n" % co.co_name)
=======
                    real_out.write(f"\n# Instruction disassembly for {co.co_name} not supported here.\n")
                real_out.write(f"instruction bytecode:\n{co.co_code.hex(':')}\n")

>>>>>>> 15633fed
            else:
                bytecode = Bytecode(co, opc, dup_lines=dup_lines)
                real_out.write(
                    bytecode.dis(
                        asm_format=asm_format,
                        show_source=show_source,
                    )
                    + "\n"
                )

            if version_tuple >= (3, 11):
                if bytecode.exception_entries not in (None, []):
                    exception_table = format_exception_table(bytecode, version_tuple)
                    real_out.write(exception_table + "\n")

        for c in co.co_consts:
            if iscode(c):
                queue.append(c)
            pass
        pass


def code_uniquify(basename, co_code) -> str:
    # FIXME: better would be a hash of the co_code
    return "%s_0x%x" % (basename, id(co_code))


def disco_loop_asm_format(
    opc, version_tuple: tuple, co, real_out, fn_name_map, all_fns
) -> None:
    """Produces disassembly in a format more conducive to
    automatic assembly by producing inner modules before they are
    used by outer ones. Since this is recursive, we'll
    use more stack space at runtime.
    """

    co = codeType2Portable(co)
    co_name = co.co_name
    mapped_name = fn_name_map.get(co_name, co_name)

    new_consts = []
    for c in co.co_consts:
        if iscode(c):
            if isinstance(c, types.CodeType):
                c_compat = codeType2Portable(c)
            else:
                c_compat = c

            disco_loop_asm_format(
                opc, version_tuple, c_compat, real_out, fn_name_map, all_fns
            )

            m = re.match(".* object <(.+)> at", str(c))
            if m:
                basename = m.group(1)
                if basename != "module":
                    mapped_name = code_uniquify(basename, c.co_code)
                    c_compat.co_name = mapped_name
            c_compat.freeze()
            new_consts.append(c_compat)
        else:
            new_consts.append(c)
        pass
    co.co_consts = new_consts

    m = re.match("^<(.+)>$", co.co_name)
    if m is not None or co.co_name in all_fns:
        if co.co_name in all_fns:
            basename = co_name
        else:
            basename = m.group(1)
        if basename != "module":
            mapped_name = code_uniquify(basename, co.co_code)
            co_name = mapped_name
            if mapped_name in fn_name_map:
                # We can have two lambdas created that are the same
                # but have different line numbers
                mapped_name += "_%s" % str(co.co_firstlineno)
        fn_name_map[mapped_name] = basename
        co.co_name = mapped_name
        pass
    elif co_name in fn_name_map:
        # FIXME: better would be a hash of the co_code
        mapped_name = code_uniquify(co_name, co.co_code)
        fn_name_map[mapped_name] = co_name
        co.co_name = mapped_name
        pass
    else:
        mapped_name = co.co_name

    co = co.freeze()
    all_fns.add(co_name)
    if co.co_name != "<module>" or co.co_filename:
        real_out.write("\n" + format_code_info(co, version_tuple, mapped_name) + "\n")

    bytecode = Bytecode(co, opc, dup_lines=True)
    real_out.write(bytecode.dis(asm_format="asm") + "\n")


def disassemble_file(
    filename: str,
    outstream=sys.stdout,
    asm_format="classic",
    alternate_opmap=None,
    show_source=False,
    methods=tuple(),
    save_file_offsets: bool = False,
):
    """
    Disassemble Python byte-code file (.pyc).

    If given a Python source file (".py") file, we'll
    try to find the corresponding compiled object.

    If that fails, we'll compile internally for the Python version currently running.
    """
    pyc_filename = None
    file_offsets = {}
    try:
        # FIXME: add whether we want PyPy
        pyc_filename = check_object_path(filename)
        (
            version_tuple,
            timestamp,
            magic_int,
            co,
            is_pypy,
            source_size,
            sip_hash,
            file_offsets,
        ) = load_module(pyc_filename, save_file_offsets=save_file_offsets)
    except (ImportError, NotImplementedError, ValueError):
        raise
    except Exception:
        # Hack alert: we're using pyc_filename set as a proxy for whether the filename exists.
        # check_object_path() will succeed if the file exists.
        if pyc_filename is None:
            raise
        import os

        stat = os.stat(filename)
        source = open(filename, "r").read()
        co = compile(source, filename, "exec")
        is_pypy = IS_PYPY
        magic_int = PYTHON_MAGIC_INT
        sip_hash = 0
        source_size = stat.st_size
        timestamp = stat.st_mtime
        version_tuple = PYTHON_VERSION_TRIPLE
    else:
        filename = pyc_filename

    is_graal = magic_int in GRAAL3_MAGICS

    if asm_format == "header":
        show_module_header(
            version_tuple,
            co,
            timestamp,
            outstream,
            is_pypy,
            magic_int,
            source_size,
            sip_hash,
            header=True,
            show_filename=True,
            is_graal=is_graal,
        )
    else:
        disco(
            version_tuple=version_tuple,
            co=co,
            timestamp=timestamp,
            out=outstream,
            is_pypy=is_pypy,
            magic_int=magic_int,
            source_size=source_size,
            sip_hash=sip_hash,
            asm_format=asm_format,
            alternate_opmap=alternate_opmap,
            show_source=show_source,
            is_graal=is_graal,
            methods=methods,
            file_offsets=file_offsets,
        )
    # print co.co_filename
    return (
        filename,
        co,
        version_tuple,
        timestamp,
        magic_int,
        is_pypy,
        source_size,
        sip_hash,
    )


def not_filtered(co: types.CodeType, methods: tuple) -> bool:
    return len(methods) == 0 or co.co_name in methods


def _test() -> None:
    """Simple test program to disassemble a file."""
    argc = len(sys.argv)
    if argc == 1:
        if xdis.PYTHON3:
            disassemble_file(__file__)
            disassemble_file(__file__, methods=("code_uniquify",))
        else:
            sys.stderr.write("usage: %s [-|CPython compiled file [format]]\n" % __file__)
            sys.exit(2)
    elif argc == 3:
        fn, asm_format = sys.argv[1:3]
        disassemble_file(fn, asm_format=asm_format)
    else:
        fn = sys.argv[1]
        disassemble_file(fn)


if __name__ == "__main__":
    _test()<|MERGE_RESOLUTION|>--- conflicted
+++ resolved
@@ -247,13 +247,7 @@
                 if co.co_name == "??":
                     real_out.write("\n# Instruction disassembly not supported here.\n")
                 else:
-<<<<<<< HEAD
                     real_out.write("\n# Instruction disassembly for %s not supported here.\n" % co.co_name)
-=======
-                    real_out.write(f"\n# Instruction disassembly for {co.co_name} not supported here.\n")
-                real_out.write(f"instruction bytecode:\n{co.co_code.hex(':')}\n")
-
->>>>>>> 15633fed
             else:
                 bytecode = Bytecode(co, opc, dup_lines=dup_lines)
                 real_out.write(
