--- conflicted
+++ resolved
@@ -208,9 +208,9 @@
 
     while len(queue) > 0:
         co = queue.popleft()
-<<<<<<< HEAD
-        if co.co_name not in ("<module>", "?"):
-            real_out.write("\n" + format_code_info(co, version_tuple) + "\n")
+        if not_filtered(co, methods):
+            if co.co_name not in ("<module>", "?"):
+                real_out.write("\n" + format_code_info(co, version_tuple) + "\n")
 
         if asm_format == "dis":
             assert version_tuple[:2] == PYTHON_VERSION_TRIPLE[:2], (
@@ -224,23 +224,6 @@
             real_out.write(
                 bytecode.dis(asm_format=asm_format, show_source=show_source) + "\n"
             )
-=======
-        if not_filtered(co, methods):
-            if co.co_name not in ("<module>", "?"):
-                real_out.write("\n" + format_code_info(co, version_tuple) + "\n")
-
-            if asm_format == "dis":
-                assert version_tuple[:2] == PYTHON_VERSION_TRIPLE[:2], (
-                    "dis requires disassembly from the same Python version: "
-                    f"Bytecode is for {version_tuple[:2]}; Running:{PYTHON_VERSION_TRIPLE[:2]}"
-                )
-                dis.disassemble(co, lasti=-1, file=real_out)
-            else:
-                bytecode = Bytecode(co, opc, dup_lines=dup_lines)
-                real_out.write(
-                    bytecode.dis(asm_format=asm_format, show_source=show_source) + "\n"
-                )
->>>>>>> 89f481a8
 
                 if version_tuple >= (3, 11):
                     if bytecode.exception_entries not in (None, []):
