# Copyright (c) 2016-2018, 2020-2021, 2023-2025
# by Rocky Bernstein
#
#  This program is free software; you can redistribute it and/or
#  modify it under the terms of the GNU General Public License
#  as published by the Free Software Foundation; either version 2
#  of the License, or (at your option) any later version.
#
#  This program is distributed in the hope that it will be useful,
#  but WITHOUT ANY WARRANTY; without even the implied warranty of
#  MERCHANTABILITY or FITNESS FOR A PARTICULAR PURPOSE.  See the
#  GNU General Public License for more details.
#
#  You should have received a copy of the GNU General Public License
#  along with this program; if not, write to the Free Software
#  Foundation, Inc., 51 Franklin Street, Fifth Floor, Boston, MA  02110-1301, USA.
"""
CPython version-independent disassembly routines
"""

# Note: we tend to eschew new Python 3 things, and even future
# imports so this can run on older Pythons. This is
# intended to be a more cross-version Python program

import datetime
import dis
import re
import sys
import types
from collections import deque

import xdis
from xdis.bytecode import Bytecode
from xdis.codetype import codeType2Portable
from xdis.codetype.base import iscode
from xdis.cross_dis import format_code_info, format_exception_table
from xdis.load import check_object_path, load_module
from xdis.magics import GRAAL3_MAGICS, PYTHON_MAGIC_INT
from xdis.op_imports import op_imports, remap_opcodes
from xdis.version import __version__
from xdis.version_info import IS_PYPY, PYTHON_VERSION_TRIPLE


def get_opcode(version_tuple, is_pypy, alternate_opmap=None):
    # Set up disassembler with the right opcodes
    lookup = ".".join((str(i) for i in version_tuple))
    if is_pypy:
        lookup += "pypy"
    if lookup in op_imports.keys():
        if alternate_opmap is not None:
            # TODO: change bytecode version number comment line to indicate altered
            return remap_opcodes(op_imports[lookup], alternate_opmap)
        return op_imports[lookup]
    if is_pypy:
        pypy_str = " for pypy"
    else:
        pypy_str = ""
    raise TypeError("%s is not a Python version%s I know about" % (lookup, pypy_str))


def show_module_header(
    version_tuple,
    co,
    timestamp,
    out=sys.stdout,
    is_pypy=False,
    magic_int=None,
    source_size=None,
    sip_hash=None,
    header=True,
    show_filename=True,
    is_graal=False,
    file_offset=None,
) -> None:
    bytecode_version = ".".join((str(i) for i in version_tuple))
    real_out = out or sys.stdout
    if is_pypy:
        co_pypy_str = "PyPy "
    elif is_graal:
        co_pypy_str = "Graal "
    else:
        co_pypy_str = ""

    if IS_PYPY:
        run_pypy_str = "PyPy "
    else:
        run_pypy_str = ""

    if header:
        magic_str = ""
        if magic_int:
            magic_str = str(magic_int)
        real_out.write(
            (
                "# pydisasm version %s\n# %sPython bytecode %s%s"
                "\n# Disassembled from %sPython %s\n"
            )
            % (
                __version__,
                co_pypy_str,
                bytecode_version,
                " (%s)" % magic_str,
                run_pypy_str,
                "\n# ".join(sys.version.split("\n")),
            )
        )
    if PYTHON_VERSION_TRIPLE < (3, 0) and bytecode_version >= "3.0":
        real_out.write(
            "\n## **Warning** bytecode strings will be converted to strings.\n"
        )
        real_out.write("## To avoid loss, run this from Python 3.0 or greater\n\n")

    if timestamp is not None:
        value = datetime.datetime.fromtimestamp(timestamp)
        real_out.write("# Timestamp in code: %d" % timestamp)
        real_out.write(value.strftime(" (%Y-%m-%d %H:%M:%S)\n"))
    if source_size is not None:
        real_out.write("# Source code size mod 2**32: %d bytes\n" % source_size)
    if sip_hash is not None:
        real_out.write("# SipHash:           0x%x\n" % sip_hash)
    if show_filename:
        real_out.write("# Embedded file name: %s\n" % co.co_filename)
    if file_offset:
        real_out.write("# Position in bytecode file: 0x%x\n" % file_offset)


def disco(
    version_tuple,
    co,
    timestamp,
    out=sys.stdout,
    is_pypy: bool = False,
    magic_int=None,
    source_size=None,
    sip_hash=None,
    asm_format: str = "classic",
    alternate_opmap=None,
    show_source: bool = False,
    is_graal: bool = False,
    methods=tuple(),
    file_offsets: dict = {},
) -> None:
    """
    disassembles and deparses a given code block 'co'
    """

    assert iscode(co)

    show_module_header(
        version_tuple,
        co,
        timestamp,
        out,
        is_pypy,
        magic_int,
        source_size,
        sip_hash,
        header=True,
        show_filename=False,
        is_graal=is_graal,
    )

    # Store final output stream when there is an error.
    real_out = out or sys.stdout

    if co.co_filename and asm_format != "xasm":
        if not_filtered(co, methods):
            real_out.write(
                format_code_info(
                    co,
                    version_tuple,
                    is_graal=is_graal,
                    file_offset=file_offsets.get(co) if not is_graal else {},
                )
                + "\n"
            )
        pass

    opc = get_opcode(version_tuple, is_pypy, alternate_opmap)

    if asm_format == "xasm":
        disco_loop_asm_format(opc, version_tuple, co, real_out, {}, set([]))
    else:
        queue = deque([co])
        disco_loop(
            opc,
            version_tuple,
            queue,
            real_out,
            asm_format=asm_format,
            dup_lines=True,
            show_source=show_source,
            methods=methods,
            file_offsets=file_offsets,
            is_unusual_bytecode=is_graal,
        )


def disco_loop(
    opc,
    version_tuple,
    queue,
    real_out,
    dup_lines=False,
    asm_format="classic",
    show_source=False,
    methods=tuple(),
    file_offsets: dict = {},
    is_unusual_bytecode: bool = False,
) -> None:
    """Disassembles a queue of code objects. If we discover
    another code object which will be found in co_consts, we add
    the new code to the list. Note that the order of code discovery
    is in the order of first encountered that is not amenable for
    the format used by a disassembler where code objects should
    be defined before using them in other functions.
    However, this is not recursive and will overall lead to less
    memory consumption at run time.
    """

    while len(queue) > 0:
        co = queue.popleft()
        if not_filtered(co, methods):
            if co.co_name not in ("<module>", "?"):
                real_out.write(
                    "\n"
                    + format_code_info(
                        co, version_tuple, file_offset=file_offsets.get(co)
                    )
                    + "\n"
                )

            if asm_format == "dis":
                assert version_tuple[:2] == PYTHON_VERSION_TRIPLE[:2], (
                    "dis requires disassembly from the same Python version: "
                    "Bytecode is for %s; Running: %s"
                    % (version_tuple[:2], PYTHON_VERSION_TRIPLE[:2])
                )
                dis.disassemble(co, lasti=-1)
                assert version_tuple[:2] == PYTHON_VERSION_TRIPLE[:2], (
                    "dis requires disassembly from the same Python version: "
                    "Bytecode is for %s; Running: %s"
                    % (version_tuple[:2], PYTHON_VERSION_TRIPLE[:2])
                )
                dis.disassemble(co, lasti=-1, file=real_out)
            elif is_unusual_bytecode:
                if co.co_name == "??":
                    real_out.write("\n# Instruction disassembly not supported here.\n")
                else:
                    real_out.write("\n# Instruction disassembly for %s not supported here.\n" % co.co_name)
<<<<<<< HEAD
=======
                real_out.write("instruction bytecode:\n%s\n" % co.co_code.hex(":'"))
>>>>>>> f0d2bb7a
            else:
                bytecode = Bytecode(co, opc, dup_lines=dup_lines)
                real_out.write(
                    bytecode.dis(
                        asm_format=asm_format,
                        show_source=show_source,
                    )
                    + "\n"
                )

            if version_tuple >= (3, 11):
                if bytecode.exception_entries not in (None, []):
                    exception_table = format_exception_table(bytecode, version_tuple)
                    real_out.write(exception_table + "\n")

        for c in co.co_consts:
            if iscode(c):
                queue.append(c)
            pass
        pass


def code_uniquify(basename, co_code) -> str:
    # FIXME: better would be a hash of the co_code
    return "%s_0x%x" % (basename, id(co_code))


def disco_loop_asm_format(
    opc, version_tuple: tuple, co, real_out, fn_name_map, all_fns
) -> None:
    """Produces disassembly in a format more conducive to
    automatic assembly by producing inner modules before they are
    used by outer ones. Since this is recursive, we'll
    use more stack space at runtime.
    """

    co = codeType2Portable(co)
    co_name = co.co_name
    mapped_name = fn_name_map.get(co_name, co_name)

    new_consts = []
    for c in co.co_consts:
        if iscode(c):
            if isinstance(c, types.CodeType):
                c_compat = codeType2Portable(c)
            else:
                c_compat = c

            disco_loop_asm_format(
                opc, version_tuple, c_compat, real_out, fn_name_map, all_fns
            )

            m = re.match(".* object <(.+)> at", str(c))
            if m:
                basename = m.group(1)
                if basename != "module":
                    mapped_name = code_uniquify(basename, c.co_code)
                    c_compat.co_name = mapped_name
            c_compat.freeze()
            new_consts.append(c_compat)
        else:
            new_consts.append(c)
        pass
    co.co_consts = new_consts

    m = re.match("^<(.+)>$", co.co_name)
    if m is not None or co.co_name in all_fns:
        if co.co_name in all_fns:
            basename = co_name
        else:
            basename = m.group(1)
        if basename != "module":
            mapped_name = code_uniquify(basename, co.co_code)
            co_name = mapped_name
            if mapped_name in fn_name_map:
                # We can have two lambdas created that are the same
                # but have different line numbers
                mapped_name += "_%s" % str(co.co_firstlineno)
        fn_name_map[mapped_name] = basename
        co.co_name = mapped_name
        pass
    elif co_name in fn_name_map:
        # FIXME: better would be a hash of the co_code
        mapped_name = code_uniquify(co_name, co.co_code)
        fn_name_map[mapped_name] = co_name
        co.co_name = mapped_name
        pass
    else:
        mapped_name = co.co_name

    co = co.freeze()
    all_fns.add(co_name)
    if co.co_name != "<module>" or co.co_filename:
        real_out.write("\n" + format_code_info(co, version_tuple, mapped_name) + "\n")

    bytecode = Bytecode(co, opc, dup_lines=True)
    real_out.write(bytecode.dis(asm_format="asm") + "\n")


def disassemble_file(
    filename: str,
    outstream=sys.stdout,
    asm_format="classic",
    alternate_opmap=None,
    show_source=False,
    methods=tuple(),
    save_file_offsets: bool = False,
):
    """
    Disassemble Python byte-code file (.pyc).

    If given a Python source file (".py") file, we'll
    try to find the corresponding compiled object.

    If that fails, we'll compile internally for the Python version currently running.
    """
    pyc_filename = None
    file_offsets = {}
    try:
        # FIXME: add whether we want PyPy
        pyc_filename = check_object_path(filename)
        (
            version_tuple,
            timestamp,
            magic_int,
            co,
            is_pypy,
            source_size,
            sip_hash,
            file_offsets,
        ) = load_module(pyc_filename, save_file_offsets=save_file_offsets)
    except (ImportError, NotImplementedError, ValueError):
        raise
    except Exception:
        # Hack alert: we're using pyc_filename set as a proxy for whether the filename exists.
        # check_object_path() will succeed if the file exists.
        if pyc_filename is None:
            raise
        import os

        stat = os.stat(filename)
        source = open(filename, "r").read()
        co = compile(source, filename, "exec")
        is_pypy = IS_PYPY
        magic_int = PYTHON_MAGIC_INT
        sip_hash = 0
        source_size = stat.st_size
        timestamp = stat.st_mtime
        version_tuple = PYTHON_VERSION_TRIPLE
    else:
        filename = pyc_filename

    is_graal = magic_int in GRAAL3_MAGICS

    if is_graal and save_file_offsets:
        outstream.write("\n# Option showing file hex offsets (-x) ignored; not supported in Graal bytecode.\n")

    if asm_format == "header":
        show_module_header(
            version_tuple,
            co,
            timestamp,
            outstream,
            is_pypy,
            magic_int,
            source_size,
            sip_hash,
            header=True,
            show_filename=True,
            is_graal=is_graal,
        )
    else:
        disco(
            version_tuple=version_tuple,
            co=co,
            timestamp=timestamp,
            out=outstream,
            is_pypy=is_pypy,
            magic_int=magic_int,
            source_size=source_size,
            sip_hash=sip_hash,
            asm_format=asm_format,
            alternate_opmap=alternate_opmap,
            show_source=show_source,
            is_graal=is_graal,
            methods=methods,
            file_offsets=file_offsets,
        )
    # print co.co_filename
    return (
        filename,
        co,
        version_tuple,
        timestamp,
        magic_int,
        is_pypy,
        source_size,
        sip_hash,
    )


def not_filtered(co: types.CodeType, methods: tuple) -> bool:
    return len(methods) == 0 or co.co_name in methods


def _test() -> None:
    """Simple test program to disassemble a file."""
    argc = len(sys.argv)
    if argc == 1:
        if xdis.PYTHON3:
            disassemble_file(__file__)
            disassemble_file(__file__, methods=("code_uniquify",))
        else:
            sys.stderr.write("usage: %s [-|CPython compiled file [format]]\n" % __file__)
            sys.exit(2)
    elif argc == 3:
        fn, asm_format = sys.argv[1:3]
        disassemble_file(fn, asm_format=asm_format)
    else:
        fn = sys.argv[1]
        disassemble_file(fn)


if __name__ == "__main__":
    _test()<|MERGE_RESOLUTION|>--- conflicted
+++ resolved
@@ -248,10 +248,7 @@
                     real_out.write("\n# Instruction disassembly not supported here.\n")
                 else:
                     real_out.write("\n# Instruction disassembly for %s not supported here.\n" % co.co_name)
-<<<<<<< HEAD
-=======
                 real_out.write("instruction bytecode:\n%s\n" % co.co_code.hex(":'"))
->>>>>>> f0d2bb7a
             else:
                 bytecode = Bytecode(co, opc, dup_lines=dup_lines)
                 real_out.write(
