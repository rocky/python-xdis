--- conflicted
+++ resolved
@@ -223,14 +223,8 @@
             real_out.write("\n" + format_code_info(co, version_tuple) + "\n")
 
         if asm_format == "dis":
-<<<<<<< HEAD
-            assert (
-                version_tuple[:2] == PYTHON_VERSION_TRIPLE[:2]
-            ), ("dis requires disassembly from the same Python version: "
-=======
             assert version_tuple[:2] == PYTHON_VERSION_TRIPLE[:2], (
                 "dis requires disassembly from the same Python version: "
->>>>>>> 34dbd5a9
                 "Bytecode is for %s; Running: %s"
                 % (version_tuple[:2], PYTHON_VERSION_TRIPLE[:2])
             )
