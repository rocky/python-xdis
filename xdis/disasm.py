--- conflicted
+++ resolved
@@ -268,11 +268,8 @@
                     real_out.write("\n# Instruction disassembly not supported here.\n")
                 else:
                     real_out.write("\n# Instruction disassembly for %s not supported here.\n" % co.co_name)
-<<<<<<< HEAD
+                real_out.write("instruction bytecode:\n%s\n" % co.co_code.hex(":'"))
                 continue
-=======
-                real_out.write("instruction bytecode:\n%s\n" % co.co_code.hex(":'"))
->>>>>>> cb2c3b5e
             else:
                 bytecode = Bytecode(co, opc, dup_lines=dup_lines)
                 real_out.write(
