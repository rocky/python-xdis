--- conflicted
+++ resolved
@@ -86,12 +86,8 @@
     header=True,
     show_filename=True,
     is_graal=False,
-<<<<<<< HEAD
+    file_offset=None,
 ):
-=======
-    file_offset=None,
-) -> None:
->>>>>>> 30087dd5
     bytecode_version = ".".join((str(i) for i in version_tuple))
     real_out = out or sys.stdout
     if is_pypy:
@@ -149,7 +145,6 @@
     co,
     timestamp,
     out=sys.stdout,
-<<<<<<< HEAD
     is_pypy=False,
     magic_int=None,
     source_size=None,
@@ -159,20 +154,8 @@
     show_source=False,
     is_graal=False,
     methods=tuple(),
+    file_offsets={},
 ):
-=======
-    is_pypy: bool = False,
-    magic_int=None,
-    source_size=None,
-    sip_hash=None,
-    asm_format: str = "classic",
-    alternate_opmap=None,
-    show_source: bool = False,
-    is_graal: bool = False,
-    methods=tuple(),
-    file_offsets: dict = {},
-) -> None:
->>>>>>> 30087dd5
     """
     disassembles and deparses a given code block 'co'
     """
@@ -240,12 +223,8 @@
     asm_format="classic",
     show_source=False,
     methods=tuple(),
-<<<<<<< HEAD
+    file_offsets={},
 ):
-=======
-    file_offsets: dict = {},
-) -> None:
->>>>>>> 30087dd5
     """Disassembles a queue of code objects. If we discover
     another code object which will be found in co_consts, we add
     the new code to the list. Note that the order of code discovery
@@ -298,13 +277,7 @@
     return "%s_0x%x" % (basename, id(co_code))
 
 
-<<<<<<< HEAD
 def disco_loop_asm_format(opc, version_tuple, co, real_out, fn_name_map, all_fns):
-=======
-def disco_loop_asm_format(
-    opc, version_tuple, co, real_out, fn_name_map, all_fns
-) -> None:
->>>>>>> 30087dd5
     """Produces disassembly in a format more conducive to
     automatic assembly by producing inner modules before they are
     used by outer ones. Since this is recursive, we'll
@@ -472,19 +445,10 @@
         sip_hash,
     )
 
-<<<<<<< HEAD
 def not_filtered(co, methods):
     return len(methods) == 0 or co.co_name in methods
 
 def _test():
-=======
-
-def not_filtered(co: types.CodeType, methods: tuple) -> bool:
-    return len(methods) == 0 or co.co_name in methods
-
-
-def _test() -> None:
->>>>>>> 30087dd5
     """Simple test program to disassemble a file."""
     argc = len(sys.argv)
     if argc == 1:
