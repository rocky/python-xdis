# Copyright (c) 2016-2018, 2020-2021, 2023-2025
# by Rocky Bernstein
#
#  This program is free software; you can redistribute it and/or
#  modify it under the terms of the GNU General Public License
#  as published by the Free Software Foundation; either version 2
#  of the License, or (at your option) any later version.
#
#  This program is distributed in the hope that it will be useful,
#  but WITHOUT ANY WARRANTY; without even the implied warranty of
#  MERCHANTABILITY or FITNESS FOR A PARTICULAR PURPOSE.  See the
#  GNU General Public License for more details.
#
#  You should have received a copy of the GNU General Public License
#  along with this program; if not, write to the Free Software
#  Foundation, Inc., 51 Franklin Street, Fifth Floor, Boston, MA  02110-1301, USA.
"""
CPython version-independent disassembly routines
"""

# Note: we tend to eschew new Python 3 things, and even future
# imports so this can run on older Pythons. This is
# intended to be a more cross-version Python program

import datetime
import dis
import os
import re
import sys
import types
from collections import deque
from typing import Optional, Tuple

import xdis
from xdis.bytecode import Bytecode
from xdis.bytecode_graal import Bytecode_Graal
from xdis.codetype import codeType2Portable
from xdis.codetype.base import iscode
from xdis.cross_dis import format_code_info, format_exception_table
from xdis.load import check_object_path, load_module
from xdis.magics import PYTHON_MAGIC_INT
from xdis.op_imports import op_imports, remap_opcodes
from xdis.version import __version__
from xdis.version_info import (
    PYTHON_IMPLEMENTATION,
    PYTHON_VERSION_TRIPLE,
    PythonImplementation,
)


<<<<<<< HEAD
# FIXME we may also need to distinguish by magic_int2magic
# (for 3.8.5 Graal for example.)
def get_opcode(version_tuple: tuple, python_implementation, alternate_opmap=None, magic_int: int=-1):
=======
def get_opcode(version_tuple, python_implementation, alternate_opmap=None):
>>>>>>> 8d4d89a8
    # Set up disassembler with the right opcodes
    lookup = ".".join((str(i) for i in version_tuple))
    if python_implementation == PythonImplementation.PyPy:
        lookup += "PyPy"
<<<<<<< HEAD
    elif python_implementation == PythonImplementation.Graal:
        if magic_int == 21290:
            if version_tuple == (3, 11, 7):
                lookup = "3.11.7Graal"
            else:
                lookup = "3.12.7Graal"
        else:
            lookup += "Graal"
=======
>>>>>>> 8d4d89a8
    if lookup in op_imports.keys():
        if alternate_opmap is not None:
            # TODO: change bytecode version number comment line to indicate altered
            return remap_opcodes(op_imports[lookup], alternate_opmap)
        return op_imports[lookup]
<<<<<<< HEAD
    if python_implementation != PythonImplementation.CPython:
        implementation_str = f" for {python_implementation}"
=======
    if python_implementation != PythonImplementation.CPyton:
        pypy_str = f" for {python_implementation}"
>>>>>>> 8d4d89a8
    else:
        implementation_str = ""
    raise TypeError(
        f"{lookup} is not a Python version{implementation_str} I know about"
    )


def show_module_header(
    version_tuple,
    co,
    timestamp,
    out=sys.stdout,
    magic_int=None,
    source_size=None,
    sip_hash=None,
    header=True,
    show_filename=True,
    python_implementation: PythonImplementation = PYTHON_IMPLEMENTATION,
    file_offset: Optional[int] = None,
) -> None:
    bytecode_version = ".".join((str(i) for i in version_tuple))
    real_out = out or sys.stdout
    implementation_str = python_implementation

    if header:
        magic_str = ""
        if magic_int:
            magic_str = str(magic_int)
        real_out.write(
            (
                "# pydisasm version %s\n# %s Python bytecode %s%s"
                "\n#   Disassembled from %s Python %s\n"
            )
            % (
                __version__,
                implementation_str,
                bytecode_version,
                " (%s)" % magic_str,
                str(PYTHON_IMPLEMENTATION),
                "\n# ".join(sys.version.split("\n")),
            )
        )
    if PYTHON_VERSION_TRIPLE < (3, 0) and bytecode_version >= "3.0":
        real_out.write(
            "\n## **Warning** bytecode strings will be converted to strings.\n"
        )
        real_out.write("## To avoid loss, run this from Python 3.0 or greater\n\n")

    if timestamp is not None:
        value = datetime.datetime.fromtimestamp(timestamp)
        real_out.write("# Timestamp in code: %d" % timestamp)
        real_out.write(value.strftime(" (%Y-%m-%d %H:%M:%S)\n"))
    if source_size is not None:
        real_out.write("# Source code size mod 2**32: %d bytes\n" % source_size)
    if sip_hash is not None:
        real_out.write("# SipHash:           0x%x\n" % sip_hash)
    if show_filename:
        real_out.write("# Embedded file name: %s\n" % co.co_filename)
    if file_offset:
        real_out.write("# Position in bytecode file: 0x%x\n" % file_offset)


def disco(
    version_tuple,
    co,
    timestamp,
    out=sys.stdout,
    magic_int=None,
    source_size=None,
    sip_hash=None,
    asm_format: str = "classic",
    alternate_opmap=None,
    show_source: bool = False,
    methods=tuple(),
    python_implementation=PYTHON_IMPLEMENTATION,
    file_offsets: dict = {},
) -> None:
    """
    disassembles and deparses a given code block 'co'
    """

    assert iscode(co)

    show_module_header(
        version_tuple,
        co,
        timestamp,
        out,
        magic_int,
        source_size,
        sip_hash,
        header=True,
        show_filename=False,
<<<<<<< HEAD
        python_implementation=python_implementation,
    )
=======
        python_implementation=python_implementation)

>>>>>>> 8d4d89a8

    # Store final output stream when there is an error.
    real_out = out or sys.stdout

    if co.co_filename and asm_format != "xasm":
        if not_filtered(co, methods):
            real_out.write(
                format_code_info(
                    co,
                    version_tuple,
                    python_implementation=python_implementation,
                    file_offset=file_offsets.get(co),
                )
                + "\n"
            )
        pass

<<<<<<< HEAD
    opc = get_opcode(version_tuple, python_implementation, alternate_opmap, magic_int)
=======
    opc = get_opcode(version_tuple, python_implementation, alternate_opmap)
>>>>>>> 8d4d89a8

    if asm_format == "xasm":
        disco_loop_asm_format(opc, version_tuple, co, real_out, {}, set([]))
    else:
        queue = deque([co])
        disco_loop(
            opc,
            version_tuple,
            queue,
            real_out,
            asm_format=asm_format,
            dup_lines=True,
            show_source=show_source,
            methods=methods,
            file_offsets=file_offsets,
<<<<<<< HEAD
            is_unusual_bytecode=magic_int in GRAAL3_MAGICS
=======
            is_unusual_bytecode=python_implementation == PythonImplementation.Graal,
>>>>>>> 8d4d89a8
        )


def disco_loop(
    opc,
    version_tuple,
    queue,
    real_out,
    dup_lines=False,
    asm_format="classic",
    show_source=False,
    methods=tuple(),
    file_offsets: dict = {},
    is_unusual_bytecode: bool = False,
) -> None:
    """Disassembles a queue of code objects. If we discover
    another code object which will be found in co_consts, we add
    the new code to the list. Note that the order of code discovery
    is in the order of first encountered that is not amenable for
    the format used by a disassembler where code objects should
    be defined before using them in other functions.
    However, this is not recursive and will overall lead to less
    memory consumption at run time.
    """

    while len(queue) > 0:
        co = queue.popleft()
        if not_filtered(co, methods):
            if co.co_name not in ("<module>", "?"):
                real_out.write(
                    "\n"
                    + format_code_info(
                        co, version_tuple, file_offset=file_offsets.get(co)
                    )
                    + "\n"
                )

            if asm_format == "dis":
                assert version_tuple[:2] == PYTHON_VERSION_TRIPLE[:2], (
                    "dis requires disassembly from the same Python version: "
                    f"Bytecode is for {version_tuple[:2]}; Running:{PYTHON_VERSION_TRIPLE[:2]}"
                )
                dis.disassemble(co, lasti=-1, file=real_out)
            elif is_unusual_bytecode:
                if hasattr(co, "graal_instr_str") and co.graal_instr_str:
                    real_out.write(co.graal_instr_str)
                    if asm_format in ("extended_bytes", "bytes"):
                        real_out.write("instruction bytecode:\n%s\n" % co.co_code)

<<<<<<< HEAD
            if opc.python_implementation == PythonImplementation.Graal:
                bytecode = Bytecode_Graal(co, opc)
=======
                else:
                    if co.co_name == "??":
                        real_out.write(
                            "\n# Instruction disassembly not supported here.\n"
                        )
                    else:
                        real_out.write(
                            f"\n# Instruction disassembly for {co.co_name} not supported here.\n"
                        )
                    real_out.write(f"instruction bytecode:\n{co.co_code.hex(':')}\n")

>>>>>>> 8d4d89a8
            else:
                bytecode = Bytecode(co, opc, dup_lines=dup_lines)
            real_out.write(
                bytecode.dis(
                    asm_format=asm_format,
                    show_source=show_source,
                )
                + "\n"
            )

            if version_tuple >= (3, 11):
                if bytecode.exception_entries not in (None, []):
                    exception_table = format_exception_table(
                        bytecode, version_tuple
                    )
                    real_out.write(exception_table + "\n")

        for c in co.co_consts:
            if iscode(c):
                queue.append(c)
            pass
        pass


def code_uniquify(basename, co_code) -> str:
    # FIXME: better would be a hash of the co_code
    return "%s_0x%x" % (basename, id(co_code))


def disco_loop_asm_format(
    opc, version_tuple: tuple, co, real_out, fn_name_map, all_fns
) -> None:
    """Produces disassembly in a format more conducive to
    automatic assembly by producing inner modules before they are
    used by outer ones. Since this is recursive, we'll
    use more stack space at runtime.
    """

    co = codeType2Portable(co)
    co_name = co.co_name
    mapped_name = fn_name_map.get(co_name, co_name)

    new_consts = []
    for c in co.co_consts:
        if iscode(c):
            if isinstance(c, types.CodeType):
                c_compat = codeType2Portable(c)
            else:
                c_compat = c

            disco_loop_asm_format(
                opc, version_tuple, c_compat, real_out, fn_name_map, all_fns
            )

            m = re.match(".* object <(.+)> at", str(c))
            if m:
                basename = m.group(1)
                if basename != "module":
                    mapped_name = code_uniquify(basename, c.co_code)
                    c_compat.co_name = mapped_name
            c_compat.freeze()
            new_consts.append(c_compat)
        else:
            new_consts.append(c)
        pass
    co.co_consts = new_consts

    m = re.match("^<(.+)>$", co.co_name)
    if m is not None or co.co_name in all_fns:
        if co.co_name in all_fns:
            basename = co_name
        else:
            basename = m.group(1)
        if basename != "module":
            mapped_name = code_uniquify(basename, co.co_code)
            co_name = mapped_name
            if mapped_name in fn_name_map:
                # We can have two lambdas created that are the same
                # but have different line numbers.
                mapped_name += f"_{str(co.co_firstlineno)}"
        fn_name_map[mapped_name] = basename
        co.co_name = mapped_name
        pass
    elif co_name in fn_name_map:
        # FIXME: better would be a hash of the co_code
        mapped_name = code_uniquify(co_name, co.co_code)
        fn_name_map[mapped_name] = co_name
        co.co_name = mapped_name
        pass
    else:
        mapped_name = co.co_name

    co = co.freeze()
    all_fns.add(co_name)
    if co.co_name != "<module>" or co.co_filename:
        real_out.write("\n" + format_code_info(co, version_tuple, mapped_name) + "\n")

    bytecode = Bytecode(co, opc, dup_lines=True)
    real_out.write(bytecode.dis(asm_format="asm") + "\n")


def disassemble_file(
    filename: str,
    outstream=sys.stdout,
    asm_format="classic",
    alternate_opmap=None,
    show_source=False,
    methods: Tuple[str] = tuple(),
    save_file_offsets: bool = False,
):
    """
    Disassemble Python byte-code file (.pyc).

    If given a Python source file (".py") file, we'll
    try to find the corresponding compiled object.

    If that fails, we'll compile internally for the Python version currently running.
    """
    pyc_filename = None
    file_offsets = {}
    try:
        pyc_filename = check_object_path(filename)
        (
            version_tuple,
            timestamp,
            magic_int,
            co,
            python_implementation,
            source_size,
            sip_hash,
            file_offsets,
        ) = load_module(pyc_filename, save_file_offsets=save_file_offsets)
    except (ImportError, NotImplementedError, ValueError):
        raise
    except Exception:
        # Hack alert: we're using pyc_filename set as a proxy for whether the filename exists.
        # check_object_path() will succeed if the file exists.
        if pyc_filename is None:
            raise
        stat = os.stat(filename)
        source = open(filename, "r").read()
        co = compile(source, filename, "exec")
        python_implementation = PYTHON_IMPLEMENTATION
        magic_int = PYTHON_MAGIC_INT
        sip_hash = 0
        source_size = stat.st_size
        timestamp = stat.st_mtime
        version_tuple = PYTHON_VERSION_TRIPLE
    else:
        filename = pyc_filename

    if asm_format == "header":
        show_module_header(
            version_tuple,
            co,
            timestamp,
            outstream,
            magic_int,
            source_size,
            sip_hash,
            header=True,
            show_filename=True,
            python_implementation=python_implementation,
        )
    else:
        disco(
            version_tuple=version_tuple,
            co=co,
            timestamp=timestamp,
            out=outstream,
            python_implementation=python_implementation,
            magic_int=magic_int,
            source_size=source_size,
            sip_hash=sip_hash,
            asm_format=asm_format,
            alternate_opmap=alternate_opmap,
            show_source=show_source,
            methods=methods,
            file_offsets=file_offsets,
        )
    # print co.co_filename
    return (
        filename,
        co,
        version_tuple,
        timestamp,
        magic_int,
        python_implementation,
        source_size,
        sip_hash,
    )


def not_filtered(co: types.CodeType, methods: tuple) -> bool:
    return len(methods) == 0 or co.co_name in methods


def _test() -> None:
    """Simple test program to disassemble a file."""
    argc = len(sys.argv)
    if argc == 1:
        if xdis.PYTHON3:
            disassemble_file(__file__)
            disassemble_file(__file__, methods=("code_uniquify",))
        else:
            sys.stderr.write(f"usage: {__file__} [-|CPython compiled file [format]]\n")
            sys.exit(2)
    elif argc == 3:
        fn, asm_format = sys.argv[1:3]
        disassemble_file(fn, asm_format=asm_format)
    else:
        fn = sys.argv[1]
        disassemble_file(fn)


if __name__ == "__main__":
    _test()<|MERGE_RESOLUTION|>--- conflicted
+++ resolved
@@ -48,40 +48,21 @@
 )
 
 
-<<<<<<< HEAD
 # FIXME we may also need to distinguish by magic_int2magic
 # (for 3.8.5 Graal for example.)
 def get_opcode(version_tuple: tuple, python_implementation, alternate_opmap=None, magic_int: int=-1):
-=======
-def get_opcode(version_tuple, python_implementation, alternate_opmap=None):
->>>>>>> 8d4d89a8
+
     # Set up disassembler with the right opcodes
     lookup = ".".join((str(i) for i in version_tuple))
     if python_implementation == PythonImplementation.PyPy:
         lookup += "PyPy"
-<<<<<<< HEAD
-    elif python_implementation == PythonImplementation.Graal:
-        if magic_int == 21290:
-            if version_tuple == (3, 11, 7):
-                lookup = "3.11.7Graal"
-            else:
-                lookup = "3.12.7Graal"
-        else:
-            lookup += "Graal"
-=======
->>>>>>> 8d4d89a8
     if lookup in op_imports.keys():
         if alternate_opmap is not None:
             # TODO: change bytecode version number comment line to indicate altered
             return remap_opcodes(op_imports[lookup], alternate_opmap)
         return op_imports[lookup]
-<<<<<<< HEAD
-    if python_implementation != PythonImplementation.CPython:
-        implementation_str = f" for {python_implementation}"
-=======
     if python_implementation != PythonImplementation.CPyton:
         pypy_str = f" for {python_implementation}"
->>>>>>> 8d4d89a8
     else:
         implementation_str = ""
     raise TypeError(
@@ -175,13 +156,8 @@
         sip_hash,
         header=True,
         show_filename=False,
-<<<<<<< HEAD
-        python_implementation=python_implementation,
-    )
-=======
         python_implementation=python_implementation)
 
->>>>>>> 8d4d89a8
 
     # Store final output stream when there is an error.
     real_out = out or sys.stdout
@@ -199,11 +175,7 @@
             )
         pass
 
-<<<<<<< HEAD
     opc = get_opcode(version_tuple, python_implementation, alternate_opmap, magic_int)
-=======
-    opc = get_opcode(version_tuple, python_implementation, alternate_opmap)
->>>>>>> 8d4d89a8
 
     if asm_format == "xasm":
         disco_loop_asm_format(opc, version_tuple, co, real_out, {}, set([]))
@@ -219,11 +191,7 @@
             show_source=show_source,
             methods=methods,
             file_offsets=file_offsets,
-<<<<<<< HEAD
             is_unusual_bytecode=magic_int in GRAAL3_MAGICS
-=======
-            is_unusual_bytecode=python_implementation == PythonImplementation.Graal,
->>>>>>> 8d4d89a8
         )
 
 
@@ -273,22 +241,8 @@
                     if asm_format in ("extended_bytes", "bytes"):
                         real_out.write("instruction bytecode:\n%s\n" % co.co_code)
 
-<<<<<<< HEAD
             if opc.python_implementation == PythonImplementation.Graal:
                 bytecode = Bytecode_Graal(co, opc)
-=======
-                else:
-                    if co.co_name == "??":
-                        real_out.write(
-                            "\n# Instruction disassembly not supported here.\n"
-                        )
-                    else:
-                        real_out.write(
-                            f"\n# Instruction disassembly for {co.co_name} not supported here.\n"
-                        )
-                    real_out.write(f"instruction bytecode:\n{co.co_code.hex(':')}\n")
-
->>>>>>> 8d4d89a8
             else:
                 bytecode = Bytecode(co, opc, dup_lines=dup_lines)
             real_out.write(
