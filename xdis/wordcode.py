--- conflicted
+++ resolved
@@ -3,37 +3,7 @@
 from xdis import PYTHON3
 from xdis.bytecode import op_has_argument
 
-<<<<<<< HEAD
-def _unpack_opargs(code, opc):
-    # enumerate() is not an option, since we sometimes process
-    # multiple elements on a single pass through the loop
-    extended_arg = 0
-    n = len(code)
-
-    i = 0
-    while i < n:
-        if PYTHON3:
-            op = code[i]
-        else:
-            op = ord(code[i])
-        offset = i
-        i += 1
-        arg = None
-        if op_has_argument(op, opc):
-            if PYTHON3:
-                arg = code[i] + code[i+1]*256 + extended_arg
-            else:
-                arg = ord(code[i]) + ord(code[i+1])*256 + extended_arg
-            extended_arg = 0
-            i += 2
-            if op == opc.EXTENDED_ARG:
-                extended_arg = arg*65536
-        yield (offset, op, arg)
-
-def _unpack_opargs_wordcode(code, opc):
-=======
 def unpack_opargs_wordcode(code, opc):
->>>>>>> 4764a112
     extended_arg = 0
     for i in range(0, len(code), 2):
         op = code[i]
