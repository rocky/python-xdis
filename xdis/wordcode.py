--- conflicted
+++ resolved
@@ -1,4 +1,4 @@
-# (C) Copyright 2018, 2020-2021, 2023 by Rocky Bernstein
+# (C) Copyright 2018, 2020-2021, 2023-2024 by Rocky Bernstein
 #
 #  This program is free software; you can redistribute it and/or
 #  modify it under the terms of the GNU General Public License
@@ -53,12 +53,8 @@
                     pass
             else:
                 arg = None
-<<<<<<< HEAD
                 pass
-            yield (i, op, arg)
-=======
             yield i, op, arg
->>>>>>> 835db449
 
 
 def findlabels(code, opc):
@@ -83,13 +79,8 @@
     return offsets
 
 
-<<<<<<< HEAD
 def get_jump_target_maps(code, opc):
-    """Returns a dictionary where the key is an offset and the values are
-=======
-def get_jump_target_maps(code, opc) -> dict:
     """Returns a dictionary where the key is an offset, and the values are
->>>>>>> 835db449
     a list of instruction offsets which can get run before that
     instruction. This includes jump instructions as well as non-jump
     instructions. Therefore, the keys of the dictionary are reachable
