--- conflicted
+++ resolved
@@ -63,16 +63,13 @@
 from xdis.op_imports import get_opcode_module
 
 PYPY = "pypy"
-<<<<<<< HEAD
+GRAAL = "Graal"
 if IS_PYPY:
     VARIANT = PYPY
+elif IS_GRAAL:
+    VARIANT = GRAAL
 else:
     VARIANT = None
-=======
-GRAAL = "Graal"
-VARIANT = PYPY if IS_PYPY else None
-VARIANT = GRAAL if IS_GRAAL else None
->>>>>>> 6a8b4140
 
 
 class _StdApi:
