--- conflicted
+++ resolved
@@ -49,10 +49,6 @@
 # std
 import sys
 
-<<<<<<< HEAD
-# xdis
-=======
->>>>>>> 8d4d89a8
 from xdis.bytecode import Bytecode as _Bytecode, get_optype
 from xdis.cross_dis import (
     code_info as _code_info,
@@ -64,11 +60,6 @@
 from xdis.disasm import disco as _disco
 from xdis.instruction import Instruction as Instruction_xdis
 from xdis.op_imports import get_opcode_module
-<<<<<<< HEAD
-=======
-
-# xdis
->>>>>>> 8d4d89a8
 from xdis.version_info import PYTHON_IMPLEMENTATION
 
 
