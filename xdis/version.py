# This file is suitable for sourcing inside bash as
# well as importing into Python
<<<<<<< HEAD
VERSION='3.5.2'
=======
VERSION='3.5.3'
>>>>>>> 543caee1
<|MERGE_RESOLUTION|>--- conflicted
+++ resolved
@@ -1,7 +1,3 @@
 # This file is suitable for sourcing inside bash as
 # well as importing into Python
-<<<<<<< HEAD
-VERSION='3.5.2'
-=======
-VERSION='3.5.3'
->>>>>>> 543caee1
+VERSION='3.5.3'