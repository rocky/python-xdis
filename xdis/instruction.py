#  Copyright (c) 2018-2024 by Rocky Bernstein
#
#  This program is free software; you can redistribute it and/or
#  modify it under the terms of the GNU General Public License
#  as published by the Free Software Foundation; either version 2
#  of the License, or (at your option) any later version.
#
#  This program is distributed in the hope that it will be useful,
#  but WITHOUT ANY WARRANTY; without even the implied warranty of
#  MERCHANTABILITY or FITNESS FOR A PARTICULAR PURPOSE.  See the
#  GNU General Public License for more details.
#
#  You should have received a copy of the GNU General Public License
#  along with this program; if not, write to the Free Software
#  Foundation, Inc., 51 Franklin Street, Fifth Floor, Boston, MA  02110-1301, USA.

"""Python instruction class
Extracted from Python 3's ``dis`` module but generalized to
allow running on Python 2.
"""

import re

from xdis.namedtuple24 import namedtuple

_Instruction = namedtuple(
    "_Instruction",
    (
        "is_jump_target starts_line offset opname opcode has_arg arg argval argrepr "
        # The below do not have Python 3.6+ Instruction equvalents.
        "tos_str positions optype inst_size has_extended_arg fallthrough start_offset"
    ),
)
_OPNAME_WIDTH = 20


class Instruction(_Instruction):
    """Details for a bytecode operation

    The order of the fields below follows roughly how the values might be displayed
    in an assembly listing.

      is_jump_target: True if other code jumps to here,
                      'loop' if this is a loop beginning, which
                      in Python can be determined jump to an earlier offset.
                      Otherwise, False.

      starts_line: Optional Line started by this opcode (if any). Otherwise None.

      offset:  Start index of operation within bytecode sequence.

      opname:  human-readable name for operation.
      opcode:  numeric code for operation.

      has_arg:   True if opcode takes an argument. In that case,
                 ``argval`` and ``argepr`` will have that value. False
                 if this opcode doesn't take an argument. When False,
                 don't look at ``argval`` or ``argrepr``.

      arg:     Optional numeric argument to operation (if any). Otherwise, None.

      argval:  resolved arg value (if known). Otherwise, the same as ``arg``.
      argrepr: human-readable description of operation argument.

      tos_str:      If not None, a string representation of the top of the stack (TOS).
                    This is obtained by scanning previous instructions and
                    using information there and in their ``tos_str`` fields.

      positions: Optional dis.Positions object holding the start and end locations that
                 are covered by this instruction. This not implemented yet.

      optype:    Opcode classification. One of:
                    "compare", "const", "free", "jabs", "jrel", "local",
                    "name", or "nargs".

      inst_size: number of bytes the instruction occupies

      has_extended_arg: True if the instruction was built from EXTENDED_ARG
                        opcodes.

      fallthrough:  True if the instruction can (not must) fall through to the next
                    instruction. Note conditionals are in this category, but
                    returns, raise, and unconditional jumps are not.

      start_offset: if not None the instruction with the lowest offset that
                    pushes a stack entry that is consume by this opcode
    """

    def disassemble(
        self,
        opc,
        line_starts,
        lineno_width=3,
        mark_as_current=False,
        asm_format="classic",
        instructions=[],
    ):
        """Format instruction details for inclusion in disassembly output

        *lineno_width* sets the width of the line number field (0 omits it)
        *mark_as_current* inserts a '-->' marker arrow as part of the line
        """
        fields = []
        indexed_operand = frozenset(["name", "local", "compare", "free"])

        # if self.opname == "BINARY_MULTIPLY":
        #     import pdb; pdb.set_trace()

        # Column: Source code line number
        if lineno_width:
            if self.starts_line is not None:
                if asm_format == "asm":
                    lineno_fmt = "%%%dd:\n" % lineno_width
                    fields.append(lineno_fmt % self.starts_line)
                    fields.append(" " * lineno_width)
                    if self.is_jump_target:
                        fields.append(" " * (lineno_width - 1))
                else:
                    lineno_fmt = "%%%dd:" % lineno_width
                    fields.append(lineno_fmt % self.starts_line)
            else:
                fields.append(" " * (lineno_width + 1))

        # Column: Current instruction indicator
        if mark_as_current and asm_format != "asm":
            fields.append("-->")
        else:
            fields.append("   ")

        # Column: Jump target marker
        if self.is_jump_target:
            if asm_format != "asm":
                fields.append(">>")
            else:
                fields = ["L%d:\n" % self.offset] + fields
                if not self.starts_line:
                    fields.append(" ")
        else:
            fields.append("  ")

        # Column: Instruction offset from start of code sequence
        if asm_format != "asm":
            fields.append(repr(self.offset).rjust(4))

        # Column: Instruction bytes
        if asm_format in ("extended-bytes", "bytes"):
            hex_bytecode = "|%02x" % self.opcode
            if self.inst_size == 1:
                # Not 3.6 or later
                hex_bytecode += " " * (2 * 3)
            if self.inst_size == 2:
                # Must be Python 3.6 or later
                if self.has_arg and self.arg is not None:
                    hex_bytecode += " %02x" % (self.arg % 256)
                else:
                    hex_bytecode += " 00"
            elif self.inst_size == 3:
                # Not 3.6 or later
                hex_bytecode += " %02x %02x" % divmod(self.arg, 256)

            fields.append(hex_bytecode + "|")

        # Column: Opcode name
        fields.append(self.opname.ljust(_OPNAME_WIDTH))

        # Column: Opcode argument
        if self.arg is not None:
            argrepr = self.argrepr
            # The ``argrepr`` value when the instruction was created
            # generally has all the information we require.  However,
            # for "asm" format, want additional explicit information
            # linking operands to tables.
            if asm_format == "asm":
                if self.is_jump():
                    assert self.argrepr.startswith("to ")
                    jump_target = self.argrepr[len("to ") :]
                    fields.append("L" + jump_target)
                elif self.optype in indexed_operand:
                    fields.append(repr(self.arg))
                    fields.append("(%s)" % argrepr)
                    argrepr = None
                elif self.optype == "const" and not re.search(r"\s", argrepr):
                    fields.append(repr(self.arg))
                    fields.append("(%s)" % argrepr)
                    argrepr = None
                else:
                    fields.append(repr(self.arg))
            elif asm_format in ("extended", "extended-bytes"):
                op = self.opcode
                if self.is_jump() and line_starts.get(self.argval) is not None:
                    new_instruction = list(self)
<<<<<<< HEAD
                    new_instruction[-2] = "To line %s" % line_starts[self.argval]
=======
                    new_instruction[9] = "To line %s" % line_starts[self.argval]
>>>>>>> d2fbea1d
                    self = Instruction(*new_instruction)
                    del instructions[-1]
                    instructions.append(self)
                elif (
                    hasattr(opc, "opcode_extended_fmt")
                    and opc.opname[op] in opc.opcode_extended_fmt
                ):
                    new_repr = opc.opcode_extended_fmt[opc.opname[op]](
                        opc, list(reversed(instructions))
                    )
                    start_offset = None
                    if isinstance(new_repr, tuple) and len(new_repr) == 2:
                        new_repr, start_offset = new_repr
                    if new_repr:
                        # Add tos_str info to tos_str field of instruction.
                        # This the last field in instruction.
                        new_instruction = list(self)
                        new_instruction[9] = new_repr
                        new_instruction[-1] = start_offset
                        del instructions[-1]
                        self = Instruction(*new_instruction)
                        instructions.append(self)
                elif self.opcode in opc.nullaryloadop:
                    new_instruction = list(self)
                    start_offset = new_instruction[-1] = self.offset
                    del instructions[-1]
                    self = Instruction(*new_instruction)
                    instructions.append(self)
                pass
            if not argrepr:
                if asm_format != "asm" or self.opname == "MAKE_FUNCTION":
                    fields.append(repr(self.arg))
                pass
            else:
                # Column: Opcode argument details
                if len(instructions) > 0:
                    if self.tos_str is None or (
                        self.argrepr is not None and self.argrepr == self.tos_str
                    ):
                        fields.append("(%s)" % argrepr)
                    else:
                        if self.optype in ("vargs", "encoded_arg"):
                            prefix = "%s ; " % self.argval
                        elif self.argrepr is None:
                            prefix = ""
                        else:
                            prefix = "(%s) ; " % self.argrepr
                        if self.opcode in opc.operator_set | opc.callop:
                            prefix += "TOS = "
                        fields.append("%s%s" % (prefix, self.tos_str))
                    pass
                else:
                    fields.append(self.argrepr)
                pass
            pass
        elif asm_format in ("extended", "extended-bytes"):
            op = self.opcode
            if (
                hasattr(opc, "opcode_extended_fmt")
                and opc.opname[op] in opc.opcode_extended_fmt
            ):
                new_repr, start_offset = opc.opcode_extended_fmt[opc.opname[op]](
                    opc, list(reversed(instructions))
                )
                if new_repr:
                    new_instruction = list(self)
<<<<<<< HEAD
                    new_instruction[-2] = new_repr
=======
                    new_instruction[9] = new_repr
>>>>>>> d2fbea1d
                    new_instruction[-1] = start_offset
                    del instructions[-1]
                    instructions.append(Instruction(*new_instruction))
                    self = Instruction(*new_instruction)
                    instructions.append(self)
                    argrepr = new_repr
                elif self.opcode in opc.nullaryloadop:
                    new_instruction = list(self)
                    start_offset = new_instruction[-1] = self.offset
                    del instructions[-1]
                    self = Instruction(*new_instruction)
                    instructions.append(self)
                pass
            elif (
                hasattr(opc, "opcode_arg_fmt") and opc.opname[op] in opc.opcode_arg_fmt
            ):
                fields.append(self.argrepr)
                pass
            pass

        return " ".join(fields).rstrip()

    def is_jump(self):
        """
        Return True if instruction is some sort of jump.
        """
        return self.optype in ("jabs", "jrel")

    def jumps_forward(self):
        """
        Return True if instruction is jump backwards
        """
        return self.is_jump() and self.offset < self.argval


# if __name__ == '__main__':
#     pass<|MERGE_RESOLUTION|>--- conflicted
+++ resolved
@@ -189,11 +189,7 @@
                 op = self.opcode
                 if self.is_jump() and line_starts.get(self.argval) is not None:
                     new_instruction = list(self)
-<<<<<<< HEAD
-                    new_instruction[-2] = "To line %s" % line_starts[self.argval]
-=======
                     new_instruction[9] = "To line %s" % line_starts[self.argval]
->>>>>>> d2fbea1d
                     self = Instruction(*new_instruction)
                     del instructions[-1]
                     instructions.append(self)
@@ -260,11 +256,7 @@
                 )
                 if new_repr:
                     new_instruction = list(self)
-<<<<<<< HEAD
-                    new_instruction[-2] = new_repr
-=======
                     new_instruction[9] = new_repr
->>>>>>> d2fbea1d
                     new_instruction[-1] = start_offset
                     del instructions[-1]
                     instructions.append(Instruction(*new_instruction))
