#  Copyright (c) 2018-2024 by Rocky Bernstein
#
#  This program is free software; you can redistribute it and/or
#  modify it under the terms of the GNU General Public License
#  as published by the Free Software Foundation; either version 2
#  of the License, or (at your option) any later version.
#
#  This program is distributed in the hope that it will be useful,
#  but WITHOUT ANY WARRANTY; without even the implied warranty of
#  MERCHANTABILITY or FITNESS FOR A PARTICULAR PURPOSE.  See the
#  GNU General Public License for more details.
#
#  You should have received a copy of the GNU General Public License
#  along with this program; if not, write to the Free Software
#  Foundation, Inc., 51 Franklin Street, Fifth Floor, Boston, MA  02110-1301, USA.

"""Python instruction class
Extracted from Python 3's ``dis`` module but generalized to
allow running on Python 2.
"""

import re

from xdis.namedtuple24 import namedtuple

_Instruction = namedtuple(
    "_Instruction",
    (
        "is_jump_target starts_line offset opname opcode has_arg arg argval argrepr "
        # The below do not have Python 3.6+ Instruction equvalents.
        "tos_str positions optype inst_size has_extended_arg fallthrough start_offset"
    ),
)
_OPNAME_WIDTH = 20


class Instruction(_Instruction):
    """Details for a bytecode operation

    The order of the fields below follows roughly how the values might be displayed
    in an assembly listing.

      is_jump_target: True if other code jumps to here,
                      'loop' if this is a loop beginning, which
                      in Python can be determined jump to an earlier offset.
                      Otherwise, False.

      starts_line: Optional Line started by this opcode (if any). Otherwise None.

      offset:  Start index of operation within bytecode sequence.

      opname:  human-readable name for operation.
      opcode:  numeric code for operation.

      has_arg:   True if opcode takes an argument. In that case,
                 ``argval`` and ``argepr`` will have that value. False
                 if this opcode doesn't take an argument. When False,
                 don't look at ``argval`` or ``argrepr``.

      arg:     Optional numeric argument to operation (if any). Otherwise, None.

      argval:  resolved arg value (if known). Otherwise, the same as ``arg``.
      argrepr: human-readable description of operation argument.

      tos_str:      If not None, a string representation of the top of the stack (TOS).
                    This is obtained by scanning previous instructions and
                    using information there and in their ``tos_str`` fields.

      positions: Optional dis.Positions object holding the start and end locations that
                 are covered by this instruction. This not implemented yet.

      optype:    Opcode classification. One of:
                    "compare", "const", "free", "jabs", "jrel", "local",
                    "name", or "nargs".

      inst_size: number of bytes the instruction occupies

      has_extended_arg: True if the instruction was built from EXTENDED_ARG
                        opcodes.

      fallthrough:  True if the instruction can (not must) fall through to the next
                    instruction. Note conditionals are in this category, but
                    returns, raise, and unconditional jumps are not.

      start_offset: if not None the instruction with the lowest offset that
                    pushes a stack entry that is consume by this opcode
    """

    def disassemble(
        self,
        opc,
        lineno_width=3,
        mark_as_current=False,
        asm_format="classic",
        instructions=[],
    ):
        """Format instruction details for inclusion in disassembly output

        *lineno_width* sets the width of the line number field (0 omits it)
        *mark_as_current* inserts a '-->' marker arrow as part of the line
        """
        fields = []
        indexed_operand = frozenset(["name", "local", "compare", "free"])

        # Column: Source code line number
        if lineno_width:
            if self.starts_line is not None:
                if asm_format == "asm":
                    lineno_fmt = "%%%dd:\n" % lineno_width
                    fields.append(lineno_fmt % self.starts_line)
                    fields.append(" " * lineno_width)
                    if self.is_jump_target:
                        fields.append(" " * (lineno_width - 1))
                else:
                    lineno_fmt = "%%%dd:" % lineno_width
                    fields.append(lineno_fmt % self.starts_line)
            else:
                fields.append(" " * (lineno_width + 1))

        # Column: Current instruction indicator
        if mark_as_current and asm_format != "asm":
            fields.append("-->")
        else:
            fields.append("   ")

        # Column: Jump target marker
        if self.is_jump_target:
            if asm_format != "asm":
                fields.append(">>")
            else:
                fields = ["L%d:\n" % self.offset] + fields
                if not self.starts_line:
                    fields.append(" ")
        else:
            fields.append("  ")

        # Column: Instruction offset from start of code sequence
        if asm_format != "asm":
            fields.append(repr(self.offset).rjust(4))

        # Column: Instruction bytes
        if asm_format in ("extended-bytes", "bytes"):
            hex_bytecode = "|%02x" % self.opcode
            if self.inst_size == 1:
                # Not 3.6 or later
                hex_bytecode += " " * (2 * 3)
            if self.inst_size == 2:
                # Must be Python 3.6 or later
                if self.has_arg and self.arg is not None:
                    hex_bytecode += " %02x" % (self.arg % 256)
                else:
                    hex_bytecode += " 00"
            elif self.inst_size == 3:
                # Not 3.6 or later
                hex_bytecode += " %02x %02x" % divmod(self.arg, 256)

            fields.append(hex_bytecode + "|")

        # Column: Opcode name
        fields.append(self.opname.ljust(_OPNAME_WIDTH))

        # Column: Opcode argument
        if self.arg is not None:
            argrepr = self.argrepr
            # The ``argrepr`` value when the instruction was created
            # generally has all the information we require.  However,
            # for "asm" format, want additional explicit information
            # linking operands to tables.
            if asm_format == "asm":
                if self.optype in ("jabs", "jrel"):
                    assert self.argrepr.startswith("to ")
                    jump_target = self.argrepr[len("to ") :]
                    fields.append("L" + jump_target)
                elif self.optype in indexed_operand:
                    fields.append(repr(self.arg))
                    fields.append("(%s)" % argrepr)
                    argrepr = None
                elif self.optype == "const" and not re.search(r"\s", argrepr):
                    fields.append(repr(self.arg))
                    fields.append("(%s)" % argrepr)
                    argrepr = None
                elif self.optype == "const" and not re.search(r"\s", argrepr):
                    fields.append(repr(self.arg))
                    fields.append("(%s)" % argrepr)
                    argrepr = None
                else:
                    fields.append(repr(self.arg))
            elif asm_format in ("extended", "extended-bytes"):
                op = self.opcode
                if (
                    hasattr(opc, "opcode_extended_fmt")
                    and opc.opname[op] in opc.opcode_extended_fmt
                ):
                    new_repr = opc.opcode_extended_fmt[opc.opname[op]](
                        opc, list(reversed(instructions))
                    )
                    start_offset = None
                    if isinstance(new_repr, tuple) and len(new_repr) == 2:
                        new_repr, start_offset = new_repr
                    if new_repr:
                        # Add tos_str info to tos_str field of instruction.
                        # This the last field in instruction.
                        new_instruction = list(instructions[-1])
                        new_instruction[-2] = new_repr
                        new_instruction[-1] = start_offset
                        del instructions[-1]
                        instructions.append(Instruction(*new_instruction))
                        argrepr = new_repr
                        start_offset = start_offset
                pass
            if not argrepr:
                if asm_format != "asm" or self.opname == "MAKE_FUNCTION":
                    fields.append(repr(self.arg))
                pass
            else:
                # Column: Opcode argument details
                argval = instructions[-1].argval
                if instructions[-1].tos_str is None or (
                    self.argrepr is not None
                    and self.argrepr == instructions[-1].tos_str
                ):
                    fields.append("(%s)" % self.argrepr)
                else:
                    if self.argrepr is None:
                        prefix = ""
                    else:
<<<<<<< HEAD
                        prefix = "(%s) | " % self.argrepr
                    if self.opcode in opc.operator_set:
                        prefix += "TOS = "
                    fields.append("%s%s" % (prefix, instructions[-1].tos_str))
=======
                        prefix = "" if self.argrepr is None else "(%s) ; " % argval
                        if self.opcode in opc.operator_set:
                            prefix += "TOS = "
                        fields.append("%s%s" % (prefix, instructions[-1].tos_str))
                    pass
>>>>>>> 1574fadb
                pass
            pass
        elif asm_format in ("extended", "extended-bytes"):
            op = self.opcode
            if (
                hasattr(opc, "opcode_extended_fmt")
                and opc.opname[op] in opc.opcode_extended_fmt
            ):
                new_repr, start_offset = opc.opcode_extended_fmt[opc.opname[op]](
                    opc, list(reversed(instructions))
                )
                if new_repr:
                    new_instruction = list(instructions[-1])
                    new_instruction[-2] = new_repr
                    new_instruction[-1] = start_offset
                    del instructions[-1]
                    instructions.append(Instruction(*new_instruction))
                    argval = instructions[-1].argval
                    if argval is None:
                        prefix = ""
                    else:
                        prefix = "(%s) | " % argval
                    if self.opcode in opc.operator_set:
                        prefix += "TOS = "
                    fields.append("%s%s" % (prefix, new_repr))
            pass

        return " ".join(fields).rstrip()

    def is_jump(self):
        """
        Return True if instruction is some sort of jump.
        """
        return self.optype in ("jabs", "jrel")

    def jumps_forward(self):
        """
        Return True if instruction is jump backwards
        """
        return self.is_jump() and self.offset < self.argval


# if __name__ == '__main__':
#     pass<|MERGE_RESOLUTION|>--- conflicted
+++ resolved
@@ -224,18 +224,10 @@
                     if self.argrepr is None:
                         prefix = ""
                     else:
-<<<<<<< HEAD
-                        prefix = "(%s) | " % self.argrepr
+                        prefix = "(%s) ; " % self.argrepr
                     if self.opcode in opc.operator_set:
                         prefix += "TOS = "
                     fields.append("%s%s" % (prefix, instructions[-1].tos_str))
-=======
-                        prefix = "" if self.argrepr is None else "(%s) ; " % argval
-                        if self.opcode in opc.operator_set:
-                            prefix += "TOS = "
-                        fields.append("%s%s" % (prefix, instructions[-1].tos_str))
-                    pass
->>>>>>> 1574fadb
                 pass
             pass
         elif asm_format in ("extended", "extended-bytes"):
