--- conflicted
+++ resolved
@@ -229,11 +229,7 @@
                         fields.append("(%s)" % argrepr)
                     else:
                         if self.optype in ("vargs", "encoded_arg"):
-<<<<<<< HEAD
                             prefix = "%s ; " % self.argval
-=======
-                            prefix = f"{self.argval} ; "
->>>>>>> 385e05f8
                         elif self.argrepr is None:
                             prefix = ""
                         else:
