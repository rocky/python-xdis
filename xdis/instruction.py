#  Copyright (c) 2018-2024 by Rocky Bernstein
#
#  This program is free software; you can redistribute it and/or
#  modify it under the terms of the GNU General Public License
#  as published by the Free Software Foundation; either version 2
#  of the License, or (at your option) any later version.
#
#  This program is distributed in the hope that it will be useful,
#  but WITHOUT ANY WARRANTY; without even the implied warranty of
#  MERCHANTABILITY or FITNESS FOR A PARTICULAR PURPOSE.  See the
#  GNU General Public License for more details.
#
#  You should have received a copy of the GNU General Public License
#  along with this program; if not, write to the Free Software
#  Foundation, Inc., 51 Franklin Street, Fifth Floor, Boston, MA  02110-1301, USA.

"""Python instruction class
Extracted from Python 3's ``dis`` module but generalized to
allow running on Python 2.
"""

import re

from xdis.namedtuple24 import namedtuple

_Instruction = namedtuple(
    "_Instruction",
    (
        "is_jump_target starts_line offset opname opcode has_arg arg argval argrepr "
        # The below do not have Python 3.6+ Instruction equvalents.
        "tos_str positions optype inst_size has_extended_arg fallthrough start_offset"
    ),
)
_OPNAME_WIDTH = 20


class Instruction(_Instruction):
    """Details for a bytecode operation

    The order of the fields below follows roughly how the values might be displayed
    in an assembly listing.

      is_jump_target: True if other code jumps to here,
                      'loop' if this is a loop beginning, which
                      in Python can be determined jump to an earlier offset.
                      Otherwise, False.

      starts_line: Optional Line started by this opcode (if any). Otherwise None.

      offset:  Start index of operation within bytecode sequence.

      opname:  human-readable name for operation.
      opcode:  numeric code for operation.

      has_arg:   True if opcode takes an argument. In that case,
                 ``argval`` and ``argepr`` will have that value. False
                 if this opcode doesn't take an argument. When False,
                 don't look at ``argval`` or ``argrepr``.

      arg:     Optional numeric argument to operation (if any). Otherwise, None.

      argval:  resolved arg value (if known). Otherwise, the same as ``arg``.
      argrepr: human-readable description of operation argument.

      tos_str:      If not None, a string representation of the top of the stack (TOS).
                    This is obtained by scanning previous instructions and
                    using information there and in their ``tos_str`` fields.

      positions: Optional dis.Positions object holding the start and end locations that
                 are covered by this instruction. This not implemented yet.

      optype:    Opcode classification. One of:
                    "compare", "const", "free", "jabs", "jrel", "local",
                    "name", or "nargs".

      inst_size: number of bytes the instruction occupies

      has_extended_arg: True if the instruction was built from EXTENDED_ARG
                        opcodes.

      fallthrough:  True if the instruction can (not must) fall through to the next
                    instruction. Note conditionals are in this category, but
                    returns, raise, and unconditional jumps are not.

      start_offset: if not None the instruction with the lowest offset that
                    pushes a stack entry that is consume by this opcode
    """

    def disassemble(
        self,
        opc,
        lineno_width=3,
        mark_as_current=False,
        asm_format="classic",
        instructions=[],
    ):
        """Format instruction details for inclusion in disassembly output

        *lineno_width* sets the width of the line number field (0 omits it)
        *mark_as_current* inserts a '-->' marker arrow as part of the line
        """
        fields = []
        indexed_operand = frozenset(["name", "local", "compare", "free"])

        # if self.opname == "BINARY_MULTIPLY":
        #     import pdb; pdb.set_trace()

        # Column: Source code line number
        if lineno_width:
            if self.starts_line is not None:
                if asm_format == "asm":
                    lineno_fmt = "%%%dd:\n" % lineno_width
                    fields.append(lineno_fmt % self.starts_line)
                    fields.append(" " * lineno_width)
                    if self.is_jump_target:
                        fields.append(" " * (lineno_width - 1))
                else:
                    lineno_fmt = "%%%dd:" % lineno_width
                    fields.append(lineno_fmt % self.starts_line)
            else:
                fields.append(" " * (lineno_width + 1))

        # Column: Current instruction indicator
        if mark_as_current and asm_format != "asm":
            fields.append("-->")
        else:
            fields.append("   ")

        # Column: Jump target marker
        if self.is_jump_target:
            if asm_format != "asm":
                fields.append(">>")
            else:
                fields = ["L%d:\n" % self.offset] + fields
                if not self.starts_line:
                    fields.append(" ")
        else:
            fields.append("  ")

        # Column: Instruction offset from start of code sequence
        if asm_format != "asm":
            fields.append(repr(self.offset).rjust(4))

        # Column: Instruction bytes
        if asm_format in ("extended-bytes", "bytes"):
            hex_bytecode = "|%02x" % self.opcode
            if self.inst_size == 1:
                # Not 3.6 or later
                hex_bytecode += " " * (2 * 3)
            if self.inst_size == 2:
                # Must be Python 3.6 or later
                if self.has_arg and self.arg is not None:
                    hex_bytecode += " %02x" % (self.arg % 256)
                else:
                    hex_bytecode += " 00"
            elif self.inst_size == 3:
                # Not 3.6 or later
                hex_bytecode += " %02x %02x" % divmod(self.arg, 256)

            fields.append(hex_bytecode + "|")

        # Column: Opcode name
        fields.append(self.opname.ljust(_OPNAME_WIDTH))

        # Column: Opcode argument
        if self.arg is not None:
            argrepr = self.argrepr
            # The ``argrepr`` value when the instruction was created
            # generally has all the information we require.  However,
            # for "asm" format, want additional explicit information
            # linking operands to tables.
            if asm_format == "asm":
                if self.optype in ("jabs", "jrel"):
                    assert self.argrepr.startswith("to ")
                    jump_target = self.argrepr[len("to ") :]
                    fields.append("L" + jump_target)
                elif self.optype in indexed_operand:
                    fields.append(repr(self.arg))
                    fields.append("(%s)" % argrepr)
                    argrepr = None
                elif self.optype == "const" and not re.search(r"\s", argrepr):
                    fields.append(repr(self.arg))
                    fields.append("(%s)" % argrepr)
                    argrepr = None
                elif self.optype == "const" and not re.search(r"\s", argrepr):
                    fields.append(repr(self.arg))
                    fields.append("(%s)" % argrepr)
                    argrepr = None
                else:
                    fields.append(repr(self.arg))
            elif asm_format in ("extended", "extended-bytes"):
                op = self.opcode
                if (
                    hasattr(opc, "opcode_extended_fmt")
                    and opc.opname[op] in opc.opcode_extended_fmt
                ):
                    new_repr = opc.opcode_extended_fmt[opc.opname[op]](
                        opc, list(reversed(instructions))
                    )
                    start_offset = None
                    if isinstance(new_repr, tuple) and len(new_repr) == 2:
                        new_repr, start_offset = new_repr
                    if new_repr:
                        # Add tos_str info to tos_str field of instruction.
                        # This the last field in instruction.
                        new_instruction = list(instructions[-1])
                        new_instruction[8] = new_repr
                        new_instruction[-1] = start_offset
                        del instructions[-1]
                        instructions.append(Instruction(*new_instruction))
                        argrepr = new_repr
                        start_offset = start_offset
                pass
            if not argrepr:
                if asm_format != "asm" or self.opname == "MAKE_FUNCTION":
                    fields.append(repr(self.arg))
                pass
            else:
                # Column: Opcode argument details

                if len(instructions) > 0:
                    argval = instructions[-1].argval
                    if instructions[-1].tos_str is None or (
                        argrepr is not None and argrepr == instructions[-1].tos_str
                    ):
                        fields.append("(%s)" % argrepr)
                    else:
<<<<<<< HEAD
                        argval = self.argval
                        if argrepr is None:
                            prefix = ""
                        else:
                            prefix = "(%s) ; " % self.argrepr
                        if self.opcode in opc.operator_set:
                            prefix += "TOS = "
                        fields.append("%s%s" % (prefix, instructions[-1].tos_str))
=======
                        prefix = "" if argrepr is None else "(%s) ; " % argval
                        if self.opcode in opc.operator_set | opc.callop:
                            prefix += "TOS = "
                        fields.append("%s%s" % (prefix, instructions[-1].tos_str))
                    pass
>>>>>>> 66f18e68
                else:
                    fields.append(self.argrepr)
                pass
            pass
        elif asm_format in ("extended", "extended-bytes"):
            op = self.opcode
            if (
                hasattr(opc, "opcode_extended_fmt")
                and opc.opname[op] in opc.opcode_extended_fmt
            ):
                new_repr, start_offset = opc.opcode_extended_fmt[opc.opname[op]](
                    opc, list(reversed(instructions))
                )
                if new_repr:
                    new_instruction = list(instructions[-1])
                    new_instruction[8] = new_repr
                    new_instruction[-1] = start_offset
                    del instructions[-1]
                    instructions.append(Instruction(*new_instruction))
                    argval = instructions[-1].argval
                    if argval is None:
                        prefix = ""
                    else:
                        prefix = "(%s) | " % argval
                    if self.opcode in opc.operator_set:
                        prefix += "TOS = "
                    fields.append("%s%s" % (prefix, new_repr))
            pass

        return " ".join(fields).rstrip()

    def is_jump(self):
        """
        Return True if instruction is some sort of jump.
        """
        return self.optype in ("jabs", "jrel")

    def jumps_forward(self):
        """
        Return True if instruction is jump backwards
        """
        return self.is_jump() and self.offset < self.argval


# if __name__ == '__main__':
#     pass<|MERGE_RESOLUTION|>--- conflicted
+++ resolved
@@ -225,22 +225,14 @@
                     ):
                         fields.append("(%s)" % argrepr)
                     else:
-<<<<<<< HEAD
                         argval = self.argval
                         if argrepr is None:
                             prefix = ""
                         else:
                             prefix = "(%s) ; " % self.argrepr
-                        if self.opcode in opc.operator_set:
+                        if self.opcode in opc.operator_set | opc.callop::
                             prefix += "TOS = "
                         fields.append("%s%s" % (prefix, instructions[-1].tos_str))
-=======
-                        prefix = "" if argrepr is None else "(%s) ; " % argval
-                        if self.opcode in opc.operator_set | opc.callop:
-                            prefix += "TOS = "
-                        fields.append("%s%s" % (prefix, instructions[-1].tos_str))
-                    pass
->>>>>>> 66f18e68
                 else:
                     fields.append(self.argrepr)
                 pass
