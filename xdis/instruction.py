--- conflicted
+++ resolved
@@ -31,46 +31,6 @@
         "optype has_arg inst_size has_extended_arg fallthrough tos_str start_offset"
     ),
 )
-<<<<<<< HEAD
-# _Instruction.opname.__doc__ = "Human readable name for operation"
-# _Instruction.opcode.__doc__ = "Numeric code for operation"
-# _Instruction.optype.__doc__ = "Class of operation"
-# _Instruction.inst_size.__doc__ = "Number of byte of instruction"
-# _Instruction.arg.__doc__ = "Numeric argument to operation (if any), otherwise None"
-# _Instruction.argval.__doc__ = "Resolved arg value (if known), otherwise same as arg"
-# _Instruction.argrepr.__doc__ = "Human readable description of operation argument"
-# _Instruction.has_arg.__doc__ = "True if instruction has an operand, otherwise False"
-# _Instruction.offset.__doc__ = "Start index of operation within bytecode sequence"
-# _Instruction.starts_line.__doc__ = (
-#     "Line started by this opcode (if any), otherwise None"
-# )
-# _Instruction.is_jump_target.__doc__ = (
-#     "True if other code jumps to here, otherwise False"
-# )
-# _Instruction.has_extended_arg.__doc__ = (
-#     "True there were EXTENDED_ARG opcodes before this, otherwise False"
-# )
-#
-# _Instruction.formatted.__doc__ = (
-#    "If not None, a somewhat hacky formatted representation of the instruction"
-# )
-# _Instruction.tos_str.__doc__ = (
-#    "If not None, a string representation of the top of the stack (TOS)"
-# )
-
-# _Instruction.tos_str.__doc__ = (
-#    "If not None, a string representation of the top of the stack (TOS)"
-# )
-# Python expressions can be straight-line, operator like-basic block code that take
-# items off a stack and push a value onto the stack. In this case, in a linear scan
-# we can basically build up an expression tree.
-# Note this has to be the last field. Code to set this assumes this.
-# _Instruction.start_offset.__doc__ = (
-#     "If not None, the offset of the first instruction feeding into the operation"
-# )
-
-=======
->>>>>>> 242777eb
 _OPNAME_WIDTH = 20
 
 
@@ -258,18 +218,10 @@
                     if self.argrepr is None:
                         prefix = ""
                     else:
-<<<<<<< HEAD
                         prefix = "(%s) | " % self.argrepr
                     if self.opcode in opc.operator_set:
                         prefix += "TOS = "
                     fields.append("%s%s" % (prefix, instructions[-1].tos_str))
-=======
-                        prefix = "" if self.argrepr is None else "(%s) | " % argval
-                        if self.opcode in opc.operator_set:
-                            prefix += "TOS = "
-                        fields.append("%s%s" % (prefix, instructions[-1].tos_str))
-                    pass
->>>>>>> 242777eb
                 pass
             pass
         elif asm_format in ("extended", "extended-bytes"):
