#  Copyright (c) 2018-2024 by Rocky Bernstein
#
#  This program is free software; you can redistribute it and/or
#  modify it under the terms of the GNU General Public License
#  as published by the Free Software Foundation; either version 2
#  of the License, or (at your option) any later version.
#
#  This program is distributed in the hope that it will be useful,
#  but WITHOUT ANY WARRANTY; without even the implied warranty of
#  MERCHANTABILITY or FITNESS FOR A PARTICULAR PURPOSE.  See the
#  GNU General Public License for more details.
#
#  You should have received a copy of the GNU General Public License
#  along with this program; if not, write to the Free Software
#  Foundation, Inc., 51 Franklin Street, Fifth Floor, Boston, MA  02110-1301, USA.

"""Python instruction class
Extracted from Python 3's ``dis`` module but generalized to
allow running on Python 2.
"""

import re
from collections import namedtuple

_Instruction = namedtuple(
    "_Instruction",
    (
        "is_jump_target starts_line offset opname opcode has_arg arg argval argrepr "
        # The below do not have Python 3.6+ Instruction equvalents.
        "tos_str positions optype inst_size has_extended_arg fallthrough start_offset"
    ),
)
_OPNAME_WIDTH = 20


class Instruction(_Instruction):
    """Details for a bytecode operation

    The order of the fields below follows roughly how the values might be displayed
    in an assembly listing.

      is_jump_target: True if other code jumps to here,
                      'loop' if this is a loop beginning, which
                      in Python can be determined jump to an earlier offset.
                      Otherwise, False.

      starts_line: Optional Line started by this opcode (if any). Otherwise None.

      offset:  Start index of operation within bytecode sequence.

      opname:  human-readable name for operation.
      opcode:  numeric code for operation.

      has_arg:   True if opcode takes an argument. In that case,
                 ``argval`` and ``argepr`` will have that value. False
                 if this opcode doesn't take an argument. When False,
                 don't look at ``argval`` or ``argrepr``.

      arg:     Optional numeric argument to operation (if any). Otherwise, None.

      argval:  resolved arg value (if known). Otherwise, the same as ``arg``.
      argrepr: human-readable description of operation argument.

      tos_str:      If not None, a string representation of the top of the stack (TOS).
                    This is obtained by scanning previous instructions and
                    using information there and in their ``tos_str`` fields.

      positions: Optional dis.Positions object holding the start and end locations that
                 are covered by this instruction. This not implemented yet.

      optype:    Opcode classification. One of:
                    "compare", "const", "free", "jabs", "jrel", "local",
                    "name", or "nargs".

      inst_size: number of bytes the instruction occupies

      has_extended_arg: True if the instruction was built from EXTENDED_ARG
                        opcodes.

      fallthrough:  True if the instruction can (not must) fall through to the next
                    instruction. Note conditionals are in this category, but
                    returns, raise, and unconditional jumps are not.

      start_offset: if not None the instruction with the lowest offset that
                    pushes a stack entry that is consume by this opcode
    """

    def disassemble(
        self,
        opc,
        lineno_width=3,
        mark_as_current=False,
        asm_format="classic",
        instructions=[],
    ):
        """Format instruction details for inclusion in disassembly output

        *lineno_width* sets the width of the line number field (0 omits it)
        *mark_as_current* inserts a '-->' marker arrow as part of the line
        """
        fields = []
        indexed_operand = frozenset(["name", "local", "compare", "free"])

        # Column: Source code line number
        if lineno_width:
            if self.starts_line is not None:
                if asm_format == "asm":
                    lineno_fmt = "%%%dd:\n" % lineno_width
                    fields.append(lineno_fmt % self.starts_line)
                    fields.append(" " * lineno_width)
                    if self.is_jump_target:
                        fields.append(" " * (lineno_width - 1))
                else:
                    lineno_fmt = "%%%dd:" % lineno_width
                    fields.append(lineno_fmt % self.starts_line)
            else:
                fields.append(" " * (lineno_width + 1))

        # Column: Current instruction indicator
        if mark_as_current and asm_format != "asm":
            fields.append("-->")
        else:
            fields.append("   ")

        # Column: Jump target marker
        if self.is_jump_target:
            if asm_format != "asm":
                fields.append(">>")
            else:
                fields = ["L%d:\n" % self.offset] + fields
                if not self.starts_line:
                    fields.append(" ")
        else:
            fields.append("  ")

        # Column: Instruction offset from start of code sequence
        if asm_format != "asm":
            fields.append(repr(self.offset).rjust(4))

        # Column: Instruction bytes
        if asm_format in ("extended-bytes", "bytes"):
            hex_bytecode = "|%02x" % self.opcode
            if self.inst_size == 1:
                # Not 3.6 or later
                hex_bytecode += " " * (2 * 3)
            if self.inst_size == 2:
                # Must be Python 3.6 or later
                if self.has_arg and self.arg is not None:
                    hex_bytecode += " %02x" % (self.arg % 256)
                else:
                    hex_bytecode += " 00"
            elif self.inst_size == 3:
                # Not 3.6 or later
                hex_bytecode += " %02x %02x" % divmod(self.arg, 256)

            fields.append(hex_bytecode + "|")

        # Column: Opcode name
        fields.append(self.opname.ljust(_OPNAME_WIDTH))

        # Column: Opcode argument
        if self.arg is not None:
            argrepr = self.argrepr
            # The ``argrepr`` value when the instruction was created
            # generally has all the information we require.  However,
            # for "asm" format, want additional explicit information
            # linking operands to tables.
            if asm_format == "asm":
                if self.optype in ("jabs", "jrel"):
                    assert self.argrepr.startswith("to ")
                    jump_target = self.argrepr[len("to ") :]
                    fields.append("L" + jump_target)
                elif self.optype in indexed_operand:
                    fields.append(repr(self.arg))
                    fields.append("(%s)" % argrepr)
                    argrepr = None
                elif self.optype == "const" and not re.search(r"\s", argrepr):
                    fields.append(repr(self.arg))
                    fields.append("(%s)" % argrepr)
                    argrepr = None
                elif self.optype == "const" and not re.search(r"\s", argrepr):
                    fields.append(repr(self.arg))
                    fields.append("(%s)" % argrepr)
                    argrepr = None
                else:
                    fields.append(repr(self.arg))
            elif asm_format in ("extended", "extended-bytes"):
                op = self.opcode
                if (
                    hasattr(opc, "opcode_extended_fmt")
                    and opc.opname[op] in opc.opcode_extended_fmt
                ):
                    new_repr = opc.opcode_extended_fmt[opc.opname[op]](
                        opc, list(reversed(instructions))
                    )
                    start_offset = None
                    if isinstance(new_repr, tuple) and len(new_repr) == 2:
                        new_repr, start_offset = new_repr
                    if new_repr:
                        # Add tos_str info to tos_str field of instruction.
                        # This the last field in instruction.
                        new_instruction = list(instructions[-1])
                        new_instruction[8] = new_repr
                        new_instruction[-1] = start_offset
                        del instructions[-1]
                        instructions.append(Instruction(*new_instruction))
                        argrepr = new_repr
                        start_offset = start_offset
                pass
            if not argrepr:
                if asm_format != "asm" or self.opname == "MAKE_FUNCTION":
                    fields.append(repr(self.arg))
                pass
            else:
                # Column: Opcode argument details
                if len(instructions) > 0:
                    argval = instructions[-1].argval
                    if instructions[-1].tos_str is None or (
                        argrepr is not None and argrepr == instructions[-1].tos_str
                    ):
                        fields.append("(%s)" % argrepr)
                    else:
<<<<<<< HEAD
                        prefix = "" if argrepr is None else "(%s) ; " % argval
                        if self.opcode in opc.operator_set:
=======
                        prefix = "" if self.argrepr is None else f"({self.argrepr}) ; "
                        if self.opcode in opc.operator_set | opc.callop:
>>>>>>> a311b6bc
                            prefix += "TOS = "
                        fields.append("%s%s" % (prefix, instructions[-1].tos_str))
                    pass
                else:
                    fields.append(self.argrepr)
                pass
            pass
        elif asm_format in ("extended", "extended-bytes"):
            op = self.opcode
            if (
                hasattr(opc, "opcode_extended_fmt")
                and opc.opname[op] in opc.opcode_extended_fmt
            ):
                new_repr, start_offset = opc.opcode_extended_fmt[opc.opname[op]](
                    opc, list(reversed(instructions))
                )
                if new_repr:
                    new_instruction = list(instructions[-1])
                    new_instruction[8] = new_repr
                    new_instruction[-1] = start_offset
                    del instructions[-1]
                    instructions.append(Instruction(*new_instruction))
                    argval = instructions[-1].argval
                    prefix = "" if argval is None else "(%s) | " % argval
                    if self.opcode in opc.operator_set:
                        prefix += "TOS = "
                    fields.append("%s%s" % (prefix, new_repr))

            pass

        return " ".join(fields).rstrip()

    def is_jump(self):
        """
        Return True if instruction is some sort of jump.
        """
        return self.optype in ("jabs", "jrel")

    def jumps_forward(self):
        """
        Return True if instruction is jump backwards
        """
        return self.is_jump() and self.offset < self.argval


# if __name__ == '__main__':
#     pass<|MERGE_RESOLUTION|>--- conflicted
+++ resolved
@@ -220,13 +220,9 @@
                     ):
                         fields.append("(%s)" % argrepr)
                     else:
-<<<<<<< HEAD
                         prefix = "" if argrepr is None else "(%s) ; " % argval
-                        if self.opcode in opc.operator_set:
-=======
                         prefix = "" if self.argrepr is None else f"({self.argrepr}) ; "
                         if self.opcode in opc.operator_set | opc.callop:
->>>>>>> a311b6bc
                             prefix += "TOS = "
                         fields.append("%s%s" % (prefix, instructions[-1].tos_str))
                     pass
