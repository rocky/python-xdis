#  Copyright (c) 2018-2024 by Rocky Bernstein
#
#  This program is free software; you can redistribute it and/or
#  modify it under the terms of the GNU General Public License
#  as published by the Free Software Foundation; either version 2
#  of the License, or (at your option) any later version.
#
#  This program is distributed in the hope that it will be useful,
#  but WITHOUT ANY WARRANTY; without even the implied warranty of
#  MERCHANTABILITY or FITNESS FOR A PARTICULAR PURPOSE.  See the
#  GNU General Public License for more details.
#
#  You should have received a copy of the GNU General Public License
#  along with this program; if not, write to the Free Software
#  Foundation, Inc., 51 Franklin Street, Fifth Floor, Boston, MA  02110-1301, USA.

"""Python instruction class
Extracted from Python 3's ``dis`` module but generalized to
allow running on Python 2.
"""

import re
from collections import namedtuple

_Instruction = namedtuple(
    "_Instruction",
    (
        "opcode opname arg argval argrepr offset starts_line is_jump_target positions "
        # The below do not have Python 3.6+ Instruction equvalents.
        "optype has_arg inst_size has_extended_arg fallthrough tos_str start_offset"
    ),
)
_OPNAME_WIDTH = 20


<<<<<<< HEAD
class Instruction(_Instruction):
    """Details for a bytecode operation
=======
class AssembleFormat(NamedTuple):
    """
    A structure to hold the essential information
    that would be shown in a line of assembly under any
    formatting option, e.g. extended-bytes, or classic.
>>>>>>> df69004b

    Fields in the order they in which they are defined in constructing an object:

      is_jump_target: True if other code jumps to here,
                      'loop' if this is a loop beginning, which
                      in Python can be determined jump to an earlier offset.
                      Otherwise, False.
      is_current_instruction: True if we are stopped at this instruction.
      starts_line: Optional Line started by this opcode (if any). Otherwise None.
      offset:  Start index of operation within bytecode sequence.
      opname:  human-readable name for operation.
      opcode:  numeric code for operation.
      has_arg:   True if opcode takes an argument. In that case,
                 ``argepr`` will have that value. False
                 if this opcode doesn't take an argument. When False,
                 don't look at ``argval`` or ``argrepr``.
      arg:     Optional numeric argument to operation (if any). Otherwise, None.

      argrepr: human-readable description of operation argument.

      tos_str:      If not None, a string representation of the top of the stack (TOS).
                    This is obtained by scanning previous instructions and
                    using information there and in their ``tos_str`` fields.
    """

    # True if other code jumps to here, the string "loop" if this is a loop
    # beginning, which in Python can be determined jump to an earlier
    # offset.  Otherwise, False.
    # Note that this is a generalization of Python's "is_jump_target".
    is_jump_target: Union[bool, str]

    is_current_instruction: bool

    starts_line: Optional[int]

    # Offset of the instruction
    offset: int

    # Human readable name for operation
    opname: str

    # Numeric code for operation
    opcode: int

    # True if instruction has an operand, otherwise False.
    has_arg: bool

    # Numeric operand value if operation has an operand. Otherwise, None.
    # This operand value is an index into one of the lists of a code type.
    # The exact table indexed depends on optype.
    arg: Optional[int]

    # String representation of argval if argval is not None.
    argrepr: Optional[str]

    # If not None, a string representation of the top of the stack (TOS)
    tos_str: Optional[str] = None


class Instruction(NamedTuple):
    """Details for a bytecode operation

    The order of the fields below follows roughly how the values might be displayed
    in an assembly listing.

      is_jump_target: True if other code jumps to here,
                      'loop' if this is a loop beginning, which
                      in Python can be determined jump to an earlier offset.
                      Otherwise, False.

      starts_line: Optional Line started by this opcode (if any). Otherwise None.

      offset:  Start index of operation within bytecode sequence.

      opname:  human-readable name for operation.
      opcode:  numeric code for operation.

      has_arg:   True if opcode takes an argument. In that case,
                 ``argval`` and ``argepr`` will have that value. False
                 if this opcode doesn't take an argument. When False,
                 don't look at ``argval`` or ``argrepr``.

      arg:     Optional numeric argument to operation (if any). Otherwise, None.

      argval:  resolved arg value (if known). Otherwise, the same as ``arg``.
      argrepr: human-readable description of operation argument.

      tos_str:      If not None, a string representation of the top of the stack (TOS).
                    This is obtained by scanning previous instructions and
                    using information there and in their ``tos_str`` fields.

      positions: Optional dis.Positions object holding the start and end locations that
                 are covered by this instruction. This not implemented yet.

      optype:    Opcode classification. One of:
                    "compare", "const", "free", "jabs", "jrel", "local",
                    "name", or "nargs".

      inst_size: number of bytes the instruction occupies

      has_extended_arg: True if the instruction was built from EXTENDED_ARG
                        opcodes.

      fallthrough:  True if the instruction can (not must) fall through to the next
                    instruction. Note conditionals are in this category, but
                    returns, raise, and unconditional jumps are not.

      start_offset: if not None the instruction with the lowest offset that
                    pushes a stack entry that is consume by this opcode
    """

    def disassemble(
        self,
        opc,
        lineno_width=3,
        mark_as_current=False,
        asm_format="classic",
        instructions=[],
    ):
        """Format instruction details for inclusion in disassembly output

        *lineno_width* sets the width of the line number field (0 omits it)
        *mark_as_current* inserts a '-->' marker arrow as part of the line
        """
        fields = []
        indexed_operand = frozenset(["name", "local", "compare", "free"])

        # Column: Source code line number
        if lineno_width:
            if self.starts_line is not None:
                if asm_format == "asm":
                    lineno_fmt = "%%%dd:\n" % lineno_width
                    fields.append(lineno_fmt % self.starts_line)
                    fields.append(" " * lineno_width)
                    if self.is_jump_target:
                        fields.append(" " * (lineno_width - 1))
                else:
                    lineno_fmt = "%%%dd:" % lineno_width
                    fields.append(lineno_fmt % self.starts_line)
            else:
                fields.append(" " * (lineno_width + 1))

        # Column: Current instruction indicator
        if mark_as_current and asm_format != "asm":
            fields.append("-->")
        else:
            fields.append("   ")

        # Column: Jump target marker
        if self.is_jump_target:
            if asm_format != "asm":
                fields.append(">>")
            else:
                fields = ["L%d:\n" % self.offset] + fields
                if not self.starts_line:
                    fields.append(" ")
        else:
            fields.append("  ")

        # Column: Instruction offset from start of code sequence
        if asm_format != "asm":
            fields.append(repr(self.offset).rjust(4))

        # Column: Instruction bytes
        if asm_format in ("extended-bytes", "bytes"):
            hex_bytecode = "|%02x" % self.opcode
            if self.inst_size == 1:
                # Not 3.6 or later
                hex_bytecode += " " * (2 * 3)
            if self.inst_size == 2:
                # Must be Python 3.6 or later
                if self.has_arg and self.arg is not None:
                    hex_bytecode += " %02x" % (self.arg % 256)
                else:
                    hex_bytecode += " 00"
            elif self.inst_size == 3:
                # Not 3.6 or later
                hex_bytecode += " %02x %02x" % divmod(self.arg, 256)

            fields.append(hex_bytecode + "|")

        # Column: Opcode name
        fields.append(self.opname.ljust(_OPNAME_WIDTH))

        # Column: Opcode argument
        if self.arg is not None:
            argrepr = self.argrepr
            # The ``argrepr`` value when the instruction was created
            # generally has all the information we require.  However,
            # for "asm" format, want additional explicit information
            # linking operands to tables.
            if asm_format == "asm":
                if self.optype in ("jabs", "jrel"):
                    assert self.argrepr.startswith("to ")
                    jump_target = self.argrepr[len("to ") :]
                    fields.append("L" + jump_target)
                elif self.optype in indexed_operand:
                    fields.append(repr(self.arg))
                    fields.append("(%s)" % argrepr)
                    argrepr = None
                elif self.optype == "const" and not re.search(r"\s", argrepr):
                    fields.append(repr(self.arg))
                    fields.append("(%s)" % argrepr)
                    argrepr = None
                elif self.optype == "const" and not re.search(r"\s", argrepr):
                    fields.append(repr(self.arg))
                    fields.append("(%s)" % argrepr)
                    argrepr = None
                else:
                    fields.append(repr(self.arg))
            elif asm_format in ("extended", "extended-bytes"):
                op = self.opcode
                if (
                    hasattr(opc, "opcode_extended_fmt")
                    and opc.opname[op] in opc.opcode_extended_fmt
                ):
                    new_repr = opc.opcode_extended_fmt[opc.opname[op]](
                        opc, list(reversed(instructions))
                    )
                    start_offset = None
                    if isinstance(new_repr, tuple) and len(new_repr) == 2:
                        new_repr, start_offset = new_repr
                    if new_repr:
                        # Add tos_str info to tos_str field of instruction.
                        # This the last field in instruction.
                        new_instruction = list(instructions[-1])
                        new_instruction[-2] = new_repr
                        new_instruction[-1] = start_offset
                        del instructions[-1]
                        instructions.append(Instruction(*new_instruction))
                        argrepr = new_repr
                        start_offset = start_offset
                pass
            if not argrepr:
                if asm_format != "asm" or self.opname == "MAKE_FUNCTION":
                    fields.append(repr(self.arg))
                pass
            else:
                # Column: Opcode argument details
                if len(instructions) > 0:
                    argval = instructions[-1].argval
                    if instructions[-1].tos_str is None or (
                        self.argrepr is not None
                        and self.argrepr == instructions[-1].tos_str
                    ):
                        fields.append("(%s)" % argrepr)
                    else:
                        prefix = "" if self.argrepr is None else "(%s) | " % argval
                        if self.opcode in opc.operator_set:
                            prefix += "TOS = "
                        fields.append("%s%s" % (prefix, instructions[-1].tos_str))
                    pass
                pass
            pass
        elif asm_format in ("extended", "extended-bytes"):
            op = self.opcode
            if (
                hasattr(opc, "opcode_extended_fmt")
                and opc.opname[op] in opc.opcode_extended_fmt
            ):
                new_repr, start_offset = opc.opcode_extended_fmt[opc.opname[op]](
                    opc, list(reversed(instructions))
                )
                if new_repr:
                    new_instruction = list(instructions[-1])
                    new_instruction[-2] = new_repr
                    new_instruction[-1] = start_offset
                    del instructions[-1]
                    instructions.append(Instruction(*new_instruction))
                    argval = instructions[-1].argval
                    prefix = "" if argval is None else "(%s) | " % argval
                    if self.opcode in opc.operator_set:
                        prefix += "TOS = "
                    fields.append("%s%s" % (prefix, new_repr))

            pass

        return " ".join(fields).rstrip()

    def format_to_assembly_line(
        self,
        current_instruction_line,
    ) -> AssembleFormat:
        """
        Format instruction into a structure that can be easily
        turned a structure contains the essential information
        that would be shown as a line in an assembly listing
        """
        return AssembleFormat(
            self.is_jump_target,
            current_instruction_line == self.starts_line,
            self.starts_line,
            self.offset,
            self.opname,
            self.opcode,
            self.has_arg,
            self.arg,
            self.argrepr,
            self.tos_str,
        )

    def is_jump(self):
        """
        Return True if instruction is some sort of jump.
        """
        return self.optype in ("jabs", "jrel")

    def jumps_forward(self):
        """
        Return True if instruction is jump backwards
        """
        return self.is_jump() and self.offset < self.argval


# if __name__ == '__main__':
#     pass<|MERGE_RESOLUTION|>--- conflicted
+++ resolved
@@ -25,84 +25,15 @@
 _Instruction = namedtuple(
     "_Instruction",
     (
-        "opcode opname arg argval argrepr offset starts_line is_jump_target positions "
+        "is_jump_target starts_line offset opname opcode has_arg arg argval argrepr "
         # The below do not have Python 3.6+ Instruction equvalents.
-        "optype has_arg inst_size has_extended_arg fallthrough tos_str start_offset"
+        "tos_str positions optype inst_size has_extended_arg fallthrough start_offset"
     ),
 )
 _OPNAME_WIDTH = 20
 
 
-<<<<<<< HEAD
 class Instruction(_Instruction):
-    """Details for a bytecode operation
-=======
-class AssembleFormat(NamedTuple):
-    """
-    A structure to hold the essential information
-    that would be shown in a line of assembly under any
-    formatting option, e.g. extended-bytes, or classic.
->>>>>>> df69004b
-
-    Fields in the order they in which they are defined in constructing an object:
-
-      is_jump_target: True if other code jumps to here,
-                      'loop' if this is a loop beginning, which
-                      in Python can be determined jump to an earlier offset.
-                      Otherwise, False.
-      is_current_instruction: True if we are stopped at this instruction.
-      starts_line: Optional Line started by this opcode (if any). Otherwise None.
-      offset:  Start index of operation within bytecode sequence.
-      opname:  human-readable name for operation.
-      opcode:  numeric code for operation.
-      has_arg:   True if opcode takes an argument. In that case,
-                 ``argepr`` will have that value. False
-                 if this opcode doesn't take an argument. When False,
-                 don't look at ``argval`` or ``argrepr``.
-      arg:     Optional numeric argument to operation (if any). Otherwise, None.
-
-      argrepr: human-readable description of operation argument.
-
-      tos_str:      If not None, a string representation of the top of the stack (TOS).
-                    This is obtained by scanning previous instructions and
-                    using information there and in their ``tos_str`` fields.
-    """
-
-    # True if other code jumps to here, the string "loop" if this is a loop
-    # beginning, which in Python can be determined jump to an earlier
-    # offset.  Otherwise, False.
-    # Note that this is a generalization of Python's "is_jump_target".
-    is_jump_target: Union[bool, str]
-
-    is_current_instruction: bool
-
-    starts_line: Optional[int]
-
-    # Offset of the instruction
-    offset: int
-
-    # Human readable name for operation
-    opname: str
-
-    # Numeric code for operation
-    opcode: int
-
-    # True if instruction has an operand, otherwise False.
-    has_arg: bool
-
-    # Numeric operand value if operation has an operand. Otherwise, None.
-    # This operand value is an index into one of the lists of a code type.
-    # The exact table indexed depends on optype.
-    arg: Optional[int]
-
-    # String representation of argval if argval is not None.
-    argrepr: Optional[str]
-
-    # If not None, a string representation of the top of the stack (TOS)
-    tos_str: Optional[str] = None
-
-
-class Instruction(NamedTuple):
     """Details for a bytecode operation
 
     The order of the fields below follows roughly how the values might be displayed
@@ -322,28 +253,6 @@
 
         return " ".join(fields).rstrip()
 
-    def format_to_assembly_line(
-        self,
-        current_instruction_line,
-    ) -> AssembleFormat:
-        """
-        Format instruction into a structure that can be easily
-        turned a structure contains the essential information
-        that would be shown as a line in an assembly listing
-        """
-        return AssembleFormat(
-            self.is_jump_target,
-            current_instruction_line == self.starts_line,
-            self.starts_line,
-            self.offset,
-            self.opname,
-            self.opcode,
-            self.has_arg,
-            self.arg,
-            self.argrepr,
-            self.tos_str,
-        )
-
     def is_jump(self):
         """
         Return True if instruction is some sort of jump.
