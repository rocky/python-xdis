#  Copyright (c) 2018-2024 by Rocky Bernstein
#
#  This program is free software; you can redistribute it and/or
#  modify it under the terms of the GNU General Public License
#  as published by the Free Software Foundation; either version 2
#  of the License, or (at your option) any later version.
#
#  This program is distributed in the hope that it will be useful,
#  but WITHOUT ANY WARRANTY; without even the implied warranty of
#  MERCHANTABILITY or FITNESS FOR A PARTICULAR PURPOSE.  See the
#  GNU General Public License for more details.
#
#  You should have received a copy of the GNU General Public License
#  along with this program; if not, write to the Free Software
#  Foundation, Inc., 51 Franklin Street, Fifth Floor, Boston, MA  02110-1301, USA.

"""Python instruction class
Extracted from Python 3's ``dis`` module but generalized to
allow running on Python 2.
"""

import re
from collections import namedtuple

_Instruction = namedtuple(
    "_Instruction",
    (
        "is_jump_target starts_line offset opname opcode has_arg arg argval argrepr "
        # The below do not have Python 3.6+ Instruction equvalents.
        "tos_str positions optype inst_size has_extended_arg fallthrough start_offset"
    ),
)
_OPNAME_WIDTH = 20


class Instruction(_Instruction):
    """Details for a bytecode operation

    The order of the fields below follows roughly how the values might be displayed
    in an assembly listing.

      is_jump_target: True if other code jumps to here,
                      'loop' if this is a loop beginning, which
                      in Python can be determined jump to an earlier offset.
                      Otherwise, False.

      starts_line: Optional Line started by this opcode (if any). Otherwise None.

      offset:  Start index of operation within bytecode sequence.

      opname:  human-readable name for operation.
      opcode:  numeric code for operation.

      has_arg:   True if opcode takes an argument. In that case,
                 ``argval`` and ``argepr`` will have that value. False
                 if this opcode doesn't take an argument. When False,
                 don't look at ``argval`` or ``argrepr``.

      arg:     Optional numeric argument to operation (if any). Otherwise, None.

      argval:  resolved arg value (if known). Otherwise, the same as ``arg``.
      argrepr: human-readable description of operation argument.

      tos_str:      If not None, a string representation of the top of the stack (TOS).
                    This is obtained by scanning previous instructions and
                    using information there and in their ``tos_str`` fields.

      positions: Optional dis.Positions object holding the start and end locations that
                 are covered by this instruction. This not implemented yet.

      optype:    Opcode classification. One of:
                    "compare", "const", "free", "jabs", "jrel", "local",
                    "name", or "nargs".

      inst_size: number of bytes the instruction occupies

      has_extended_arg: True if the instruction was built from EXTENDED_ARG
                        opcodes.

      fallthrough:  True if the instruction can (not must) fall through to the next
                    instruction. Note conditionals are in this category, but
                    returns, raise, and unconditional jumps are not.

      start_offset: if not None the instruction with the lowest offset that
                    pushes a stack entry that is consume by this opcode
    """

    def disassemble(
        self,
        opc,
        line_starts=None,
        lineno_width=3,
        mark_as_current=False,
        asm_format="classic",
        instructions=[],
    ):
        """
        Format instruction details for inclusion in disassembly output.

        ``line_starts`` when it exists is a dictionary mapping a bytecode offsets to
        line numbers.

        ``lineno_width`` sets the width of the line number field (0 omits it)

        ``mark_as_current`` inserts a '-->' marker arrow as part of the line.
        """
        fields = []
        indexed_operand = frozenset(["name", "local", "compare", "free"])
        opcode = self.opcode

        # Column: Source code line number
        if lineno_width:
            if self.starts_line is not None:
                if asm_format == "asm":
                    lineno_fmt = "%%%dd:\n" % lineno_width
                    fields.append(lineno_fmt % self.starts_line)
                    fields.append(" " * lineno_width)
                    if self.is_jump_target:
                        fields.append(" " * (lineno_width - 1))
                else:
                    lineno_fmt = "%%%dd:" % lineno_width
                    fields.append(lineno_fmt % self.starts_line)
            else:
                fields.append(" " * (lineno_width + 1))

        # Column: Current instruction indicator
        if mark_as_current and asm_format != "asm":
            fields.append("-->")
        else:
            fields.append("   ")

        # Column: Jump target marker
        if self.is_jump_target:
            if asm_format != "asm":
                fields.append(">>")
            else:
                fields = ["L%d:\n" % self.offset] + fields
                if not self.starts_line:
                    fields.append(" ")
        else:
            fields.append("  ")

        # Column: Instruction offset from start of code sequence
        if asm_format != "asm":
            fields.append(repr(self.offset).rjust(4))

        # Column: Instruction bytes
        if asm_format in ("extended-bytes", "bytes"):
            hex_bytecode = "|%02x" % opcode
            if self.inst_size == 1:
                # Not 3.6 or later
                hex_bytecode += " " * (2 * 3)
            if self.inst_size == 2:
                # Must be Python 3.6 or later
                if self.has_arg and self.arg is not None:
                    hex_bytecode += " %02x" % (self.arg % 256)
                else:
                    hex_bytecode += " 00"
            elif self.inst_size == 3 and self.arg is not None:
                # Not 3.6 or later
                hex_bytecode += " %02x %02x" % divmod(self.arg, 256)

            fields.append(hex_bytecode + "|")

        # Column: Opcode name
        fields.append(self.opname.ljust(_OPNAME_WIDTH))

        # Column: Opcode argument
        if self.arg is not None:
            argrepr = self.argrepr
            # The ``argrepr`` value when the instruction was created
            # generally has all the information we require.  However,
            # for "asm" format, want additional explicit information
            # linking operands to tables.
            if asm_format == "asm":
                if self.is_jump() and self.argrepr is not None:
                    assert self.argrepr.startswith("to ")
                    jump_target = self.argrepr[len("to ") :]
                    fields.append("L" + jump_target)
                elif self.optype in indexed_operand:
                    fields.append(repr(self.arg))
                    fields.append("(%s)" % argrepr)
                    argrepr = None
                elif (
                    self.optype == "const"
                    and argrepr is not None
                    and not re.search(r"\s", argrepr)
                ):
                    fields.append(repr(self.arg))
                    fields.append("(%s)" % argrepr)
                    argrepr = None
                else:
                    fields.append(repr(self.arg))
            elif asm_format in ("extended", "extended-bytes"):
                if (
                    self.is_jump()
                    and line_starts is not None
                    and line_starts.get(self.argval) is not None
                ):
                    new_instruction = list(self)
                    new_instruction[9] = "To line %s" % line_starts[self.argval]
                    self = Instruction(*new_instruction)
                    del instructions[-1]
                    instructions.append(self)
                elif (
                    hasattr(opc, "opcode_extended_fmt")
                    and opc.opname[opcode] in opc.opcode_extended_fmt
                ):
                    new_repr = opc.opcode_extended_fmt[opc.opname[opcode]](
                        opc, list(reversed(instructions))
                    )
                    start_offset = None
                    if isinstance(new_repr, tuple) and len(new_repr) == 2:
                        new_repr, start_offset = new_repr
                    if new_repr:
                        # Add tos_str info to tos_str field of instruction.
                        # This the last field in instruction.
                        new_instruction = list(self)
                        new_instruction[-1] = start_offset
                        new_instruction[9] = new_repr
                        del instructions[-1]
                        self = Instruction(*new_instruction)
                        instructions.append(self)
<<<<<<< HEAD
                elif self.opcode in opc.nullaryloadop:
=======
                        argrepr = new_repr
                elif opcode in opc.nullaryloadop:
>>>>>>> a6af7734
                    new_instruction = list(self)
                    new_instruction[9] = self.argrepr
                    start_offset = new_instruction[-1] = self.offset
                    del instructions[-1]
                    self = Instruction(*new_instruction)
                    instructions.append(self)
                pass
            if not argrepr:
                if asm_format != "asm" or self.opname == "MAKE_FUNCTION":
                    fields.append(repr(self.arg))
                pass
            else:
                # Column: Opcode argument details
                if len(instructions) > 0:
                    argval = self.argval
                    if self.tos_str is None:
                        fields.append("(%s)" % argrepr)
                    else:
                        if self.optype in ("vargs", "encoded_arg"):
                            prefix = "%s ; " % self.argval
                        elif self.argrepr is None:
                            prefix = ""
                        else:
                            prefix = "(%s) ; " % self.argrepr
                        if self.opcode in opc.operator_set | opc.callop:
                            prefix += "TOS = "
                        fields.append("%s%s" % (prefix, self.tos_str))
                    pass
                elif self.argrepr is not None:
                    fields.append(self.argrepr)
                pass
            pass
        elif asm_format in ("extended", "extended-bytes"):
            if (
                hasattr(opc, "opcode_extended_fmt")
                and opc.opname[opcode] in opc.opcode_extended_fmt
            ):
                new_repr, start_offset = opc.opcode_extended_fmt[opc.opname[opcode]](
                    opc, list(reversed(instructions))
                )
                if new_repr:
                    new_instruction = list(self)
                    new_instruction[9] = new_repr
                    new_instruction[-1] = start_offset
                    del instructions[-1]
                    instructions.append(Instruction(*new_instruction))
                    argval = self.argval
                    prefix = "" if argval is None else "(%s) | " % argval
                    if self.opcode in opc.operator_set:
                        prefix += "TOS = "
                    fields.append("%s%s" % (prefix, new_repr))

                pass
            elif (
                hasattr(opc, "opcode_arg_fmt")
                and opc.opname[opcode] in opc.opcode_arg_fmt
            ) and self.argrepr is not None:
                fields.append(self.argrepr)
                pass
            pass

        return " ".join(fields).rstrip()

    def is_jump(self):
        """
        Return True if instruction is some sort of jump.
        """
        return self.optype in ("jabs", "jrel")

    def jumps_forward(self):
        """
        Return True if instruction is jump backwards
        """
        return self.is_jump() and self.offset < self.argval


# if __name__ == '__main__':
#     pass<|MERGE_RESOLUTION|>--- conflicted
+++ resolved
@@ -221,12 +221,8 @@
                         del instructions[-1]
                         self = Instruction(*new_instruction)
                         instructions.append(self)
-<<<<<<< HEAD
-                elif self.opcode in opc.nullaryloadop:
-=======
                         argrepr = new_repr
                 elif opcode in opc.nullaryloadop:
->>>>>>> a6af7734
                     new_instruction = list(self)
                     new_instruction[9] = self.argrepr
                     start_offset = new_instruction[-1] = self.offset
