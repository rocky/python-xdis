--- conflicted
+++ resolved
@@ -230,16 +230,12 @@
                     ):
                         fields.append("(%s)" % argrepr)
                     else:
-<<<<<<< HEAD
-                        prefix = "" if argrepr is None else "(%s) ; " % argval
-=======
                         if self.optype == "vargs":
                             prefix = "%s; " % self.argval
                         elif self.argrepr is None:
                             prefix = ""
                         else:
                             prefix = "(%s); " % self.argval
->>>>>>> 98091a97
                         if self.opcode in opc.operator_set | opc.callop:
                             prefix += "TOS = "
                         fields.append("%s%s" % (prefix, self.tos_str))
