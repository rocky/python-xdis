# Copyright (c) 2023 by Rocky Bernstein
#
#  This program is free software; you can redistribute it and/or
#  modify it under the terms of the GNU General Public License
#  as published by the Free Software Foundation; either version 2
#  of the License, or (at your option) any later version.
#
#  This program is distributed in the hope that it will be useful,
#  but WITHOUT ANY WARRANTY; without even the implied warranty of
#  MERCHANTABILITY or FITNESS FOR A PARTICULAR PURPOSE.  See the
#  GNU General Public License for more details.
#
#  You should have received a copy of the GNU General Public License
#  along with this program; if not, write to the Free Software
#  Foundation, Inc., 51 Franklin Street, Fifth Floor, Boston, MA  02110-1301, USA.
"""
Defines types from one set of Python versions that don't exist in
another set of Pythons
"""


# From
# https://stackoverflow.com/questions/196345/how-to-check-if-a-string-in-python-is-in-ascii
def is_ascii(s: str) -> bool:
    """Check if the characters in string s are in ASCII, U+0-U+7F."""
    return len(s) == len(s.encode())


class LongTypeForPython3(int):
    """
    Define a Python3 long integer type which exists in
    Python 2 but does not exist in Python 3.
    """

    def __init__(self, value):
        self.value = value

    def __repr__(self) -> str:
        """
        Replacement repr() and str() for Python3.
        This ensures we get the "L" suffix on long types.
        """
<<<<<<< HEAD
        return "%sL" % self.value
=======
        return f"""{self.value}L"""


class UnicodeForPython3(str):
    """
    Define a Python3 unicode type which exists in
    Python 2 but does not exist in Python 3.
    """

    def __init__(self, value):
        self.value = value

    def __repr__(self) -> str:
        r"""
        Replacement repr() and str() for Python3.
        This ensures we get the "u" suffix on unicode types,
        and also \u when the string is not ASCII representable
        """
        try:
            utf8_value = self.value.decode("utf-8")
            # Do we need to handle utf-16 and utf-32?
        except UnicodeDecodeError:
            return f"""u'{str(self.value)[1:]}'"""

        if is_ascii(utf8_value):
            return f"""u'{utf8_value}'"""

        # Turn the unicode character into its Unicode code point,
        # but strip of the leading "0x".
        stripped_utf8 = utf8_value[len("0x") :]
        unicode_codepoint = "".join(
            (c if is_ascii(c) else hex(ord(c)) for c in stripped_utf8)
        )
        return rf"""u'\u{unicode_codepoint}'"""
>>>>>>> 77e03be9
<|MERGE_RESOLUTION|>--- conflicted
+++ resolved
@@ -40,11 +40,7 @@
         Replacement repr() and str() for Python3.
         This ensures we get the "L" suffix on long types.
         """
-<<<<<<< HEAD
         return "%sL" % self.value
-=======
-        return f"""{self.value}L"""
-
 
 class UnicodeForPython3(str):
     """
@@ -76,5 +72,4 @@
         unicode_codepoint = "".join(
             (c if is_ascii(c) else hex(ord(c)) for c in stripped_utf8)
         )
-        return rf"""u'\u{unicode_codepoint}'"""
->>>>>>> 77e03be9
+        return rf"""u'\u{unicode_codepoint}'"""