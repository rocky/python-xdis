--- conflicted
+++ resolved
@@ -512,11 +512,7 @@
 
 
 # update any calls to findlinestarts to include the version tuple
-<<<<<<< HEAD
 def findlinestarts_313(code, dup_lines=False):
-=======
-def findlinestarts_313(code, dup_lines: bool = False):
->>>>>>> a1717671
     lastline = False  # None is a valid line number
     for start, _, line in code.co_lines():
         if line is not lastline:
