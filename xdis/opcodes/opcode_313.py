--- conflicted
+++ resolved
@@ -455,12 +455,7 @@
 loc.update({"hasjump": [72, 77, 78, 79, 97, 98, 99, 100, 104, 256, 257]})
 loc["hasjrel"] = loc["hasjump"]
 
-<<<<<<< HEAD
 def extended_format_CALL(opc, instructions) -> tuple:
-=======
-
-def extended_format_CALL(opc, instructions) -> Tuple[str, Optional[int]]:
->>>>>>> 3f72cf81
     """call_method should be a "CALL_METHOD" instruction. Look in
     `instructions` to see if we can find a method name.  If not we'll
     return None.
@@ -497,19 +492,6 @@
 
 
 ### update formatting
-<<<<<<< HEAD
-opcode_arg_fmt = opcode_arg_fmt313 = opcode_312.opcode_arg_fmt312.copy()
-opcode_arg_fmt313.update(
-    {
-        "CALL": format_CALL_METHOD
-    })
-
-opcode_extended_fmt = opcode_extended_fmt313 = opcode_312.opcode_extended_fmt312.copy()
-opcode_extended_fmt313.update(
-    {
-        "CALL": extended_format_CALL
-    })
-=======
 opcode_arg_fmt = opcode_arg_fmt313 = {
     **opcode_312.opcode_arg_fmt312,
     **{"CALL": format_CALL_METHOD},
@@ -519,7 +501,6 @@
     **opcode_312.opcode_extended_fmt312,
     **{"CALL": extended_format_CALL},
 }
->>>>>>> 3f72cf81
 
 for fmt_table in (opcode_arg_fmt313, opcode_extended_fmt313):
     fmt_table.pop("MAKE_FUNCTION")  # MAKE_FUNCTION formatting not in 3.13
