--- conflicted
+++ resolved
@@ -453,10 +453,6 @@
 opcode_arg_fmt13 = opcode_arg_fmt
 opcode_extended_fmt13 = opcode_extended_fmt
 
-<<<<<<< HEAD
-from xdis.opcodes.opcode_312 import findlinestarts as findlinestarts_312
-=======
->>>>>>> 79f745f6
 
 # update any calls to findlinestarts to include the version tuple
 def findlinestarts_313(code, dup_lines=False):
