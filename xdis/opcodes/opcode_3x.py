"""
CPython 3.2 bytecode opcodes to be used as a base for other opcodes including 3.2.

This is used in bytecode disassembly among other things. This is
similar to the opcodes in Python's opcode.py library.

If this file changes the other opcode files may have to a adjusted accordingly.
"""

from xdis.opcodes.base import (
    compare_op, const_op,
    def_op, format_extended_arg,
    free_op, jabs_op, jrel_op,
    local_op, name_op, nargs_op,
    varargs_op
    )

l = locals()

# FIXME: DRY with opcode2x.py

hascompare   = []
hascondition = [] # conditional operator; has jump offset
hasconst     = []
hasfree      = []
hasjabs      = []
hasjrel      = []
haslocal     = []
hasname      = []
hasnargs     = []  # For function-like calls
hasvargs     = []  # Similar but for operators BUILD_xxx
nofollow     = []  # Instruction doesn't fall to the next opcode

# opmap[opcode_name] => opcode_number
opmap = {}

# opcode[i] => opcode name
opname = [''] * 256

# oppush[op] => number of stack entries pushed
# -9 means handle special. Note his forces oppush[i] - oppop[i] negative
oppush = [0] * 256

# -1 means handle special.
# oppop[op] => number of stack entries popped
oppop  = [0] * 256

for op in range(256): opname[op] = '<%r>' % (op,)
del op

# Instruction opcodes for compiled code
# Blank lines correspond to available opcodes

#          OP NAME            OPCODE POP PUSH
#--------------------------------------------
def_op(l, 'STOP_CODE',             0,  0,  0, fallthrough=False)
def_op(l, 'POP_TOP',               1,  1,  0)
def_op(l, 'ROT_TWO',               2,  2,  2)
def_op(l, 'ROT_THREE',             3,  3,  3)
def_op(l, 'DUP_TOP',               4,  0,  1)

# Python 3.2+
def_op(l, 'DUP_TOP_TWO',           5,  0,  2)

def_op(l, 'NOP', 9)
def_op(l, 'UNARY_POSITIVE',       10,  1,  1)
def_op(l, 'UNARY_NEGATIVE',       11,  1,  1)
def_op(l, 'UNARY_NOT',            12,  1,  1)

def_op(l, 'UNARY_INVERT',         15,  1,  1)

def_op(l, 'BINARY_POWER',         19,  2,  1)
def_op(l, 'BINARY_MULTIPLY',      20,  2,  1)

def_op(l, 'BINARY_MODULO',        22,  2,  1)
def_op(l, 'BINARY_ADD',           23,  2,  1)
def_op(l, 'BINARY_SUBTRACT',      24,  2,  1)
def_op(l, 'BINARY_SUBSCR',        25,  2,  1)
def_op(l, 'BINARY_FLOOR_DIVIDE',  26,  2,  1)
def_op(l, 'BINARY_TRUE_DIVIDE',   27,  2,  1)
def_op(l, 'INPLACE_FLOOR_DIVIDE', 28,  2,  1)
def_op(l, 'INPLACE_TRUE_DIVIDE',  29,  2,  1)

# Gone from Python 3 are Python2's
# SLICE+0 .. SLICE+3
# STORE_SLICE+0 .. STORE_SLICE+3
# DELETE_SLICE+0 .. DELETE_SLICE+3

def_op(l, 'STORE_MAP',            54,  3,  1)
def_op(l, 'INPLACE_ADD',          55,  2,  1)
def_op(l, 'INPLACE_SUBTRACT',     56,  2,  1)
def_op(l, 'INPLACE_MULTIPLY',     57,  2,  1)

def_op(l, 'INPLACE_MODULO',       59,  2,  1)
def_op(l, 'STORE_SUBSCR',         60,  3,  0) # Implements TOS1[TOS] = TOS2.
def_op(l, 'DELETE_SUBSCR',        61,  2,  0) # Implements del TOS1[TOS].
def_op(l, 'BINARY_LSHIFT',        62,  2,  1)
def_op(l, 'BINARY_RSHIFT',        63,  2,  1)
def_op(l, 'BINARY_AND',           64,  2,  1)
def_op(l, 'BINARY_XOR',           65,  2,  1)
def_op(l, 'BINARY_OR',            66,  2,  1)
def_op(l, 'INPLACE_POWER',        67,  2,  1)
def_op(l, 'GET_ITER',             68,  1,  1)
def_op(l, 'STORE_LOCALS',         69,  1,  0)

def_op(l, 'PRINT_EXPR',           70,  1,  0)
def_op(l, 'LOAD_BUILD_CLASS',     71,  0,  1)

# Python3 drops/changes:
#  def_op(l, 'PRINT_ITEM', 71)
#  def_op(l, 'PRINT_NEWLINE', 72)
#  def_op(l, 'PRINT_ITEM_TO', 73)
#  def_op(l, 'PRINT_NEWLINE_TO', 74)

def_op(l, 'INPLACE_LSHIFT',       75,  2,  1)
def_op(l, 'INPLACE_RSHIFT',       76,  2,  1)
def_op(l, 'INPLACE_AND',          77,  2,  1)
def_op(l, 'INPLACE_XOR',          78,  2,  1)
def_op(l, 'INPLACE_OR',           79,  2,  1)
def_op(l, 'BREAK_LOOP',           80,  0,  0)
def_op(l, 'WITH_CLEANUP',         81)

def_op(l, 'RETURN_VALUE',         83,  1,  0, fallthrough=False)
def_op(l, 'IMPORT_STAR',          84,  1,  0)

def_op(l, 'YIELD_VALUE',          86,  1,  1)
def_op(l, 'POP_BLOCK',            87,  0,  0)
def_op(l, 'END_FINALLY',          88,  1,  0)
def_op(l, 'POP_EXCEPT',           89,  1, -1)

HAVE_ARGUMENT = 90              # Opcodes from here have an argument:

name_op(l, 'STORE_NAME',            90,  1,  0)   # Operand is in name list
name_op(l, 'DELETE_NAME',           91,  0,  0)   # ""
varargs_op(l, 'UNPACK_SEQUENCE',    92, -1,  1)   # Number of tuple items
jrel_op(l,    'FOR_ITER',           93,  1, -9)

def_op(l,  'UNPACK_EX',             94, -1, -9)   # assignment with a starred target
                                                  # argument has a count
name_op(l, 'STORE_ATTR',            95,  2,  0)   # Operand is in name list
name_op(l, 'DELETE_ATTR',           96,  1,  0)   # ""
name_op(l, 'STORE_GLOBAL',          97,  1,  0)   # ""
name_op(l, 'DELETE_GLOBAL',         98,  0,  0)   # ""

# Python 2's DUP_TOPX is gone starting in Python 3.2

const_op(l,   'LOAD_CONST',        100,  0,  1)  # Operand is in const list
name_op(l,    'LOAD_NAME',         101,  0,  1)  # Operand is in name list
varargs_op(l, 'BUILD_TUPLE',       102, -1,  1)  # TOS is count of tuple items
varargs_op(l, 'BUILD_LIST',        103, -1,  1)  # TOS is count of list items
varargs_op(l, 'BUILD_SET',         104, -1,  1)  # TOS is count of set items
varargs_op(l, 'BUILD_MAP',         105, -1,  1)  # TOS is count of kwarg items
name_op(l, 'LOAD_ATTR',            106,  1,  1)  # Operand is in name list
compare_op(l, 'COMPARE_OP',        107,  2,  1)  # Comparison operator
name_op(l, 'IMPORT_NAME',          108,  1,  1)  # Operand is in name list
name_op(l, 'IMPORT_FROM',          109,  0,  1)  # Operand is in name list

jrel_op(l, 'JUMP_FORWARD',         110,  0,  0)  # Number of bytes to skip
jabs_op(l, 'JUMP_IF_FALSE_OR_POP', 111, conditional=True)  # Target byte offset from beginning of code
jabs_op(l, 'JUMP_IF_TRUE_OR_POP',  112, conditional=True) # ""
jabs_op(l, 'JUMP_ABSOLUTE',        113,  0,  0)  # Target byte offset from beginning of code
<<<<<<< HEAD
jabs_op(l, 'POP_JUMP_IF_FALSE',    114,  1, -9, conditional=True) # ""
jabs_op(l, 'POP_JUMP_IF_TRUE',     115,  1, -9, conditional=True) # ""
=======
jabs_op(l, 'POP_JUMP_IF_FALSE',    114, conditional=True) # ""
jabs_op(l, 'POP_JUMP_IF_TRUE',     115, conditional=True) # ""
>>>>>>> 96f82bfa

name_op(l, 'LOAD_GLOBAL',          116,  0,  1)  # Operand is in name list

jabs_op(l, 'CONTINUE_LOOP',        119,  0,  0)  # Target address
jrel_op(l, 'SETUP_LOOP',           120,  0,  0, conditional=True) # Distance to target address
jrel_op(l, 'SETUP_EXCEPT',         121,  0,  0, conditional=True)  # ""
jrel_op(l, 'SETUP_FINALLY',        122,  0,  0, conditional=True)  # ""

local_op(l, 'LOAD_FAST',           124,  0,  1)  # Local variable number
local_op(l, 'STORE_FAST',          125,  1,  0)  # Local variable number
local_op(l, 'DELETE_FAST',         126,  0,  0)  # Local variable number

def_op(l, 'RAISE_VARARGS',        130, -1,  0, fallthrough=False)
                                                 # Number of raise arguments (1, 2, or 3)
nargs_op(l, 'CALL_FUNCTION',       131, -1,  1)  # #args + (#kwargs << 8)

def_op(l, 'MAKE_FUNCTION',         132, -1,  1)  # Number of args if < 3.6
varargs_op(l, 'BUILD_SLICE',       133, -1,  1)  # Number of items

def_op(l, 'MAKE_CLOSURE',          134, -1,  1)
free_op(l, 'LOAD_CLOSURE',         135,  0,  1)
free_op(l, 'LOAD_DEREF',           136,  0,  1)
free_op(l, 'STORE_DEREF',          137,  1,  0)
free_op(l, 'DELETE_DEREF',         138,  0,  0)

nargs_op(l, 'CALL_FUNCTION_VAR',   140, -1,  1)  # #args + (#kwargs << 8)
nargs_op(l, 'CALL_FUNCTION_KW',    141, -1,  1)  # #args + (#kwargs << 8)
nargs_op(l, 'CALL_FUNCTION_VAR_KW',142, -1, 1)   # #args + (#kwargs << 8)

jrel_op(l, 'SETUP_WITH',           143,  0,  7)

def_op(l, 'LIST_APPEND',           145,  2,  1)  # Calls list.append(TOS[-i], TOS).
                                                 # Used to implement list comprehensions.
def_op(l, 'SET_ADD',               146,  1,  0)  # Calls set.add(TOS1[-i], TOS).
                                                 # Used to implement set comprehensions.
def_op(l, 'MAP_ADD',               147,  2,  1)  # Calls dict.setitem(TOS1[-i], TOS, TOS1)
                                                 # Used to implement dict comprehensions.

def_op(l, 'EXTENDED_ARG', 144)
EXTENDED_ARG = 144

def format_MAKE_FUNCTION_arg(argc):
    pos_args = argc & 0xFF
    name_default = (argc >> 8) & 0xFF
    annotate_args = (argc >> 16) & 0x7FFF
    return ("%d positional, %d name and default, %d annotations" %
            (pos_args, name_default, annotate_args))

opcode_arg_fmt = {
    'EXTENDED_ARG': format_extended_arg
}<|MERGE_RESOLUTION|>--- conflicted
+++ resolved
@@ -159,13 +159,8 @@
 jabs_op(l, 'JUMP_IF_FALSE_OR_POP', 111, conditional=True)  # Target byte offset from beginning of code
 jabs_op(l, 'JUMP_IF_TRUE_OR_POP',  112, conditional=True) # ""
 jabs_op(l, 'JUMP_ABSOLUTE',        113,  0,  0)  # Target byte offset from beginning of code
-<<<<<<< HEAD
 jabs_op(l, 'POP_JUMP_IF_FALSE',    114,  1, -9, conditional=True) # ""
 jabs_op(l, 'POP_JUMP_IF_TRUE',     115,  1, -9, conditional=True) # ""
-=======
-jabs_op(l, 'POP_JUMP_IF_FALSE',    114, conditional=True) # ""
-jabs_op(l, 'POP_JUMP_IF_TRUE',     115, conditional=True) # ""
->>>>>>> 96f82bfa
 
 name_op(l, 'LOAD_GLOBAL',          116,  0,  1)  # Operand is in name list
 
