--- conflicted
+++ resolved
@@ -35,408 +35,250 @@
 # fmt: off
 #            OP NAME                                            OPCODE  POP  PUSH
 # ---------------------------------------------------------------------------
-def_op(loc, "CACHE", 0, 0, 0)
-def_op(loc, "BINARY_SLICE", 1, 3, 1)
-def_op(loc, "BUILD_TEMPLATE", 2, 2, 1)
-local_op(loc, "BINARY_OP_INPLACE_ADD_UNICODE", 3, 2, 0)
-def_op(loc, "CALL_FUNCTION_EX", 4, 4, 1)
-def_op(loc, "CHECK_EG_MATCH", 5, 2, 2)
-def_op(loc, "CHECK_EXC_MATCH", 6, 2, 2)
-def_op(loc, "CLEANUP_THROW", 7, 3, 2)
-def_op(loc, "DELETE_SUBSCR", 8, 2, 0)
-def_op(loc, "END_FOR", 9, 1, 0)
-def_op(loc, "END_SEND", 10, 2, 1)
-def_op(loc, "EXIT_INIT_CHECK", 11, 1, 0)
-def_op(loc, "FORMAT_SIMPLE", 12, 1, 1)
-def_op(loc, "FORMAT_WITH_SPEC", 13, 2, 1)
-def_op(loc, "GET_AITER", 14, 1, 1)
-def_op(loc, "GET_ANEXT", 15, 1, 2)
-def_op(loc, "GET_ITER", 16, 1, 2)
-def_op(loc, "RESERVED", 17, 0, 0)
-def_op(loc, "GET_LEN", 18, 1, 2)
-def_op(loc, "GET_YIELD_FROM_ITER", 19, 1, 1)
-def_op(loc, "INTERPRETER_EXIT", 20, 1, 0)
-def_op(loc, "LOAD_BUILD_CLASS", 21, 0, 1)
-def_op(loc, "LOAD_LOCALS", 22, 0, 1)
-def_op(loc, "MAKE_FUNCTION", 23, 1, 1)
-def_op(loc, "MATCH_KEYS", 24, 2, 3)
-def_op(loc, "MATCH_MAPPING", 25, 1, 2)
-def_op(loc, "MATCH_SEQUENCE", 26, 1, 2)
-def_op(loc, "NOP", 27, 0, 0)
-def_op(loc, "NOT_TAKEN", 28, 0, 0)
-def_op(loc, "POP_EXCEPT", 29, 1, 0)
-def_op(loc, "POP_ITER", 30, 2, 0)
-def_op(loc, "POP_TOP", 31, 1, 0)
-def_op(loc, "PUSH_EXC_INFO", 32, 1, 2)
-def_op(loc, "PUSH_NULL", 33, 0, 1)
-def_op(loc, "RETURN_GENERATOR", 34, 0, 1)
-def_op(loc, "RETURN_VALUE", 35, 1, 1)
-def_op(loc, "SETUP_ANNOTATIONS", 36, 0, 0)
-store_op(loc, "STORE_SLICE", 37, 4, 0)
-store_op(loc, "STORE_SUBSCR", 38, 3, 0)
-unary_op(loc, "TO_BOOL", 39, 1, 1)
-unary_op(loc, "UNARY_INVERT", 40, 1, 1)
-unary_op(loc, "UNARY_NEGATIVE", 41, 1, 1)
-unary_op(loc, "UNARY_NOT", 42, 1, 1)
-def_op(loc, "WITH_EXCEPT_START", 43, 5, 6)
-binary_op(loc, "BINARY_OP", 44, 2, 1)
-def_op(loc, "BUILD_INTERPOLATION", 45, 2, 1)  # pops 2 + (oparg & 1)
-varargs_op(loc, "BUILD_LIST", 46, -1, 1)  # TOS is count of list items
-varargs_op(loc, "BUILD_MAP", 47, 0, 1)  # argument is dictionary count to be popped
-varargs_op(loc, "BUILD_SET", 48, -1, 1)  # TOS is count of set items
-varargs_op(loc, "BUILD_SLICE", 49, -1, 1)  # TOS is slice
-varargs_op(loc, "BUILD_STRING", 50, -1, 1)  # TOS is concatenated strings
-varargs_op(loc, "BUILD_TUPLE", 51, -1, 1)  # TOS is count of tuple items
-call_op(loc, "CALL", 52, -2, 1)  # pops 2 + oparg; TOS is return value
-def_op(loc, "CALL_INTRINSIC_1", 53, 1, 1)
-def_op(loc, "CALL_INTRINSIC_2", 54, 2, 1)
-call_op(loc, "CALL_KW", 55, -3, 1)  # pops 3 + oparg; TOS is return value
-compare_op(loc, "COMPARE_OP", 56, 2, 1)
-binary_op(loc, "CONTAINS_OP", 57, 2, 1)
-def_op(loc, "CONVERT_VALUE", 58, 1, 1)
-def_op(loc, "COPY", 59, 0, 1)
-def_op(loc, "COPY_FREE_VARS", 60, 0, 0)
-name_op(loc, "DELETE_ATTR", 61, 1, 0)
-free_op(loc, "DELETE_DEREF", 62, 0, 0)
-local_op(loc, "DELETE_FAST", 63, 0, 0)
-name_op(loc, "DELETE_GLOBAL", 64, 0, 0)
-name_op(loc, "DELETE_NAME", 65, 0, 0)
-def_op(loc, "DICT_MERGE", 66, 1, 0)
-def_op(loc, "DICT_UPDATE", 67, 1, 0)
-jrel_op(loc, "END_ASYNC_FOR", 68, 2, 0, conditional=True)
-def_op(loc, "EXTENDED_ARG", 69, 0, 0)
-jrel_op(loc, "FOR_ITER", 70, 0, 1, conditional=True)
-def_op(loc, "GET_AWAITABLE", 71, 1, 1)
-name_op(loc, "IMPORT_FROM", 72, 1, 2)
-name_op(loc, "IMPORT_NAME", 73, 2, 1)
-compare_op(loc, "IS_OP", 74, 2, 1)
-jrel_op(loc, "JUMP_BACKWARD", 75, 0, 0, conditional=False)
-jrel_op(loc, "JUMP_BACKWARD_NO_INTERRUPT", 76, 0, 0, conditional=False)
-jrel_op(loc, "JUMP_FORWARD", 77, 0, 0, conditional=False)
-def_op(loc, "LIST_APPEND", 78, 1, 0)
-def_op(loc, "LIST_EXTEND", 79, 1, 0)
-name_op(loc, "LOAD_ATTR", 80, 1, 1)  # pops 1 + (oparg & 1)
-def_op(loc, "LOAD_COMMON_CONSTANT", 81, 0, 1)
-const_op(loc, "LOAD_CONST", 82, 0, 1)
-local_op(loc, "LOAD_DEREF", 83, 0, 1)
-local_op(loc, "LOAD_FAST", 84, 0, 1)
-local_op(loc, "LOAD_FAST_AND_CLEAR", 85, 0, 1)
-local_op(loc, "LOAD_FAST_BORROW", 86, 0, 1)
-local_op(loc, "LOAD_FAST_BORROW_LOAD_FAST_BORROW", 87, 0, 2)
-local_op(loc, "LOAD_FAST_CHECK", 88, 0, 1)
-local_op(loc, "LOAD_FAST_LOAD_FAST", 89, 0, 2)
-free_op(loc, "LOAD_FROM_DICT_OR_DEREF", 90, 1, 1)
-name_op(loc, "LOAD_FROM_DICT_OR_GLOBALS", 91, 1, 1)
-name_op(loc, "LOAD_GLOBAL", 92, 0, 1)  # pops 1 + (oparg & 1)
-name_op(loc, "LOAD_NAME", 93, 0, 1)
-def_op(loc, "LOAD_SMALL_INT", 94, 0, 1)
-def_op(loc, "LOAD_SPECIAL", 95, 1, 2)
-name_op(loc, "LOAD_SUPER_ATTR", 96, 3, 1)  # pops 1 + (oparg & 1)
-free_op(loc, "MAKE_CELL", 97, 0, 0)
-def_op(loc, "MAP_ADD", 98, 2, 0)
-def_op(loc, "MATCH_CLASS", 99, 3, 1)
-jrel_op(loc, "POP_JUMP_IF_FALSE", 100, 1, 0, conditional=True)
-jrel_op(loc, "POP_JUMP_IF_NONE", 101, 1, 0, conditional=True)
-jrel_op(loc, "POP_JUMP_IF_NOT_NONE", 102, 1, 0, conditional=True)
-jrel_op(loc, "POP_JUMP_IF_TRUE", 103, 1, 0, conditional=True)
-varargs_op(loc, "RAISE_VARARGS", 104, -1, 0)
-def_op(loc, "RERAISE", 105, 1, 0)
-jrel_op(loc, "SEND", 106, 2, 2, conditional=True)
-def_op(loc, "SET_ADD", 107, 1, 0)
-def_op(loc, "SET_FUNCTION_ATTRIBUTE", 108, 2, 1)
-def_op(loc, "SET_UPDATE", 109, 1, 0)
-store_op(loc, "STORE_ATTR", 110, 2, 0, is_type="name")
-store_op(loc, "STORE_DEREF", 111, 1, 0, is_type="free")
-store_op(loc, "STORE_FAST", 112, 1, 0, is_type="local")
-local_op(loc, "STORE_FAST_LOAD_FAST", 113, 1, 1)
-store_op(loc, "STORE_FAST_STORE_FAST", 114, 2, 0, is_type="local")
-store_op(loc, "STORE_GLOBAL", 115, 1, 0, is_type="name")
-store_op(loc, "STORE_NAME", 116, 1, 0, is_type="name")
-def_op(loc, "SWAP", 117, 0, 0)
-varargs_op(loc, "UNPACK_EX", 118, 1, -1)  # pushes 1 + (oparg & 0xFF) + (oparg >> 8)
-varargs_op(loc, "UNPACK_SEQUENCE", 119, 0, -1)  # unpacks TOS, arg is the count
-def_op(loc, "YIELD_VALUE", 120, 1, 1)
-def_op(loc, "RESUME", 128, 0, 0)
+def_op(loc,     "CACHE",                                        0,      0,  0)
+def_op(loc,     "BINARY_SLICE",                                 1,      3,  1)
+def_op(loc,     "BUILD_TEMPLATE",                               2,      2,  1)
+local_op(loc,   "BINARY_OP_INPLACE_ADD_UNICODE",                3,      2,  0)
+def_op(loc,     "CALL_FUNCTION_EX",                             4,      4,  1)
+def_op(loc,     "CHECK_EG_MATCH",                               5,      2,  2)
+def_op(loc,     "CHECK_EXC_MATCH",                              6,      2,  2)
+def_op(loc,     "CLEANUP_THROW",                                7,      3,  2)
+def_op(loc,     "DELETE_SUBSCR",                                8,      2,  0)
+def_op(loc,     "END_FOR",                                      9,      1,  0)
+def_op(loc,     "END_SEND",                                     10,     2,  1)
+def_op(loc,     "EXIT_INIT_CHECK",                              11,     1,  0)
+def_op(loc,     "FORMAT_SIMPLE",                                12,     1,  1)
+def_op(loc,     "FORMAT_WITH_SPEC",                             13,     2,  1)
+def_op(loc,     "GET_AITER",                                    14,     1,  1)
+def_op(loc,     "GET_ANEXT",                                    15,     1,  2)
+def_op(loc,     "GET_ITER",                                     16,     1,  2)
+def_op(loc,     "RESERVED",                                     17,     0,  0)
+def_op(loc,     "GET_LEN",                                      18,     1,  2)
+def_op(loc,     "GET_YIELD_FROM_ITER",                          19,     1,  1)
+def_op(loc,     "INTERPRETER_EXIT",                             20,     1,  0)
+def_op(loc,     "LOAD_BUILD_CLASS",                             21,     0,  1)
+def_op(loc,     "LOAD_LOCALS",                                  22,     0,  1)
+def_op(loc,     "MAKE_FUNCTION",                                23,     1,  1)
+def_op(loc,     "MATCH_KEYS",                                   24,     2,  3)
+def_op(loc,     "MATCH_MAPPING",                                25,     1,  2)
+def_op(loc,     "MATCH_SEQUENCE",                               26,     1,  2)
+def_op(loc,     "NOP",                                          27,     0,  0)
+def_op(loc,     "NOT_TAKEN",                                    28,     0,  0)
+def_op(loc,     "POP_EXCEPT",                                   29,     1,  0)
+def_op(loc,     "POP_ITER",                                     30,     2,  0)
+def_op(loc,     "POP_TOP",                                      31,     1,  0)
+def_op(loc,     "PUSH_EXC_INFO",                                32,     1,  2)
+def_op(loc,     "PUSH_NULL",                                    33,     0,  1)
+def_op(loc,     "RETURN_GENERATOR",                             34,     0,  1)
+def_op(loc,     "RETURN_VALUE",                                 35,     1,  1)
+def_op(loc,     "SETUP_ANNOTATIONS",                            36,     0,  0)
+store_op(loc,   "STORE_SLICE",                                  37,     4,  0)
+store_op(loc,   "STORE_SUBSCR",                                 38,     3,  0)
+unary_op(loc,   "TO_BOOL",                                      39,     1,  1)
+unary_op(loc,   "UNARY_INVERT",                                 40,     1,  1)
+unary_op(loc,   "UNARY_NEGATIVE",                               41,     1,  1)
+unary_op(loc,   "UNARY_NOT",                                    42,     1,  1)
+def_op(loc,     "WITH_EXCEPT_START",                            43,     5,  6)
+binary_op(loc,  "BINARY_OP",                                    44,     2,  1)
+def_op(loc,     "BUILD_INTERPOLATION",                          45,     2,  1)  # pops 2 + (oparg & 1)
+varargs_op(loc, "BUILD_LIST",                                   46,     -1, 1)  # TOS is count of list items
+varargs_op(loc, "BUILD_MAP",                                    47,     0,  1)  # argument is dictionary count to be popped
+varargs_op(loc, "BUILD_SET",                                    48,     -1, 1)  # TOS is count of set items
+varargs_op(loc, "BUILD_SLICE",                                  49,     -1, 1)  # TOS is slice
+varargs_op(loc, "BUILD_STRING",                                 50,     -1, 1)  # TOS is concatenated strings
+varargs_op(loc, "BUILD_TUPLE",                                  51,     -1, 1)  # TOS is count of tuple items
+call_op(loc,    "CALL",                                         52,     -2, 1)  # pops 2 + oparg; TOS is return value
+def_op(loc,     "CALL_INTRINSIC_1",                             53,     1,  1)
+def_op(loc,     "CALL_INTRINSIC_2",                             54,     2,  1)
+call_op(loc,    "CALL_KW",                                      55,     -3, 1)  # pops 3 + oparg; TOS is return value
+compare_op(loc, "COMPARE_OP",                                   56,     2,  1)
+binary_op(loc,  "CONTAINS_OP",                                  57,     2,  1)
+def_op(loc,     "CONVERT_VALUE",                                58,     1,  1)
+def_op(loc,     "COPY",                                         59,     0,  1)
+def_op(loc,     "COPY_FREE_VARS",                               60,     0,  0)
+name_op(loc,    "DELETE_ATTR",                                  61,     1,  0)
+free_op(loc,    "DELETE_DEREF",                                 62,     0,  0)
+local_op(loc,   "DELETE_FAST",                                  63,     0,  0)
+name_op(loc,    "DELETE_GLOBAL",                                64,     0,  0)
+name_op(loc,    "DELETE_NAME",                                  65,     0,  0)
+def_op(loc,     "DICT_MERGE",                                   66,     1,  0)
+def_op(loc,     "DICT_UPDATE",                                  67,     1,  0)
+jrel_op(loc,    "END_ASYNC_FOR",                                68,     2,  0, conditional=True)
+def_op(loc,     "EXTENDED_ARG",                                 69,     0,  0)
+jrel_op(loc,    "FOR_ITER",                                     70,     0,  1, conditional=True)
+def_op(loc,     "GET_AWAITABLE",                                71,     1,  1)
+name_op(loc,    "IMPORT_FROM",                                  72,     1,  2)
+name_op(loc,    "IMPORT_NAME",                                  73,     2,  1)
+compare_op(loc, "IS_OP",                                        74,     2,  1)
+jrel_op(loc,    "JUMP_BACKWARD",                                75,     0,  0, conditional=False)
+jrel_op(loc,    "JUMP_BACKWARD_NO_INTERRUPT",                   76,     0,  0, conditional=False)
+jrel_op(loc,    "JUMP_FORWARD",                                 77,     0,  0, conditional=False)
+def_op(loc,     "LIST_APPEND",                                  78,     1,  0)
+def_op(loc,     "LIST_EXTEND",                                  79,     1,  0)
+name_op(loc,    "LOAD_ATTR",                                    80,     1,  1)  # pops 1 + (oparg & 1)
+def_op(loc,     "LOAD_COMMON_CONSTANT",                         81,     0,  1)
+const_op(loc,   "LOAD_CONST",                                   82,     0,  1)
+local_op(loc,   "LOAD_DEREF",                                   83,     0,  1)
+local_op(loc,   "LOAD_FAST",                                    84,     0,  1)
+local_op(loc,   "LOAD_FAST_AND_CLEAR",                          85,     0,  1)
+local_op(loc,   "LOAD_FAST_BORROW",                             86,     0,  1)
+local_op(loc,   "LOAD_FAST_BORROW_LOAD_FAST_BORROW",            87,     0,  2)
+local_op(loc,   "LOAD_FAST_CHECK",                              88,     0,  1)
+local_op(loc,   "LOAD_FAST_LOAD_FAST",                          89,     0,  2)
+free_op(loc,    "LOAD_FROM_DICT_OR_DEREF",                      90,     1,  1)
+name_op(loc,    "LOAD_FROM_DICT_OR_GLOBALS",                    91,     1,  1)
+name_op(loc,    "LOAD_GLOBAL",                                  92,     0,  1)  # pops 1 + (oparg & 1)
+name_op(loc,    "LOAD_NAME",                                    93,     0,  1)
+def_op(loc,     "LOAD_SMALL_INT",                               94,     0,  1)
+def_op(loc,     "LOAD_SPECIAL",                                 95,     1,  2)
+name_op(loc,    "LOAD_SUPER_ATTR",                              96,     3,  1)  # pops 1 + (oparg & 1)
+free_op(loc,    "MAKE_CELL",                                    97,     0,  0)
+def_op(loc,     "MAP_ADD",                                      98,     2,  0)
+def_op(loc,     "MATCH_CLASS",                                  99,     3,  1)
+jrel_op(loc,    "POP_JUMP_IF_FALSE",                            100,    1,  0, conditional=True)
+jrel_op(loc,    "POP_JUMP_IF_NONE",                             101,    1,  0, conditional=True)
+jrel_op(loc,    "POP_JUMP_IF_NOT_NONE",                         102,    1,  0, conditional=True)
+jrel_op(loc,    "POP_JUMP_IF_TRUE",                             103,    1,  0, conditional=True)
+varargs_op(loc, "RAISE_VARARGS",                                104,    -1, 0)
+def_op(loc,     "RERAISE",                                      105,    1,  0)
+jrel_op(loc,    "SEND",                                         106,    2,  2, conditional=True)
+def_op(loc,     "SET_ADD",                                      107,    1,  0)
+def_op(loc,     "SET_FUNCTION_ATTRIBUTE",                       108,    2,  1)
+def_op(loc,     "SET_UPDATE",                                   109,    1,  0)
+store_op(loc,   "STORE_ATTR",                                   110,    2,  0, is_type="name")
+store_op(loc,   "STORE_DEREF",                                  111,    1,  0, is_type="free")
+store_op(loc,   "STORE_FAST",                                   112,    1,  0, is_type="local")
+local_op(loc,   "STORE_FAST_LOAD_FAST",                         113,    1,  1)
+store_op(loc,   "STORE_FAST_STORE_FAST",                        114,    2,  0, is_type="local")
+store_op(loc,   "STORE_GLOBAL",                                 115,    1,  0, is_type="name")
+store_op(loc,   "STORE_NAME",                                   116,    1,  0, is_type="name")
+def_op(loc,     "SWAP",                                         117,    0,  0)
+varargs_op(loc, "UNPACK_EX",                                    118,    1, -1)  # pushes 1 + (oparg & 0xFF) + (oparg >> 8)
+varargs_op(loc, "UNPACK_SEQUENCE",                              119,    0, -1)  # unpacks TOS, arg is the count
+def_op(loc,     "YIELD_VALUE",                                  120,    1,  1)
+def_op(loc,     "RESUME",                                       128,    0,  0)
 
 # Specialized opcodes (>128)
-binary_op(loc, "BINARY_OP_ADD_FLOAT", 129, 2, 1)
-binary_op(loc, "BINARY_OP_ADD_INT", 130, 2, 1)
-binary_op(loc, "BINARY_OP_ADD_UNICODE", 131, 2, 1)
-binary_op(loc, "BINARY_OP_EXTEND", 132, 2, 1)
-binary_op(loc, "BINARY_OP_MULTIPLY_FLOAT", 133, 2, 1)
-binary_op(loc, "BINARY_OP_MULTIPLY_INT", 134, 2, 1)
-binary_op(loc, "BINARY_OP_SUBSCR_DICT", 135, 2, 1)
-binary_op(loc, "BINARY_OP_SUBSCR_GETITEM", 136, 2, 0)
-binary_op(loc, "BINARY_OP_SUBSCR_LIST_INT", 137, 2, 1)
-binary_op(loc, "BINARY_OP_SUBSCR_LIST_SLICE", 138, 2, 1)
-binary_op(loc, "BINARY_OP_SUBSCR_STR_INT", 139, 2, 1)
-binary_op(loc, "BINARY_OP_SUBSCR_TUPLE_INT", 140, 2, 1)
-binary_op(loc, "BINARY_OP_SUBTRACT_FLOAT", 141, 2, 1)
-binary_op(loc, "BINARY_OP_SUBTRACT_INT", 142, 2, 1)
-call_op(loc, "CALL_ALLOC_AND_ENTER_INIT", 143, -2, 0)  # pops 2 + oparg
-call_op(loc, "CALL_BOUND_METHOD_EXACT_ARGS", 144, -2, 0)  # pops 2 + oparg
-call_op(loc, "CALL_BOUND_METHOD_GENERAL", 145, -2, 0)  # pops 2 + oparg
-call_op(loc, "CALL_BUILTIN_CLASS", 146, -2, 1)  # pops 2 + oparg
-call_op(loc, "CALL_BUILTIN_FAST", 147, -2, 1)  # pops 2 + oparg
-call_op(loc, "CALL_BUILTIN_FAST_WITH_KEYWORDS", 148, -2, 1)  # pops 2 + oparg
-call_op(loc, "CALL_BUILTIN_O", 149, -2, 1)  # pops 2 + oparg
-def_op(loc, "CALL_ISINSTANCE", 150, 4, 1)
-call_op(loc, "CALL_KW_BOUND_METHOD", 151, -3, 0)  # pops 3 + oparg
-call_op(loc, "CALL_KW_NON_PY", 152, -3, 1)  # pops 3 + oparg
-call_op(loc, "CALL_KW_PY", 153, -3, 0)  # pops 3 + oparg
-def_op(loc, "CALL_LEN", 154, 3, 1)
-def_op(loc, "CALL_LIST_APPEND", 155, 3, 0)
-call_op(loc, "CALL_METHOD_DESCRIPTOR_FAST", 156, -2, 1)  # pops 2 + oparg
-call_op(loc, "CALL_METHOD_DESCRIPTOR_FAST_WITH_KEYWORDS", 157, -2, 1)  # pops 2 + oparg
-call_op(loc, "CALL_METHOD_DESCRIPTOR_NOARGS", 158, -2, 1)  # pops 2 + oparg
-call_op(loc, "CALL_METHOD_DESCRIPTOR_O", 159, -2, 1)  # pops 2 + oparg
-call_op(loc, "CALL_NON_PY_GENERAL", 160, -2, 1)  # pops 2 + oparg
-call_op(loc, "CALL_PY_EXACT_ARGS", 161, -2, 0)  # pops 2 + oparg
-call_op(loc, "CALL_PY_GENERAL", 162, -2, 0)  # pops 2 + oparg
-def_op(loc, "CALL_STR_1", 163, 3, 1)
-def_op(loc, "CALL_TUPLE_1", 164, 3, 1)
-def_op(loc, "CALL_TYPE_1", 165, 3, 1)
-compare_op(loc, "COMPARE_OP_FLOAT", 166, 2, 1)
-compare_op(loc, "COMPARE_OP_INT", 167, 2, 1)
-compare_op(loc, "COMPARE_OP_STR", 168, 2, 1)
-def_op(loc, "CONTAINS_OP_DICT", 169, 2, 1)
-def_op(loc, "CONTAINS_OP_SET", 170, 2, 1)
-jrel_op(loc, "FOR_ITER_GEN", 171, 2, 2, conditional=True)
-jrel_op(loc, "FOR_ITER_LIST", 172, 2, 3, conditional=True)
-jrel_op(loc, "FOR_ITER_RANGE", 173, 2, 3, conditional=True)
-jrel_op(loc, "FOR_ITER_TUPLE", 174, 2, 3, conditional=True)
-jrel_op(loc, "JUMP_BACKWARD_JIT", 175, 0, 0, conditional=False)
-jrel_op(loc, "JUMP_BACKWARD_NO_JIT", 176, 0, 0, conditional=False)
-def_op(loc, "LOAD_ATTR_CLASS", 177, 1, 1)  # pushes 1 + (oparg & 1)
-def_op(loc, "LOAD_ATTR_CLASS_WITH_METACLASS_CHECK", 178, 1, 1)  # pushes 1 + (oparg & 1)
-name_op(loc, "LOAD_ATTR_GETATTRIBUTE_OVERRIDDEN", 179, 1, 1)
-def_op(loc, "LOAD_ATTR_INSTANCE_VALUE", 180, 1, 1)  # pushes 1 + (oparg & 1)
-def_op(loc, "LOAD_ATTR_METHOD_LAZY_DICT", 181, 1, 2)
-def_op(loc, "LOAD_ATTR_METHOD_NO_DICT", 182, 1, 2)
-def_op(loc, "LOAD_ATTR_METHOD_WITH_VALUES", 183, 1, 2)
-def_op(loc, "LOAD_ATTR_MODULE", 184, 1, 1)  # pushes 1 + (oparg & 1)
-def_op(loc, "LOAD_ATTR_NONDESCRIPTOR_NO_DICT", 185, 1, 1)
-def_op(loc, "LOAD_ATTR_NONDESCRIPTOR_WITH_VALUES", 186, 1, 1)
-def_op(loc, "LOAD_ATTR_PROPERTY", 187, 1, 0)
-def_op(loc, "LOAD_ATTR_SLOT", 188, 1, 1)  # pushes 1 + (oparg & 1)
-name_op(loc, "LOAD_ATTR_WITH_HINT", 189, 1, 1)  # pushes 1 + (oparg & 1)
-def_op(loc, "LOAD_GLOBAL_BUILTIN", 190, 0, 1)  # pushes 1 + (oparg & 1)
-def_op(loc, "LOAD_GLOBAL_MODULE", 191, 0, 1)  # pushes 1 + (oparg & 1)
-name_op(loc, "LOAD_SUPER_ATTR_ATTR", 192, 3, 1)
-name_op(loc, "LOAD_SUPER_ATTR_METHOD", 193, 3, 2)
-def_op(loc, "RESUME_CHECK", 194, 0, 0)
-def_op(loc, "SEND_GEN", 195, 2, 1)
-def_op(loc, "STORE_ATTR_INSTANCE_VALUE", 196, 2, 0)
-def_op(loc, "STORE_ATTR_SLOT", 197, 2, 0)
-store_op(loc, "STORE_ATTR_WITH_HINT", 198, 2, 0, is_type="name")
-def_op(loc, "STORE_SUBSCR_DICT", 199, 3, 0)
-def_op(loc, "STORE_SUBSCR_LIST_INT", 200, 3, 0)
-def_op(loc, "TO_BOOL_ALWAYS_TRUE", 201, 1, 1)
-def_op(loc, "TO_BOOL_BOOL", 202, 1, 1)
-def_op(loc, "TO_BOOL_INT", 203, 1, 1)
-def_op(loc, "TO_BOOL_LIST", 204, 1, 1)
-def_op(loc, "TO_BOOL_NONE", 205, 1, 1)
-def_op(loc, "TO_BOOL_STR", 206, 1, 1)
-varargs_op(loc, "UNPACK_SEQUENCE_LIST", 207, 1, -1)
-varargs_op(loc, "UNPACK_SEQUENCE_TUPLE", 208, 1, -1)
-def_op(loc, "UNPACK_SEQUENCE_TWO_TUPLE", 209, 1, 2)
-def_op(loc, "INSTRUMENTED_END_FOR", 233, 3, 2)
-def_op(loc, "INSTRUMENTED_POP_ITER", 234, 2, 0)
-def_op(loc, "INSTRUMENTED_END_SEND", 235, 2, 1)
-jrel_op(loc, "INSTRUMENTED_FOR_ITER", 236, 2, 3, conditional=True)
-def_op(loc, "INSTRUMENTED_INSTRUCTION", 237, 0, 0)
-jrel_op(loc, "INSTRUMENTED_JUMP_FORWARD", 238, 0, 0, conditional=False)
-def_op(loc, "INSTRUMENTED_NOT_TAKEN", 239, 0, 0)
-jrel_op(loc, "INSTRUMENTED_POP_JUMP_IF_TRUE", 240, 1, 0, conditional=True)
-jrel_op(loc, "INSTRUMENTED_POP_JUMP_IF_FALSE", 241, 1, 0, conditional=True)
-jrel_op(loc, "INSTRUMENTED_POP_JUMP_IF_NONE", 242, 1, 0, conditional=True)
-jrel_op(loc, "INSTRUMENTED_POP_JUMP_IF_NOT_NONE", 243, 1, 0, conditional=True)
-def_op(loc, "INSTRUMENTED_RESUME", 244, 0, 0)
-def_op(loc, "INSTRUMENTED_RETURN_VALUE", 245, 1, 1)
-def_op(loc, "INSTRUMENTED_YIELD_VALUE", 246, 1, 1)
-jrel_op(loc, "INSTRUMENTED_END_ASYNC_FOR", 247, 2, 0, conditional=True)
-name_op(loc, "INSTRUMENTED_LOAD_SUPER_ATTR", 248, 3, 1)  # pushes 1 + (oparg & 1)
-call_op(loc, "INSTRUMENTED_CALL", 249, -2, 1)
-call_op(loc, "INSTRUMENTED_CALL_KW", 250, -3, 1)
-def_op(loc, "INSTRUMENTED_CALL_FUNCTION_EX", 251, 4, 1)
-jrel_op(loc, "INSTRUMENTED_JUMP_BACKWARD", 252, 0, 0, conditional=False)
-def_op(loc, "INSTRUMENTED_LINE", 253, 0, 0)
-def_op(loc, "ENTER_EXECUTOR", 254, 0, 0)
-def_op(loc, "TRACE_RECORD", 255, 0, 0)
-def_op(loc, "ANNOTATIONS_PLACEHOLDER", 256, 0, 0)
-jrel_op(loc, "JUMP", 257, 0, 0, conditional=False)
-jrel_op(loc, "JUMP_IF_FALSE", 258, 1, 1, conditional=True)
-jrel_op(loc, "JUMP_IF_TRUE", 259, 1, 1, conditional=True)
-jrel_op(loc, "JUMP_NO_INTERRUPT", 260, 0, 0, conditional=False)
-local_op(loc, "LOAD_CLOSURE", 261, 0, 1)
-def_op(loc, "POP_BLOCK", 262, 0, 0)
-def_op(loc, "SETUP_CLEANUP", 263, 0, 2)
-def_op(loc, "SETUP_FINALLY", 264, 0, 1)
-def_op(loc, "SETUP_WITH", 265, 0, 1)
-def_op(loc, "STORE_FAST_MAYBE_NULL", 266, 1, 0)
+binary_op(loc,  "BINARY_OP_ADD_FLOAT",                          129,    2,  1)
+binary_op(loc,  "BINARY_OP_ADD_INT",                            130,    2,  1)
+binary_op(loc,  "BINARY_OP_ADD_UNICODE",                        131,    2,  1)
+binary_op(loc,  "BINARY_OP_EXTEND",                             132,    2,  1)
+binary_op(loc,  "BINARY_OP_MULTIPLY_FLOAT",                     133,    2,  1)
+binary_op(loc,  "BINARY_OP_MULTIPLY_INT",                       134,    2,  1)
+binary_op(loc,  "BINARY_OP_SUBSCR_DICT",                        135,    2,  1)
+binary_op(loc,  "BINARY_OP_SUBSCR_GETITEM",                     136,    2,  0)
+binary_op(loc,  "BINARY_OP_SUBSCR_LIST_INT",                    137,    2,  1)
+binary_op(loc,  "BINARY_OP_SUBSCR_LIST_SLICE",                  138,    2,  1)
+binary_op(loc,  "BINARY_OP_SUBSCR_STR_INT",                     139,    2,  1)
+binary_op(loc,  "BINARY_OP_SUBSCR_TUPLE_INT",                   140,    2,  1)
+binary_op(loc,  "BINARY_OP_SUBTRACT_FLOAT",                     141,    2,  1)
+binary_op(loc,  "BINARY_OP_SUBTRACT_INT",                       142,    2,  1)
+call_op(loc,    "CALL_ALLOC_AND_ENTER_INIT",                    143,    -2, 0)  # pops 2 + oparg
+call_op(loc,    "CALL_BOUND_METHOD_EXACT_ARGS",                 144,    -2, 0)  # pops 2 + oparg
+call_op(loc,    "CALL_BOUND_METHOD_GENERAL",                    145,    -2, 0)  # pops 2 + oparg
+call_op(loc,    "CALL_BUILTIN_CLASS",                           146,    -2, 1)  # pops 2 + oparg
+call_op(loc,    "CALL_BUILTIN_FAST",                            147,    -2, 1)  # pops 2 + oparg
+call_op(loc,    "CALL_BUILTIN_FAST_WITH_KEYWORDS",              148,    -2, 1)  # pops 2 + oparg
+call_op(loc,    "CALL_BUILTIN_O",                               149,    -2, 1)  # pops 2 + oparg
+def_op(loc,     "CALL_ISINSTANCE",                              150,    4,  1)
+call_op(loc,    "CALL_KW_BOUND_METHOD",                         151,    -3, 0)  # pops 3 + oparg
+call_op(loc,    "CALL_KW_NON_PY",                               152,    -3, 1)  # pops 3 + oparg
+call_op(loc,    "CALL_KW_PY",                                   153,    -3, 0)  # pops 3 + oparg
+def_op(loc,     "CALL_LEN",                                     154,    3,  1)
+def_op(loc,     "CALL_LIST_APPEND",                             155,    3,  0)
+call_op(loc,    "CALL_METHOD_DESCRIPTOR_FAST",                  156,    -2, 1)  # pops 2 + oparg
+call_op(loc,    "CALL_METHOD_DESCRIPTOR_FAST_WITH_KEYWORDS",    157,    -2, 1)  # pops 2 + oparg
+call_op(loc,    "CALL_METHOD_DESCRIPTOR_NOARGS",                158,    -2, 1)  # pops 2 + oparg
+call_op(loc,    "CALL_METHOD_DESCRIPTOR_O",                     159,    -2, 1)  # pops 2 + oparg
+call_op(loc,    "CALL_NON_PY_GENERAL",                          160,    -2, 1)  # pops 2 + oparg
+call_op(loc,    "CALL_PY_EXACT_ARGS",                           161,    -2, 0)  # pops 2 + oparg
+call_op(loc,    "CALL_PY_GENERAL",                              162,    -2, 0)  # pops 2 + oparg
+def_op(loc,     "CALL_STR_1",                                   163,    3,  1)
+def_op(loc,     "CALL_TUPLE_1",                                 164,    3,  1)
+def_op(loc,     "CALL_TYPE_1",                                  165,    3,  1)
+compare_op(loc, "COMPARE_OP_FLOAT",                             166,    2,  1)
+compare_op(loc, "COMPARE_OP_INT",                               167,    2,  1)
+compare_op(loc, "COMPARE_OP_STR",                               168,    2,  1)
+def_op(loc,     "CONTAINS_OP_DICT",                             169,    2,  1)
+def_op(loc,     "CONTAINS_OP_SET",                              170,    2,  1)
+jrel_op(loc,    "FOR_ITER_GEN",                                 171,    2,  2, conditional=True)
+jrel_op(loc,    "FOR_ITER_LIST",                                172,    2,  3, conditional=True)
+jrel_op(loc,    "FOR_ITER_RANGE",                               173,    2,  3, conditional=True)
+jrel_op(loc,    "FOR_ITER_TUPLE",                               174,    2,  3, conditional=True)
+jrel_op(loc,    "JUMP_BACKWARD_JIT",                            175,    0,  0, conditional=False)
+jrel_op(loc,    "JUMP_BACKWARD_NO_JIT",                         176,    0,  0, conditional=False)
+def_op(loc,     "LOAD_ATTR_CLASS",                              177,    1,  1)  # pushes 1 + (oparg & 1)
+def_op(loc,     "LOAD_ATTR_CLASS_WITH_METACLASS_CHECK",         178,    1,  1)  # pushes 1 + (oparg & 1)
+name_op(loc,    "LOAD_ATTR_GETATTRIBUTE_OVERRIDDEN",            179,    1,  1)
+def_op(loc,     "LOAD_ATTR_INSTANCE_VALUE",                     180,    1,  1)  # pushes 1 + (oparg & 1)
+def_op(loc,     "LOAD_ATTR_METHOD_LAZY_DICT",                   181,    1,  2)
+def_op(loc,     "LOAD_ATTR_METHOD_NO_DICT",                     182,    1,  2)
+def_op(loc,     "LOAD_ATTR_METHOD_WITH_VALUES",                 183,    1,  2)
+def_op(loc,     "LOAD_ATTR_MODULE",                             184,    1,  1)  # pushes 1 + (oparg & 1)
+def_op(loc,     "LOAD_ATTR_NONDESCRIPTOR_NO_DICT",              185,    1,  1)
+def_op(loc,     "LOAD_ATTR_NONDESCRIPTOR_WITH_VALUES",          186,    1,  1)
+def_op(loc,     "LOAD_ATTR_PROPERTY",                           187,    1,  0)
+def_op(loc,     "LOAD_ATTR_SLOT",                               188,    1,  1)  # pushes 1 + (oparg & 1)
+name_op(loc,    "LOAD_ATTR_WITH_HINT",                          189,    1,  1)  # pushes 1 + (oparg & 1)
+def_op(loc,     "LOAD_GLOBAL_BUILTIN",                          190,    0,  1)  # pushes 1 + (oparg & 1)
+def_op(loc,     "LOAD_GLOBAL_MODULE",                           191,    0,  1)  # pushes 1 + (oparg & 1)
+name_op(loc,    "LOAD_SUPER_ATTR_ATTR",                         192,    3,  1)
+name_op(loc,    "LOAD_SUPER_ATTR_METHOD",                       193,    3,  2)
+def_op(loc,     "RESUME_CHECK",                                 194,    0,  0)
+def_op(loc,     "SEND_GEN",                                     195,    2,  1)
+def_op(loc,     "STORE_ATTR_INSTANCE_VALUE",                    196,    2,  0)
+def_op(loc,     "STORE_ATTR_SLOT",                              197,    2,  0)
+store_op(loc,   "STORE_ATTR_WITH_HINT",                         198,    2,  0, is_type="name")
+def_op(loc,     "STORE_SUBSCR_DICT",                            199,    3,  0)
+def_op(loc,     "STORE_SUBSCR_LIST_INT",                        200,    3,  0)
+def_op(loc,     "TO_BOOL_ALWAYS_TRUE",                          201,    1,  1)
+def_op(loc,     "TO_BOOL_BOOL",                                 202,    1,  1)
+def_op(loc,     "TO_BOOL_INT",                                  203,    1,  1)
+def_op(loc,     "TO_BOOL_LIST",                                 204,    1,  1)
+def_op(loc,     "TO_BOOL_NONE",                                 205,    1,  1)
+def_op(loc,     "TO_BOOL_STR",                                  206,    1,  1)
+varargs_op(loc, "UNPACK_SEQUENCE_LIST",                         207,    1,  -1)
+varargs_op(loc, "UNPACK_SEQUENCE_TUPLE",                        208,    1,  -1)
+def_op(loc,     "UNPACK_SEQUENCE_TWO_TUPLE",                    209,    1,  2)
+def_op(loc,     "INSTRUMENTED_END_FOR",                         233,    3,  2)
+def_op(loc,     "INSTRUMENTED_POP_ITER",                        234,    2,  0)
+def_op(loc,     "INSTRUMENTED_END_SEND",                        235,    2,  1)
+jrel_op(loc,    "INSTRUMENTED_FOR_ITER",                        236,    2,  3, conditional=True)
+def_op(loc,     "INSTRUMENTED_INSTRUCTION",                     237,    0,  0)
+jrel_op(loc,    "INSTRUMENTED_JUMP_FORWARD",                    238,    0,  0, conditional=False)
+def_op(loc,     "INSTRUMENTED_NOT_TAKEN",                       239,    0,  0)
+jrel_op(loc,    "INSTRUMENTED_POP_JUMP_IF_TRUE",                240,    1,  0, conditional=True)
+jrel_op(loc,    "INSTRUMENTED_POP_JUMP_IF_FALSE",               241,    1,  0, conditional=True)
+jrel_op(loc,    "INSTRUMENTED_POP_JUMP_IF_NONE",                242,    1,  0, conditional=True)
+jrel_op(loc,    "INSTRUMENTED_POP_JUMP_IF_NOT_NONE",            243,    1,  0, conditional=True)
+def_op(loc,     "INSTRUMENTED_RESUME",                          244,    0,  0)
+def_op(loc,     "INSTRUMENTED_RETURN_VALUE",                    245,    1,  1)
+def_op(loc,     "INSTRUMENTED_YIELD_VALUE",                     246,    1,  1)
+jrel_op(loc,    "INSTRUMENTED_END_ASYNC_FOR",                   247,    2,  0, conditional=True)
+name_op(loc,    "INSTRUMENTED_LOAD_SUPER_ATTR",                 248,    3,  1)  # pushes 1 + (oparg & 1)
+call_op(loc,    "INSTRUMENTED_CALL",                            249,    -2, 1)
+call_op(loc,    "INSTRUMENTED_CALL_KW",                         250,    -3, 1)
+def_op(loc,     "INSTRUMENTED_CALL_FUNCTION_EX",                251,    4,  1)
+jrel_op(loc,    "INSTRUMENTED_JUMP_BACKWARD",                   252,    0,  0, conditional=False)
+def_op(loc,     "INSTRUMENTED_LINE",                            253,    0,  0)
+def_op(loc,     "ENTER_EXECUTOR",                               254,    0,  0)
+def_op(loc,     "TRACE_RECORD",                                 255,    0,  0)
+def_op(loc,     "ANNOTATIONS_PLACEHOLDER",                      256,    0,  0)
+jrel_op(loc,    "JUMP",                                         257,    0,  0, conditional=False)
+jrel_op(loc,    "JUMP_IF_FALSE",                                258,    1,  1, conditional=True)
+jrel_op(loc,    "JUMP_IF_TRUE",                                 259,    1,  1, conditional=True)
+jrel_op(loc,    "JUMP_NO_INTERRUPT",                            260,    0,  0, conditional=False)
+local_op(loc,   "LOAD_CLOSURE",                                 261,    0,  1)
+def_op(loc,     "POP_BLOCK",                                    262,    0,  0)
+def_op(loc,     "SETUP_CLEANUP",                                263,    0,  2)
+def_op(loc,     "SETUP_FINALLY",                                264,    0,  1)
+def_op(loc,     "SETUP_WITH",                                   265,    0,  1)
+def_op(loc,     "STORE_FAST_MAYBE_NULL",                        266,    1,  0)
 
 # ops >= 44 have args, but there are ops < 44 that also have arguments.
 HAVE_ARGUMENT = 44
 
-loc["hasarg"] = [
-    4,
-    44,
-    45,
-    46,
-    47,
-    48,
-    49,
-    50,
-    51,
-    52,
-    53,
-    54,
-    55,
-    56,
-    57,
-    58,
-    59,
-    60,
-    61,
-    62,
-    63,
-    64,
-    65,
-    66,
-    67,
-    68,
-    69,
-    70,
-    71,
-    72,
-    73,
-    74,
-    75,
-    76,
-    77,
-    78,
-    79,
-    80,
-    81,
-    82,
-    83,
-    84,
-    85,
-    86,
-    87,
-    88,
-    89,
-    90,
-    91,
-    92,
-    93,
-    94,
-    95,
-    96,
-    97,
-    98,
-    99,
-    100,
-    101,
-    102,
-    103,
-    104,
-    105,
-    106,
-    107,
-    108,
-    109,
-    110,
-    111,
-    112,
-    113,
-    114,
-    115,
-    116,
-    117,
-    118,
-    119,
-    120,
-    128,
-    143,
-    144,
-    145,
-    146,
-    147,
-    148,
-    149,
-    151,
-    152,
-    153,
-    155,
-    156,
-    157,
-    158,
-    159,
-    160,
-    161,
-    162,
-    163,
-    164,
-    165,
-    166,
-    167,
-    168,
-    169,
-    170,
-    171,
-    172,
-    173,
-    174,
-    175,
-    176,
-    177,
-    178,
-    179,
-    180,
-    181,
-    182,
-    183,
-    184,
-    185,
-    186,
-    187,
-    188,
-    189,
-    190,
-    191,
-    192,
-    193,
-    195,
-    198,
-    207,
-    208,
-    209,
-    236,
-    238,
-    240,
-    241,
-    242,
-    243,
-    244,
-    246,
-    247,
-    248,
-    249,
-    250,
-    252,
-    254,
-    255,
-    257,
-    258,
-    259,
-    260,
-    261,
-    263,
-    264,
-    265,
-    266,
-]
+loc["hasarg"] = [4, 44, 45, 46, 47, 48, 49, 50, 51, 52, 53, 54, 55, 56, 57, 58, 59, 60, 61, 62, 63, 64, 65, 66, 67, 68, 69, 70, 71, 72, 73, 74, 75, 76, 77, 78, 79, 80, 81, 82, 83, 84, 85, 86, 87, 88, 89, 90, 91, 92, 93, 94, 95, 96, 97, 98, 99, 100, 101, 102, 103, 104, 105, 106, 107, 108, 109, 110, 111, 112, 113, 114, 115, 116, 117, 118, 119, 120, 128, 143, 144, 145, 146, 147, 148, 149, 151, 152, 153, 155, 156, 157, 158, 159, 160, 161, 162, 163, 164, 165, 166, 167, 168, 169, 170, 171, 172, 173, 174, 175, 176, 177, 178, 179, 180, 181, 182, 183, 184, 185, 186, 187, 188, 189, 190, 191, 192, 193, 195, 198, 207, 208, 209, 236, 238, 240, 241, 242, 243, 244, 246, 247, 248, 249, 250, 252, 254, 255, 257, 258, 259, 260, 261, 263, 264, 265, 266]
 # hasconst table populated by const_op definitions
 # hasname table populated by name_op and store_op definitions
 # jrel table populated by jrel_op definitions
@@ -494,14 +336,11 @@
     return extended_format_binary_op(opc, instructions, fmt_str)
 
 
-<<<<<<< HEAD
-_common_constants = ["AssertionError", "NotImplementedError", "tuple", "all", "any"]
-=======
 _common_constants = ("AssertionError", "NotImplementedError", "tuple", "all", "any")
->>>>>>> d098f86e
 
 
 def format_LOAD_COMMON_CONSTANT_314(arg: int):
+    return _common_constants[arg]
     return _common_constants[arg]
 
 
@@ -514,14 +353,8 @@
 opcode_extended_fmt = opcode_extended_fmt314 = {
     **opcode_313.opcode_extended_fmt313,
     **{"BINARY_OP": extended_BINARY_OP_314},
+    **{"LOAD_COMMON_CONSTANT": format_LOAD_COMMON_CONSTANT_314},
 }
-
-# CALL_FUNCTION_EX no longer takes an argument
-# https://github.com/python/cpython/blob/2dac9e6016c81abbefa4256253ff5c59b29378a7/Include/internal/pycore_opcode_metadata.h#L1113
-# However, the dis documentation still says it takes a flag
-# https://docs.python.org/3.14/library/dis.html#opcode-CALL_FUNCTION_EX
-# Handling it without formatting seems to be in line with dis output
-del opcode_arg_fmt["CALL_FUNCTION_EX"]
 
 findlinestarts = opcode_313.findlinestarts_313
 
