--- conflicted
+++ resolved
@@ -205,10 +205,7 @@
     },
 )
 
-<<<<<<< HEAD
 opcode_extended_fmt_base1x = copy(opcode_extended_fmt_base)
-=======
-opcode_extended_fmt_base1x = opcode_extended_fmt_base.copy()
 opcode_extended_fmt_base1x.update(
     {
         "PRINT_ITEM": extended_format_PRINT_ITEM,
@@ -217,5 +214,4 @@
         "SLICE+2": extended_format_SLICE_2,
         "SLICE+3": extended_format_SLICE_3,
     },
-)
->>>>>>> cc7ba4bf
+)