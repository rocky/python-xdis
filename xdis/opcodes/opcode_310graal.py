--- conflicted
+++ resolved
@@ -461,11 +461,7 @@
 # Pushed: unpacked items, the count is determined by the immediate operand
 #
 def_op_graal(
-<<<<<<< HEAD
-    loc, "UNPACK_SEQUENCE", 0x47, 1, 1, VARYING_STACK_INT
-=======
     loc, "UNPACK_SEQUENCE", 0x47, 1, VARYING_STACK_INT, 1
->>>>>>> dd43ab9c
 )  # , (oparg, followingArgs, withJump) -> oparg)
 
 # Unpacks an iterable into multiple stack items with a star item that gets the rest. The first
