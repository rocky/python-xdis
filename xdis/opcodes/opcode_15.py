# (C) Copyright 2017, 2019-2021, 2023 by Rocky Bernstein
#
#  This program is free software; you can redistribute it and/or
#  modify it under the terms of the GNU General Public License
#  as published by the Free Software Foundation; either version 2
#  of the License, or (at your option) any later version.
#
#  This program is distributed in the hope that it will be useful,
#  but WITHOUT ANY WARRANTY; without even the implied warranty of
#  MERCHANTABILITY or FITNESS FOR A PARTICULAR PURPOSE.  See the
#  GNU General Public License for more details.
#
#  You should have received a copy of the GNU General Public License
#  along with this program; if not, write to the Free Software
#  Foundation, Inc., 51 Franklin Street, Fifth Floor, Boston, MA  02110-1301, USA.
"""
CPython 1.5 bytecode opcodes

This is used in bytecode disassembly. This is similar to the
opcodes in Python's dis.py library.
"""

# These are used from outside this module
from xdis.cross_dis import findlabels, findlinestarts
from xdis.opcodes.base import (  # Although these aren't used here, they are exported
    compare_op,
    const_op,
    def_op,
    extended_format_ATTR,
    extended_format_CALL_FUNCTION,
<<<<<<< HEAD
    extended_format_MAKE_FUNCTION_10_32,
    extended_format_RAISE_VARARGS_older,
    extended_format_RETURN_VALUE,
    finalize_opcodes,
    format_MAKE_FUNCTION_10_32,
    format_extended_arg,
=======
    extended_format_MAKE_FUNCTION_10_27,
    extended_format_RAISE_VARARGS_older,
    extended_format_RETURN_VALUE,
    finalize_opcodes,
    format_extended_arg,
    format_MAKE_FUNCTION_10_27,
>>>>>>> e980ee72
    format_RAISE_VARARGS_older,
    jabs_op,
    jrel_op,
    local_op,
    name_op,
    nargs_op,
    store_op,
    update_pj2,
    varargs_op,
)

version_tuple = (1, 5)
python_implementation = "CPython"

cmp_op = (
    "<",
    "<=",
    "==",
    "!=",
    ">",
    ">=",
    "in",
    "not in",
    "is",
    "is not",
    "exception match",
    "BAD",
)

# Opcodes greater than 90 take an instruction operand or "argument"
# as opcode.py likes to call it.
HAVE_ARGUMENT = 90

loc = l = locals()
l["python_version"] = version_tuple
l["cmp_op"] = cmp_op
l["HAVE_ARGUMENT"] = HAVE_ARGUMENT

# These are just to silence the import above
l["findlindstarts"] = findlinestarts
l["findlabels"] = findlabels

# FIXME: can we DRY this even more?

hascompare = []
hascondition = []  # conditional operator; has jump offset
hasconst = []
hasfree = []
hasjabs = []
hasjrel = []
haslocal = []
hasname = []
hasnargs = []  # For function-like calls
hasstore = []  # Some sort of store operation
hasvargs = []  # Similar but for operators BUILD_xxx
nofollow = []  # Instruction doesn't fall to the next opcode

# oppush[op] => number of stack entries pushed
# -9 means handle special. Note his forces oppush[i] - oppop[i] negative
oppush = [0] * 256

# oppop[op] => number of stack entries popped
# -1 means handle special.
oppop = [0] * 256

opmap = {}
opname = [""] * 256
for op in range(256):
    opname[op] = "<%r>" % (op,)
del op

# Instruction opcodes for compiled code
# Blank lines correspond to available opcodes

# fmt: off
def_op(l, "STOP_CODE", 0, 0, 0, fallthrough=False)
def_op(l, "POP_TOP", 1)
def_op(l, "ROT_TWO", 2)
def_op(l, "ROT_THREE", 3)
def_op(l, "DUP_TOP", 4)

def_op(l, "UNARY_POSITIVE",  10, 1, 1)
def_op(l, "UNARY_NEGATIVE",  11, 1, 1)
def_op(l, "UNARY_NOT",       12, 1, 1)
def_op(l, "UNARY_CONVERT",   13, 1, 1)

def_op(l, "UNARY_INVERT",    15, 1, 1)

def_op(l, "BINARY_POWER",    19, 1, 1)

def_op(l, "BINARY_MULTIPLY", 20, 2, 1)
def_op(l, "BINARY_DIVIDE",   21, 2, 1)
def_op(l, "BINARY_MODULO",   22, 2, 1)
def_op(l, "BINARY_ADD",      23, 2, 1)
def_op(l, "BINARY_SUBTRACT", 24, 2, 1)
def_op(l, "BINARY_SUBSCR",    25, 2, 1)

def_op(l, "SLICE+0", 30, 1, 1)
def_op(l, "SLICE+1", 31, 2, 1)
def_op(l, "SLICE+2", 32, 2, 1)
def_op(l, "SLICE+3", 33, 3, 1)

store_op(l,   "STORE_SLICE+0",  40, 2, 0)
store_op(l,   "STORE_SLICE+1",  41, 3, 0)
store_op(l,   "STORE_SLICE+2",  42, 3, 0)
store_op(l,   "STORE_SLICE+3",  43, 4, 0)

def_op(l,     "DELETE_SLICE+0", 50, 1, 0)
def_op(l,     "DELETE_SLICE+1", 51, 2, 0)
def_op(l,     "DELETE_SLICE+2", 52, 2, 0)
def_op(l,     "DELETE_SLICE+3", 53, 3, 0)

store_op(l,   "STORE_SUBSCR",   60, 3, 0)  # Implements TOS1[TOS] = TOS2.
def_op(l,     "DELETE_SUBSCR",  61, 2, 0)  # Implements del TOS1[TOS].

def_op(l,     "BINARY_LSHIFT",  62, 2, 1)
def_op(l,     "BINARY_RSHIFT",  63, 2, 1)
def_op(l,     "BINARY_AND",     64, 2, 1)
def_op(l,     "BINARY_XOR",     65, 2, 1)
def_op(l,     "BINARY_OR",      66, 2, 1)

def_op(l,     "PRINT_EXPR",     70, 1, 0)
def_op(l,     "PRINT_ITEM",     71, 1, 0)
def_op(l,     "PRINT_NEWLINE",  72, 0, 0)

def_op(l,     "BREAK_LOOP",     80, 0, 0, fallthrough=False)

def_op(l,     "LOAD_LOCALS",    82, 0, 1)
def_op(l,     "RETURN_VALUE",   83, 1, 0, fallthrough=False)

def_op(l,     "EXEC_STMT",      85, 3, 0)

def_op(l,     "POP_BLOCK",      87, 0, 0)
def_op(l,     "END_FINALLY",    88, 1, 0)
def_op(l,     "BUILD_CLASS",    89, 3, 0)

# HAVE_ARGUMENT = 90               # Opcodes from here have an argument:

store_op(l,   "STORE_NAME",     90, 1, 0, is_type="name")  # Operand is in name list
name_op(l,    "DELETE_NAME",    91, 0, 0)  # ""
varargs_op(l, "UNPACK_TUPLE",   92)  # Number of tuple items
def_op(l,     "UNPACK_LIST",    93)  # Number of list items
store_op(l,   "STORE_ATTR",     95, 2, 0, is_type="name")  # Operand is in name list
name_op(l,    "DELETE_ATTR",    96, 1, 0)  # ""
store_op(l,    "STORE_GLOBAL",  97, 1, 0, is_type="name")  # ""
name_op(l,    "DELETE_GLOBAL",  98, 0, 0)  # ""

const_op(l,   "LOAD_CONST",    100, 0, 1)  # Operand is in const list
name_op(l,    "LOAD_NAME",     101, 0, 1)  # Operand is in name list
varargs_op(l, "BUILD_TUPLE",   102, -1, 1)  # Number of tuple items
varargs_op(l, "BUILD_LIST",    103, -1, 1)  # Number of list items
varargs_op(l, "BUILD_MAP",     104, -1, 1)  # Always zero for now
name_op(l,    "LOAD_ATTR",     105, 1, 1)  # Operand is in name list
compare_op(l, "COMPARE_OP",    106, 2, 1)  # Comparison operator

name_op(l,    "IMPORT_NAME",   107, 2, 1)  # Operand is in name list
name_op(l,    "IMPORT_FROM",   108, 0, 1)  # Operand is in name list

jrel_op(l,    "JUMP_FORWARD",  110, 0, 0, fallthrough=False)  # Number of bytes to skip
jrel_op(l,    "JUMP_IF_FALSE", 111, 1, 1, True)  # ""
jrel_op(l,    "JUMP_IF_TRUE",  112, 1, 1, True)  # ""
jabs_op(l,    "JUMP_ABSOLUTE", 113, 0, 0, fallthrough=False)  # Target byte offset from beginning of code
def_op(l,     "FOR_LOOP",      114)  # Number of bytes to skip

name_op(l,    "LOAD_GLOBAL",   116, 0, 1)  # Operand is in name list

jrel_op(l,    "SETUP_LOOP",    120, 0, 0, conditional=True)  # Distance to target address
jrel_op(l,    "SETUP_EXCEPT",  121, 0, 0)  # ""
jrel_op(l,    "SETUP_FINALLY", 122, 0, 0)  # ""

local_op(l, "LOAD_FAST",       124, 0, 1)  # Local variable number
store_op(l, "STORE_FAST",      125, 1, 0, is_type="local")  # Local variable number
local_op(l, "DELETE_FAST",     126)  # Local variable number

def_op(l, "SET_LINENO",        127)  # Current line number

def_op(l, "RAISE_VARARGS",     130, -1, 0, fallthrough=False)
# Number of raise arguments (1, 2, or 3)
nargs_op(l, "CALL_FUNCTION",   131, -1, 1)  # #args + (#kwargs << 8)

def_op(l, "MAKE_FUNCTION",     132, -1, 1)  # Number of args with default values
varargs_op(l, "BUILD_SLICE",   133, -1, 1)  # Number of items

def_op(l, "EXTENDED_ARG",      143)

EXTENDED_ARG = 143

fields2copy = """cmp_op hasjabs""".split()

update_pj2(globals(), l)

opcode_arg_fmt = {
    "EXTENDED_ARG":  format_extended_arg,
<<<<<<< HEAD
    "MAKE_FUNCTION": format_MAKE_FUNCTION_10_32,
=======
    "MAKE_FUNCTION": format_MAKE_FUNCTION_10_27,
>>>>>>> e980ee72
    "RAISE_VARARGS": format_RAISE_VARARGS_older,
}

finalize_opcodes(l)

opcode_extended_fmt = {
    "CALL_FUNCTION": extended_format_CALL_FUNCTION,
    "LOAD_ATTR":     extended_format_ATTR,
<<<<<<< HEAD
    "MAKE_FUNCTION": extended_format_MAKE_FUNCTION_10_32,
=======
    "MAKE_FUNCTION": extended_format_MAKE_FUNCTION_10_27,
>>>>>>> e980ee72
    "RAISE_VARARGS": extended_format_RAISE_VARARGS_older,
    "RETURN_VALUE":  extended_format_RETURN_VALUE,
    "STORE_ATTR":    extended_format_ATTR,
}
# fmt: on<|MERGE_RESOLUTION|>--- conflicted
+++ resolved
@@ -28,21 +28,12 @@
     def_op,
     extended_format_ATTR,
     extended_format_CALL_FUNCTION,
-<<<<<<< HEAD
-    extended_format_MAKE_FUNCTION_10_32,
-    extended_format_RAISE_VARARGS_older,
-    extended_format_RETURN_VALUE,
-    finalize_opcodes,
-    format_MAKE_FUNCTION_10_32,
-    format_extended_arg,
-=======
     extended_format_MAKE_FUNCTION_10_27,
     extended_format_RAISE_VARARGS_older,
     extended_format_RETURN_VALUE,
     finalize_opcodes,
     format_extended_arg,
     format_MAKE_FUNCTION_10_27,
->>>>>>> e980ee72
     format_RAISE_VARARGS_older,
     jabs_op,
     jrel_op,
@@ -236,11 +227,7 @@
 
 opcode_arg_fmt = {
     "EXTENDED_ARG":  format_extended_arg,
-<<<<<<< HEAD
-    "MAKE_FUNCTION": format_MAKE_FUNCTION_10_32,
-=======
     "MAKE_FUNCTION": format_MAKE_FUNCTION_10_27,
->>>>>>> e980ee72
     "RAISE_VARARGS": format_RAISE_VARARGS_older,
 }
 
@@ -249,11 +236,7 @@
 opcode_extended_fmt = {
     "CALL_FUNCTION": extended_format_CALL_FUNCTION,
     "LOAD_ATTR":     extended_format_ATTR,
-<<<<<<< HEAD
-    "MAKE_FUNCTION": extended_format_MAKE_FUNCTION_10_32,
-=======
     "MAKE_FUNCTION": extended_format_MAKE_FUNCTION_10_27,
->>>>>>> e980ee72
     "RAISE_VARARGS": extended_format_RAISE_VARARGS_older,
     "RETURN_VALUE":  extended_format_RETURN_VALUE,
     "STORE_ATTR":    extended_format_ATTR,
