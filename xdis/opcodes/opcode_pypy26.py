--- conflicted
+++ resolved
@@ -30,28 +30,7 @@
 # Used only in assert statements
 jrel_op(l, 'JUMP_IF_NOT_DEBUG',       204)
 
-<<<<<<< HEAD
-# PyPy only
-# ----------
-name_op(opname, opmap, 'LOOKUP_METHOD',                201, 1, 2)
-opcode_26.def_op(opname, opmap, 'CALL_METHOD',         202)
-opcode_26.def_op(opname, opmap, 'BUILD_LIST_FROM_ARG', 203)
-opcode_26.def_op(opname, opmap, 'JUMP_IF_NOT_DEBUG',   204)
-
-opcode_26.updateGlobal()
-
-from xdis import PYTHON_VERSION, IS_PYPY
-if PYTHON_VERSION == 2.6 and IS_PYPY:
-    import dis
-    # print(set(dis.opmap.items()) - set(opmap.items()))
-    # print(set(opmap.items()) - set(dis.opmap.items()))
-    for item in dis.opmap.items():
-        assert item in opmap.items()
-    for item in opmap.items():
-        assert item in opmap.items()
-=======
 # FIXME remove (fix uncompyle6)
 update_pj2(globals(), l)
 
-finalize_opcodes(l)
->>>>>>> 2bed8825
+finalize_opcodes(l)