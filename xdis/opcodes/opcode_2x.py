--- conflicted
+++ resolved
@@ -245,18 +245,11 @@
     )
 
 
-<<<<<<< HEAD
 def extended_format_SLICE_1(opc, instructions):
-    arglist, arg_count, i = get_arglist(instructions, 0, 1)
-    if arg_count == 0 and arglist is not None:
-        return ":%s" % arglist[0], instructions[0].start_offset
-=======
-def extended_format_SLICE_0(opc, instructions: list):
     arglist, arg_count, _ = get_arglist(instructions, 0, 1)
     if arg_count == 1 and arglist is not None:
         return "%s[:]" % arglist[0], instructions[0].start_offset
     return "", None
->>>>>>> cc7ba4bf
 
 
 def extended_format_SLICE_1(opc, instructions: list):
@@ -268,40 +261,20 @@
 
 def extended_format_SLICE_2(opc, instructions):
     arglist, arg_count, i = get_arglist(instructions, 0, 2)
-<<<<<<< HEAD
-    if arg_count == 0 and i is not None and arglist is not None:
-        for i, arg in enumerate(arglist):
-            if arg == "None":
-                arglist[i] = ""
-        return ":".join(reversed(arglist)), instructions[i].start_offset
-
-    if instructions[0].argval == 0:
-        # Degenerate case
-        return "set()", instructions[0].start_offset
-=======
     if arg_count == 2 and i is not None and arglist is not None:
         return "%s[:%s:]" % (arglist[1], arglist[0]), instructions[0].start_offset
->>>>>>> cc7ba4bf
     return "", None
 
 
 def extended_format_SLICE_3(opc, instructions):
     from trepan.api import debug; debug()
     arglist, arg_count, i = get_arglist(instructions, 0, 3)
-<<<<<<< HEAD
-    if arg_count == 0 and i is not None and arglist is not None:
-        for i, arg in enumerate(arglist):
-            if arg == "None":
-                arglist[i] = ""
-        return ":".join(reversed(arglist)), instructions[i].start_offset
-=======
     if arg_count == 3 and i is not None and arglist is not None:
         arglist = ["" if arg == "None" else arg for arg in arglist]
         return (
             "%s[:%s:%s]" % (arglist[2], arglist[1], arglist[0]),
             instructions[0].start_offset,
         )
->>>>>>> cc7ba4bf
 
     if instructions[0].argval == 0:
         # Degenerate case
