# (C) Copyright 2018, 2020-2024 by Rocky Bernstein
#
#  This program is free software; you can redistribute it and/or
#  modify it under the terms of the GNU General Public License
#  as published by the Free Software Foundation; either version 2
#  of the License, or (at your option) any later version.
#
#  This program is distributed in the hope that it will be useful,
#  but WITHOUT ANY WARRANTY; without even the implied warranty of
#  MERCHANTABILITY or FITNESS FOR A PARTICULAR PURPOSE.  See the
#  GNU General Public License for more details.
#
#  You should have received a copy of the GNU General Public License
#  along with this program; if not, write to the Free Software
#  Foundation, Inc., 51 Franklin Street, Fifth Floor, Boston, MA  02110-1301, USA.

"""CPython core set of bytecode opcodes based on version 2.3

This is used in bytecode disassembly among other things. This is
similar to the opcodes in Python's opcode.py library.

If this file changes the other opcode files may have to be adjusted accordingly.
"""

from copy import copy

from xdis.opcodes.base import (
    binary_op,
    call_op,
    compare_op,
    const_op,
    def_op,
    free_op,
    init_opdata,
    jabs_op,
    jrel_op,
    local_op,
    name_op,
    nargs_op,
    store_op,
    unary_op,
    varargs_op,
)
from xdis.opcodes.format.basic import format_MAKE_FUNCTION_10_27, opcode_arg_fmt_base
from xdis.opcodes.format.extended import (
    get_arglist,
    get_instruction_arg,
    opcode_extended_fmt_base,
)

loc = locals()
init_opdata(loc, None, None)

# Instruction opcodes for compiled code
# Blank lines correspond to available opcodes

# If the POP field is -1 and the opcode is var args operation
# (hasvargs | hasnargs) operation, then
# the operand holds the size.

# fmt: off
#          OP NAME              OPCODE POP PUSH
#-----------------------------------------------
def_op(loc, "STOP_CODE",               0,  0,  0, fallthrough=False)
def_op(loc, "POP_TOP",                 1,  1,  0)
def_op(loc, "ROT_TWO",                 2,  2,  2)
def_op(loc, "ROT_THREE",               3,  3,  3)
def_op(loc, "DUP_TOP",                 4,  0,  1)
def_op(loc, "ROT_FOUR",                5,  4,  4)

unary_op(loc, "UNARY_POSITIVE",          10)
unary_op(loc, "UNARY_NEGATIVE",          11)
unary_op(loc, "UNARY_NOT",               12)
unary_op(loc, "UNARY_CONVERT",           13)

unary_op(loc, "UNARY_INVERT",            15)

binary_op(loc, "BINARY_POWER",           19)

binary_op(loc, "BINARY_MULTIPLY",        20)
binary_op(loc, "BINARY_DIVIDE",          21)
binary_op(loc, "BINARY_MODULO",          22)
binary_op(loc, "BINARY_ADD",             23)
binary_op(loc, "BINARY_SUBTRACT",        24)
binary_op(loc, "BINARY_SUBSCR",          25)
binary_op(loc, "BINARY_FLOOR_DIVIDE",    26)
binary_op(loc, "BINARY_TRUE_DIVIDE",     27)
binary_op(loc, "INPLACE_FLOOR_DIVIDE",   28)
binary_op(loc, "INPLACE_TRUE_DIVIDE",    29)

def_op(loc, "SLICE+0",                30,  2,  2)
def_op(loc, "SLICE+1",                31,  2,  2)
def_op(loc, "SLICE+2",                32,  2,  2)
def_op(loc, "SLICE+3",                33,  3,  2)

#          OP NAME              OPCODE POP PUSH
#-----------------------------------------------
store_op(loc, "STORE_SLICE+0",        40,  2,  0)
store_op(loc, "STORE_SLICE+1",        41,  3,  0)
store_op(loc, "STORE_SLICE+2",        42,  3,  0)
store_op(loc, "STORE_SLICE+3",        43,  4,  0)

def_op(loc, "DELETE_SLICE+0",         50,  1,  0)
def_op(loc, "DELETE_SLICE+1",         51,  2,  0)
def_op(loc, "DELETE_SLICE+2",         52,  2,  0)
def_op(loc, "DELETE_SLICE+3",         53,  3,  0)

binary_op(loc, "INPLACE_ADD",         55)
binary_op(loc, "INPLACE_SUBTRACT",    56)
binary_op(loc, "INPLACE_MULTIPLY",    57)
binary_op(loc, "INPLACE_DIVIDE",      58)
binary_op(loc, "INPLACE_MODULO",      59)
store_op(loc, "STORE_SUBSCR",         60,  3,  0) # Implements TOS1[TOS] = TOS2.
def_op(loc, "DELETE_SUBSCR",          61,  2,  0) # Implements del TOS1[TOS].

binary_op(loc, "BINARY_LSHIFT",       62)
binary_op(loc, "BINARY_RSHIFT",       63)
binary_op(loc, "BINARY_AND",          64)
binary_op(loc, "BINARY_XOR",          65)
binary_op(loc, "BINARY_OR",           66)
binary_op(loc, "INPLACE_POWER",       67)

def_op(loc, "GET_ITER",               68,  1,  1)

def_op(loc, "PRINT_EXPR",             70,  1,  0)
def_op(loc, "PRINT_ITEM",             71,  1,  0)
def_op(loc, "PRINT_NEWLINE",          72,  0,  0)
def_op(loc, "PRINT_ITEM_TO",          73,  2,  0)
def_op(loc, "PRINT_NEWLINE_TO",       74,  1,  0)
def_op(loc, "INPLACE_LSHIFT",         75,  2,  1)
def_op(loc, "INPLACE_RSHIFT",         76,  2,  1)
def_op(loc, "INPLACE_AND",            77,  2,  1)
def_op(loc, "INPLACE_XOR",            78,  2,  1)
def_op(loc, "INPLACE_OR",             79,  2,  1)
def_op(loc, "BREAK_LOOP",             80,  0,  0, fallthrough=False)

def_op(loc, "LOAD_LOCALS",            82,  0,  1)
def_op(loc, "RETURN_VALUE",           83,  1,  0, fallthrough=False)
def_op(loc, "IMPORT_STAR",            84,  1,  0)
def_op(loc, "EXEC_STMT",              85,  3,  0)
def_op(loc, "YIELD_VALUE",            86,  1,  1)

def_op(loc, "POP_BLOCK",              87,  0,  0)
def_op(loc, "END_FINALLY",            88,  1,  0)
def_op(loc, "BUILD_CLASS",            89,  2,  0)

HAVE_ARGUMENT = 90              # Opcodes from here have an argument:

#             OP NAME              OPCODE POP PUSH
#-----------------------------------------------
store_op(loc, "STORE_NAME",            90,  1,  0, is_type="name")
                                                    # Operand is in name list
name_op(loc, "DELETE_NAME",            91,  0,  0)  # ""
varargs_op(loc, "UNPACK_SEQUENCE",     92, -1,  1)  # TOS is number of tuple items
jrel_op(loc, "FOR_ITER",               93,  0,  1)  # TOS is read

store_op(loc, "STORE_ATTR",            95,  2,  0, is_type="name")
                                                    # Operand is in name list
name_op(loc, "DELETE_ATTR",            96,  1,  0)  # ""
store_op(loc, "STORE_GLOBAL",          97,  1,  0, is_type="name")  # ""
name_op(loc, "DELETE_GLOBAL",          98,  0,  0)  # ""
nargs_op(loc, "DUP_TOPX",              99, -1,  2)  # number of items to duplicate

const_op(loc, "LOAD_CONST",           100,  0,  1)  # Operand is in const list
loc["nullaryloadop"].add(100)

loc["nullaryloadop"].add(100)

name_op(loc, "LOAD_NAME",             101,  0,  1)  # Operand is in name list
loc["nullaryloadop"].add(101)

varargs_op(loc, "BUILD_TUPLE",        102, -1,  1)  # TOS is number of tuple items
varargs_op(loc, "BUILD_LIST",         103, -1,  1)  # TOS is number of list items
varargs_op(loc, "BUILD_MAP",          104,  0,  1)  # TOS is number of kwarg items.
                                                  # Always zero for now
name_op(loc, "LOAD_ATTR",             105,  1,  1)  # Operand is in name list
compare_op(loc, "COMPARE_OP",         106,  2,  1)  # Comparison operator

name_op(loc, "IMPORT_NAME",           107,  0,  1)  # For < 2.6;  Imports namei; module
                                                    # pushed
name_op(loc, "IMPORT_FROM",           108,  0,  1)  # Operand is in name list

jrel_op(loc, "JUMP_FORWARD",          110,  0,  0, fallthrough=False)
                                                # Number of bytes to skip
jrel_op(loc, "JUMP_IF_FALSE",         111,  1,  1, True)  # ""

jrel_op(loc, "JUMP_IF_TRUE",          112,  1,  1, True)  # ""
jabs_op(loc, "JUMP_ABSOLUTE",         113,  0,  0, fallthrough=False)
                                                # Target byte offset from beginning of
                                                 #code

name_op(loc, "LOAD_GLOBAL",           116,  0,  1)  # Operand is in name list
loc["nullaryloadop"].add(116)


jabs_op(loc, "CONTINUE_LOOP",         119,  0,  0, fallthrough=False)  # Target address
jrel_op(loc, "SETUP_LOOP",            120,  0,  0, conditional=True)  # Distance to
                                                                      # target address
jrel_op(loc, "SETUP_EXCEPT",          121,  0,  3, conditional=True)  # ""
jrel_op(loc, "SETUP_FINALLY",         122,  0,  3, conditional=True)  # ""

local_op(loc, "LOAD_FAST",            124,  0,  1)  # Local variable number
loc["nullaryloadop"].add(124)

store_op(loc, "STORE_FAST",           125,  1,  0, is_type="local")  # Local variable
                                                                     # number
local_op(loc, "DELETE_FAST",          126,  0,  0) # Local variable number is in operand

nargs_op(loc, "RAISE_VARARGS",        130, -1,  2, fallthrough=False)
                                                # Number of raise arguments (1, 2, or 3)
call_op(loc, "CALL_FUNCTION",        131, -1,  2)  # TOS is #args + (#kwargs << 8)

nargs_op(loc, "MAKE_FUNCTION",        132, -1,  2)  # TOS is number of args with
                                                    # default values
varargs_op(loc, "BUILD_SLICE",        133,  2,  1)  # TOS is number of items

def_op(loc, "MAKE_CLOSURE",           134, -3,  1)

free_op(loc, "LOAD_CLOSURE",          135,  0,  1)  # Load of a closured variable
loc["nullaryloadop"].add(135)

free_op(loc, "LOAD_DEREF",            136,  0,  1)
loc["nullaryop"].add(136)
loc["nullaryloadop"].add(136)

store_op(loc, "STORE_DEREF",          137,  1,  0, is_type="free")

call_op(loc, "CALL_FUNCTION_VAR",    140, -2,  1) # #args + (#kwargs << 8)
call_op(loc, "CALL_FUNCTION_KW",     141, -2,  1) # #args + (#kwargs << 8)
call_op(loc, "CALL_FUNCTION_VAR_KW", 142, -3,  1) # #args + (#kwargs << 8)

def_op(loc, "EXTENDED_ARG", 143)
# fmt: on

EXTENDED_ARG = 143


def extended_format_PRINT_ITEM(opc, instructions):
    instr1 = instructions[1]
<<<<<<< HEAD
    if instr1.tos_str is not None:
        print_arg = instr1.tos_str
    else:
        print_arg = instr1.argrepr
=======
    print_arg = get_instruction_arg(instr1)
>>>>>>> 2066ab95
    return (
        "print %s," % print_arg,
        instr1.start_offset,
    )


def extended_format_SLICE_1(opc, instructions):
    arglist, arg_count, i = get_arglist(instructions, 0, 1)
    if arg_count == 0 and arglist is not None:
        return ":%s" % arglist[0], instructions[0].start_offset

    if instructions[0].argval == 0:
        # Degenerate case
        return "set()", instructions[0].start_offset
    return "", None


def extended_format_SLICE_2(opc, instructions):
    arglist, arg_count, i = get_arglist(instructions, 0, 2)
    if arg_count == 0 and i is not None and arglist is not None:
        for i, arg in enumerate(arglist):
            if arg == "None":
                arglist[i] = ""
        return ":".join(reversed(arglist)), instructions[i].start_offset

    if instructions[0].argval == 0:
        # Degenerate case
        return "set()", instructions[0].start_offset
    return "", None


def extended_format_SLICE_3(opc, instructions):
    arglist, arg_count, i = get_arglist(instructions, 0, 3)
    if arg_count == 0 and i is not None and arglist is not None:
        for i, arg in enumerate(arglist):
            if arg == "None":
                arglist[i] = ""
        return ":".join(reversed(arglist)), instructions[i].start_offset

    if instructions[0].argval == 0:
        # Degenerate case
        return "set()", instructions[0].start_offset
    return "", None


def format_PRINT_NEWLINE(arg):
    return 'print "\\n"'


update_arg_fmt_base2x = copy(opcode_arg_fmt_base)
update_arg_fmt_base2x.update(
    {
        "MAKE_FUNCTION": format_MAKE_FUNCTION_10_27,
        "PRINT_NEWLINE": format_PRINT_NEWLINE,
    }
)

opcode_extended_fmt_base2x = copy(opcode_extended_fmt_base)
opcode_extended_fmt_base2x.update(
    {
        "PRINT_ITEM": extended_format_PRINT_ITEM,
        "SLICE+1": extended_format_SLICE_1,
        "SLICE+2": extended_format_SLICE_2,
        "SLICE+3": extended_format_SLICE_3,
    },
)<|MERGE_RESOLUTION|>--- conflicted
+++ resolved
@@ -237,14 +237,7 @@
 
 def extended_format_PRINT_ITEM(opc, instructions):
     instr1 = instructions[1]
-<<<<<<< HEAD
-    if instr1.tos_str is not None:
-        print_arg = instr1.tos_str
-    else:
-        print_arg = instr1.argrepr
-=======
     print_arg = get_instruction_arg(instr1)
->>>>>>> 2066ab95
     return (
         "print %s," % print_arg,
         instr1.start_offset,
