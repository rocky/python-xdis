--- conflicted
+++ resolved
@@ -25,14 +25,8 @@
 from xdis.opcodes.base import (
     compare_op, const_op,
     def_op, free_op, jabs_op, jrel_op,
-<<<<<<< HEAD
-    local_op, name_op, nargs_op,
+    local_op, name_op, nargs_op, store_op,
     varargs_op )
-=======
-    local_op, name_op, nargs_op, store_op,
-    varargs_op
-    )
->>>>>>> ada4f174
 
 l = locals()
 
