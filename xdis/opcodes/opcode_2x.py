--- conflicted
+++ resolved
@@ -234,12 +234,9 @@
 EXTENDED_ARG = 143
 
 
-<<<<<<< HEAD
-def extended_format_PRINT_ITEM(opc, instructions: list) -> tuple:
-=======
 def extended_format_BUILD_MAP_older(
     opc, instructions: list
-) -> Tuple[str, Optional[int]]:
+):
     arg_count = instructions[0].argval
     if arg_count == 0:
         # Note: caller generally handles this when the below isn't right.
@@ -248,14 +245,15 @@
     # from trepan.api import debug; debug()
     if arglist is not None:
         assert isinstance(i, int)
-        arg_pairs = [f"{arglist[i]}:{arglist[i+1]}" for i in range(len(arglist), 2)]
+        arg_pairs = [
+            "%s:%s" % (arglist[i], arglist[i + 1]) for i in range(len(arglist), 2)
+        ]
         args_str = ", ".join(arg_pairs)
         return "{" + args_str + "}", instructions[i].start_offset
     return "", None
 
 
-def extended_format_PRINT_ITEM(opc, instructions: list) -> Tuple[str, Optional[int]]:
->>>>>>> d4e5d6ff
+def extended_format_PRINT_ITEM(opc, instructions: list) -> tuple:
     instr1 = instructions[1]
     print_arg = get_instruction_arg(instr1)
     return (
@@ -312,16 +310,10 @@
     }
 )
 
-<<<<<<< HEAD
 opcode_extended_fmt_base2x = opcode_extended_fmt_base.copy()
 opcode_extended_fmt_base2x.update(
     {
-=======
-opcode_extended_fmt_base2x = {
-    **opcode_extended_fmt_base,
-    **{
-        # "BUILD_MAP": extended_format_BUILD_MAP_older,
->>>>>>> d4e5d6ff
+        "BUILD_MAP": extended_format_BUILD_MAP_older,
         "PRINT_ITEM": extended_format_PRINT_ITEM,
         "SLICE+0": extended_format_SLICE_0,
         "SLICE+1": extended_format_SLICE_1,
