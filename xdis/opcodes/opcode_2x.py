# (C) Copyright 2018, 2020-2023 by Rocky Bernstein
#
#  This program is free software; you can redistribute it and/or
#  modify it under the terms of the GNU General Public License
#  as published by the Free Software Foundation; either version 2
#  of the License, or (at your option) any later version.
#
#  This program is distributed in the hope that it will be useful,
#  but WITHOUT ANY WARRANTY; without even the implied warranty of
#  MERCHANTABILITY or FITNESS FOR A PARTICULAR PURPOSE.  See the
#  GNU General Public License for more details.
#
#  You should have received a copy of the GNU General Public License
#  along with this program; if not, write to the Free Software
#  Foundation, Inc., 51 Franklin Street, Fifth Floor, Boston, MA  02110-1301, USA.

"""CPython core set of bytecode opcodes based on version 2.3

This is used in bytecode disassembly among other things. This is
similar to the opcodes in Python's opcode.py library.

If this file changes the other opcode files may have to be adjusted accordingly.
"""

from xdis.opcodes.base import (
    binary_op,
    compare_op,
    const_op,
    def_op,
    free_op,
    init_opdata,
    jabs_op,
    jrel_op,
    local_op,
    name_op,
    nargs_op,
    store_op,
    unary_op,
    varargs_op,
)
from xdis.opcodes.format.basic import format_MAKE_FUNCTION_10_27, opcode_arg_fmt_base
from xdis.opcodes.format.extended import opcode_extended_fmt_base

loc = locals()
init_opdata(loc, None, None)

# Instruction opcodes for compiled code
# Blank lines correspond to available opcodes

# If the POP field is -1 and the opcode is var args operation
# (hasvargs | hasnargs) operation, then
# the operand holds the size.

# fmt: off
#          OP NAME              OPCODE POP PUSH
#-----------------------------------------------
def_op(loc, "STOP_CODE",               0,  0,  0, fallthrough=False)
def_op(loc, "POP_TOP",                 1,  1,  0)
def_op(loc, "ROT_TWO",                 2,  2,  2)
def_op(loc, "ROT_THREE",               3,  3,  3)
def_op(loc, "DUP_TOP",                 4,  0,  1)
def_op(loc, "ROT_FOUR",                5,  4,  4)

unary_op(loc, "UNARY_POSITIVE",          10)
unary_op(loc, "UNARY_NEGATIVE",          11)
unary_op(loc, "UNARY_NOT",               12)
unary_op(loc, "UNARY_CONVERT",           13)

unary_op(loc, "UNARY_INVERT",            15)

binary_op(loc, "BINARY_POWER",           19)

binary_op(loc, "BINARY_MULTIPLY",        20)
binary_op(loc, "BINARY_DIVIDE",          21)
binary_op(loc, "BINARY_MODULO",          22)
binary_op(loc, "BINARY_ADD",             23)
binary_op(loc, "BINARY_SUBTRACT",        24)
binary_op(loc, "BINARY_SUBSCR",          25)
binary_op(loc, "BINARY_FLOOR_DIVIDE",    26)
binary_op(loc, "BINARY_TRUE_DIVIDE",     27)
binary_op(loc, "INPLACE_FLOOR_DIVIDE",   28)
binary_op(loc, "INPLACE_TRUE_DIVIDE",    29)

def_op(loc, "SLICE+0",                30,  2,  2)
def_op(loc, "SLICE+1",                31,  2,  2)
def_op(loc, "SLICE+2",                32,  2,  2)
def_op(loc, "SLICE+3",                33,  3,  2)

#          OP NAME              OPCODE POP PUSH
#-----------------------------------------------
store_op(loc, "STORE_SLICE+0",        40,  2,  0)
store_op(loc, "STORE_SLICE+1",        41,  3,  0)
store_op(loc, "STORE_SLICE+2",        42,  3,  0)
store_op(loc, "STORE_SLICE+3",        43,  4,  0)

def_op(loc, "DELETE_SLICE+0",         50,  1,  0)
def_op(loc, "DELETE_SLICE+1",         51,  2,  0)
def_op(loc, "DELETE_SLICE+2",         52,  2,  0)
def_op(loc, "DELETE_SLICE+3",         53,  3,  0)

binary_op(loc, "INPLACE_ADD",         55)
binary_op(loc, "INPLACE_SUBTRACT",    56)
binary_op(loc, "INPLACE_MULTIPLY",    57)
binary_op(loc, "INPLACE_DIVIDE",      58)
binary_op(loc, "INPLACE_MODULO",      59)
store_op(loc, "STORE_SUBSCR",         60,  3,  0) # Implements TOS1[TOS] = TOS2.
def_op(loc, "DELETE_SUBSCR",          61,  2,  0) # Implements del TOS1[TOS].

binary_op(loc, "BINARY_LSHIFT",       62)
binary_op(loc, "BINARY_RSHIFT",       63)
binary_op(loc, "BINARY_AND",          64)
binary_op(loc, "BINARY_XOR",          65)
binary_op(loc, "BINARY_OR",           66)
binary_op(loc, "INPLACE_POWER",       67)

def_op(loc, "GET_ITER",               68,  1,  1)

def_op(loc, "PRINT_EXPR",             70,  1,  0)
def_op(loc, "PRINT_ITEM",             71,  1,  0)
def_op(loc, "PRINT_NEWLINE",          72,  0,  0)
def_op(loc, "PRINT_ITEM_TO",          73,  2,  0)
def_op(loc, "PRINT_NEWLINE_TO",       74,  1,  0)
def_op(loc, "INPLACE_LSHIFT",         75,  2,  1)
def_op(loc, "INPLACE_RSHIFT",         76,  2,  1)
def_op(loc, "INPLACE_AND",            77,  2,  1)
def_op(loc, "INPLACE_XOR",            78,  2,  1)
def_op(loc, "INPLACE_OR",             79,  2,  1)
def_op(loc, "BREAK_LOOP",             80,  0,  0, fallthrough=False)

def_op(loc, "LOAD_LOCALS",            82,  0,  1)
def_op(loc, "RETURN_VALUE",           83,  1,  0, fallthrough=False)
def_op(loc, "IMPORT_STAR",            84,  1,  0)
def_op(loc, "EXEC_STMT",              85,  3,  0)
def_op(loc, "YIELD_VALUE",            86,  1,  1)

def_op(loc, "POP_BLOCK",              87,  0,  0)
def_op(loc, "END_FINALLY",            88,  1,  0)
def_op(loc, "BUILD_CLASS",            89,  2,  0)

HAVE_ARGUMENT = 90              # Opcodes from here have an argument:

#             OP NAME              OPCODE POP PUSH
#-----------------------------------------------
store_op(loc, "STORE_NAME",            90,  1,  0, is_type="name")
                                                    # Operand is in name list
name_op(loc, "DELETE_NAME",            91,  0,  0)  # ""
varargs_op(loc, "UNPACK_SEQUENCE",     92, -1,  1)  # TOS is number of tuple items
jrel_op(loc, "FOR_ITER",               93,  0,  1)  # TOS is read

store_op(loc, "STORE_ATTR",            95,  2,  0, is_type="name")
                                                    # Operand is in name list
name_op(loc, "DELETE_ATTR",            96,  1,  0)  # ""
store_op(loc, "STORE_GLOBAL",          97,  1,  0, is_type="name")  # ""
name_op(loc, "DELETE_GLOBAL",          98,  0,  0)  # ""
nargs_op(loc, "DUP_TOPX",              99, -1,  2)  # number of items to duplicate
const_op(loc, "LOAD_CONST",           100,  0,  1)  # Operand is in const list
name_op(loc, "LOAD_NAME",             101,  0,  1)  # Operand is in name list
varargs_op(loc, "BUILD_TUPLE",        102, -1,  1)  # TOS is number of tuple items
varargs_op(loc, "BUILD_LIST",         103, -1,  1)  # TOS is number of list items
varargs_op(loc, "BUILD_MAP",          104,  0,  1)  # TOS is number of kwarg items.
                                                  # Always zero for now
name_op(loc, "LOAD_ATTR",             105,  1,  1)  # Operand is in name list
compare_op(loc, "COMPARE_OP",         106,  2,  1)  # Comparison operator

name_op(loc, "IMPORT_NAME",           107,  0,  1)  # For < 2.6;  Imports namei; module
                                                    # pushed
name_op(loc, "IMPORT_FROM",           108,  0,  1)  # Operand is in name list

jrel_op(loc, "JUMP_FORWARD",          110,  0,  0, fallthrough=False)
                                                # Number of bytes to skip
jrel_op(loc, "JUMP_IF_FALSE",         111,  1,  1, True)  # ""

jrel_op(loc, "JUMP_IF_TRUE",          112,  1,  1, True)  # ""
jabs_op(loc, "JUMP_ABSOLUTE",         113,  0,  0, fallthrough=False)
                                                # Target byte offset from beginning of
                                                 #code

name_op(loc, "LOAD_GLOBAL",           116,  0,  1)  # Operand is in name list

jabs_op(loc, "CONTINUE_LOOP",         119,  0,  0, fallthrough=False)  # Target address
jrel_op(loc, "SETUP_LOOP",            120,  0,  0, conditional=True)  # Distance to
                                                                      # target address
jrel_op(loc, "SETUP_EXCEPT",          121,  0,  3, conditional=True)  # ""
jrel_op(loc, "SETUP_FINALLY",         122,  0,  3, conditional=True)  # ""

local_op(loc, "LOAD_FAST",            124,  0,  1)  # Local variable number
store_op(loc, "STORE_FAST",           125,  1,  0, is_type="local")  # Local variable
                                                                     # number
local_op(loc, "DELETE_FAST",          126,  0,  0) # Local variable number is in operand

nargs_op(loc, "RAISE_VARARGS",        130, -1,  2, fallthrough=False)
                                                # Number of raise arguments (1, 2, or 3)
nargs_op(loc, "CALL_FUNCTION",        131, -1,  2)  # TOS is #args + (#kwargs << 8)

nargs_op(loc, "MAKE_FUNCTION",        132, -1,  2)  # TOS is number of args with
                                                    # default values
varargs_op(loc, "BUILD_SLICE",        133,  2,  1)  # TOS is number of items

def_op(loc, "MAKE_CLOSURE",           134, -3,  1)
free_op(loc, "LOAD_CLOSURE",          135,  0,  1)
free_op(loc, "LOAD_DEREF",            136,  0,  1)
store_op(loc, "STORE_DEREF",          137,  1,  0, is_type="free")

nargs_op(loc, "CALL_FUNCTION_VAR",    140, -2,  1) # #args + (#kwargs << 8)
nargs_op(loc, "CALL_FUNCTION_KW",     141, -2,  1) # #args + (#kwargs << 8)
nargs_op(loc, "CALL_FUNCTION_VAR_KW", 142, -3,  1) # #args + (#kwargs << 8)

def_op(loc, "EXTENDED_ARG", 143)
# fmt: on

EXTENDED_ARG = 143


<<<<<<< HEAD
def extended_format_MAKE_FUNCTION_10_27(opc, instructions) -> str:
    """
    instructions[0] should be a "MAKE_FUNCTION" or "MAKE_CLOSURE" instruction. TOS
    should have the function or closure name.

    This code works for Python versions up to and including 2.7.
    Python docs for MAKE_FUNCTION and MAKE_CLOSURE the was changed in 33, but testing
    shows that the change was really made in Python 3.0 or so.
    """
    # From opcode description: argc indicates the total number of positional
    # and keyword arguments.  Sometimes the function name is in the stack arg
    # positions back.
    assert len(instructions) >= 2
    inst = instructions[0]
    assert inst.opname in ("MAKE_FUNCTION", "MAKE_CLOSURE")
    s = ""
    code_inst = instructions[1]
    if code_inst.opname == "LOAD_CONST" and hasattr(code_inst.argval, "co_name"):
        s += "%s: " % code_inst.argval.co_name
        pass
    s += format_MAKE_FUNCTION_10_27(inst.arg)
    return s


def format_MAKE_FUNCTION_10_27(argc: int) -> str:
    """
    ``argc`` is the operand  of a  "MAKE_FUNCTION" or "MAKE_CLOSURE" instruction.

    This code works for Python versions up to and including 2.7.
    Python docs for MAKE_FUNCTION and MAKE_CLOSURE the was changed in 33, but testing
    shows that the change was really made in Python 3.0 or so.
    """
    return "%s default parameters" % argc


update_arg_fmt_base2x = opcode_arg_fmt_base.copy()
update_arg_fmt_base2x.update(
    {
=======
update_arg_fmt_base2x = {
    **opcode_arg_fmt_base,
    **{
>>>>>>> f4356fbe
        "MAKE_FUNCTION": format_MAKE_FUNCTION_10_27,
    }
)
opcode_extended_fmt_base2x = opcode_extended_fmt_base.copy()<|MERGE_RESOLUTION|>--- conflicted
+++ resolved
@@ -211,50 +211,9 @@
 EXTENDED_ARG = 143
 
 
-<<<<<<< HEAD
-def extended_format_MAKE_FUNCTION_10_27(opc, instructions) -> str:
-    """
-    instructions[0] should be a "MAKE_FUNCTION" or "MAKE_CLOSURE" instruction. TOS
-    should have the function or closure name.
-
-    This code works for Python versions up to and including 2.7.
-    Python docs for MAKE_FUNCTION and MAKE_CLOSURE the was changed in 33, but testing
-    shows that the change was really made in Python 3.0 or so.
-    """
-    # From opcode description: argc indicates the total number of positional
-    # and keyword arguments.  Sometimes the function name is in the stack arg
-    # positions back.
-    assert len(instructions) >= 2
-    inst = instructions[0]
-    assert inst.opname in ("MAKE_FUNCTION", "MAKE_CLOSURE")
-    s = ""
-    code_inst = instructions[1]
-    if code_inst.opname == "LOAD_CONST" and hasattr(code_inst.argval, "co_name"):
-        s += "%s: " % code_inst.argval.co_name
-        pass
-    s += format_MAKE_FUNCTION_10_27(inst.arg)
-    return s
-
-
-def format_MAKE_FUNCTION_10_27(argc: int) -> str:
-    """
-    ``argc`` is the operand  of a  "MAKE_FUNCTION" or "MAKE_CLOSURE" instruction.
-
-    This code works for Python versions up to and including 2.7.
-    Python docs for MAKE_FUNCTION and MAKE_CLOSURE the was changed in 33, but testing
-    shows that the change was really made in Python 3.0 or so.
-    """
-    return "%s default parameters" % argc
-
-
 update_arg_fmt_base2x = opcode_arg_fmt_base.copy()
 update_arg_fmt_base2x.update(
     {
-=======
-update_arg_fmt_base2x = {
-    **opcode_arg_fmt_base,
-    **{
->>>>>>> f4356fbe
         "MAKE_FUNCTION": format_MAKE_FUNCTION_10_27,
     }
 )
