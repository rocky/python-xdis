# (C) Copyright 2018, 2020-2024 by Rocky Bernstein
#
#  This program is free software; you can redistribute it and/or
#  modify it under the terms of the GNU General Public License
#  as published by the Free Software Foundation; either version 2
#  of the License, or (at your option) any later version.
#
#  This program is distributed in the hope that it will be useful,
#  but WITHOUT ANY WARRANTY; without even the implied warranty of
#  MERCHANTABILITY or FITNESS FOR A PARTICULAR PURPOSE.  See the
#  GNU General Public License for more details.
#
#  You should have received a copy of the GNU General Public License
#  along with this program; if not, write to the Free Software
#  Foundation, Inc., 51 Franklin Street, Fifth Floor, Boston, MA  02110-1301, USA.

"""CPython core set of bytecode opcodes based on version 2.3

This is used in bytecode disassembly among other things. This is
similar to the opcodes in Python's opcode.py library.

If this file changes the other opcode files may have to be adjusted accordingly.
"""

from copy import copy

from xdis.opcodes.base import (
    binary_op,
    call_op,
    compare_op,
    const_op,
    def_op,
    free_op,
    init_opdata,
    jabs_op,
    jrel_op,
    local_op,
    name_op,
    nargs_op,
    store_op,
    unary_op,
    varargs_op,
)
from xdis.opcodes.format.basic import format_MAKE_FUNCTION_10_27, opcode_arg_fmt_base
from xdis.opcodes.format.extended import get_arglist, opcode_extended_fmt_base

loc = locals()
init_opdata(loc, None, None)

# Instruction opcodes for compiled code
# Blank lines correspond to available opcodes

# If the POP field is -1 and the opcode is var args operation
# (hasvargs | hasnargs) operation, then
# the operand holds the size.

# fmt: off
#          OP NAME              OPCODE POP PUSH
#-----------------------------------------------
def_op(loc, "STOP_CODE",               0,  0,  0, fallthrough=False)
def_op(loc, "POP_TOP",                 1,  1,  0)
def_op(loc, "ROT_TWO",                 2,  2,  2)
def_op(loc, "ROT_THREE",               3,  3,  3)
def_op(loc, "DUP_TOP",                 4,  0,  1)
def_op(loc, "ROT_FOUR",                5,  4,  4)

unary_op(loc, "UNARY_POSITIVE",          10)
unary_op(loc, "UNARY_NEGATIVE",          11)
unary_op(loc, "UNARY_NOT",               12)
unary_op(loc, "UNARY_CONVERT",           13)

unary_op(loc, "UNARY_INVERT",            15)

binary_op(loc, "BINARY_POWER",           19)

binary_op(loc, "BINARY_MULTIPLY",        20)
binary_op(loc, "BINARY_DIVIDE",          21)
binary_op(loc, "BINARY_MODULO",          22)
binary_op(loc, "BINARY_ADD",             23)
binary_op(loc, "BINARY_SUBTRACT",        24)
binary_op(loc, "BINARY_SUBSCR",          25)
binary_op(loc, "BINARY_FLOOR_DIVIDE",    26)
binary_op(loc, "BINARY_TRUE_DIVIDE",     27)
binary_op(loc, "INPLACE_FLOOR_DIVIDE",   28)
binary_op(loc, "INPLACE_TRUE_DIVIDE",    29)

def_op(loc, "SLICE+0",                30,  2,  2)
def_op(loc, "SLICE+1",                31,  2,  2)
def_op(loc, "SLICE+2",                32,  2,  2)
def_op(loc, "SLICE+3",                33,  3,  2)

#          OP NAME              OPCODE POP PUSH
#-----------------------------------------------
store_op(loc, "STORE_SLICE+0",        40,  2,  0)
store_op(loc, "STORE_SLICE+1",        41,  3,  0)
store_op(loc, "STORE_SLICE+2",        42,  3,  0)
store_op(loc, "STORE_SLICE+3",        43,  4,  0)

def_op(loc, "DELETE_SLICE+0",         50,  1,  0)
def_op(loc, "DELETE_SLICE+1",         51,  2,  0)
def_op(loc, "DELETE_SLICE+2",         52,  2,  0)
def_op(loc, "DELETE_SLICE+3",         53,  3,  0)

binary_op(loc, "INPLACE_ADD",         55)
binary_op(loc, "INPLACE_SUBTRACT",    56)
binary_op(loc, "INPLACE_MULTIPLY",    57)
binary_op(loc, "INPLACE_DIVIDE",      58)
binary_op(loc, "INPLACE_MODULO",      59)
store_op(loc, "STORE_SUBSCR",         60,  3,  0) # Implements TOS1[TOS] = TOS2.
def_op(loc, "DELETE_SUBSCR",          61,  2,  0) # Implements del TOS1[TOS].

binary_op(loc, "BINARY_LSHIFT",       62)
binary_op(loc, "BINARY_RSHIFT",       63)
binary_op(loc, "BINARY_AND",          64)
binary_op(loc, "BINARY_XOR",          65)
binary_op(loc, "BINARY_OR",           66)
binary_op(loc, "INPLACE_POWER",       67)

def_op(loc, "GET_ITER",               68,  1,  1)

def_op(loc, "PRINT_EXPR",             70,  1,  0)
def_op(loc, "PRINT_ITEM",             71,  1,  0)
def_op(loc, "PRINT_NEWLINE",          72,  0,  0)
def_op(loc, "PRINT_ITEM_TO",          73,  2,  0)
def_op(loc, "PRINT_NEWLINE_TO",       74,  1,  0)
def_op(loc, "INPLACE_LSHIFT",         75,  2,  1)
def_op(loc, "INPLACE_RSHIFT",         76,  2,  1)
def_op(loc, "INPLACE_AND",            77,  2,  1)
def_op(loc, "INPLACE_XOR",            78,  2,  1)
def_op(loc, "INPLACE_OR",             79,  2,  1)
def_op(loc, "BREAK_LOOP",             80,  0,  0, fallthrough=False)

def_op(loc, "LOAD_LOCALS",            82,  0,  1)
def_op(loc, "RETURN_VALUE",           83,  1,  0, fallthrough=False)
def_op(loc, "IMPORT_STAR",            84,  1,  0)
def_op(loc, "EXEC_STMT",              85,  3,  0)
def_op(loc, "YIELD_VALUE",            86,  1,  1)

def_op(loc, "POP_BLOCK",              87,  0,  0)
def_op(loc, "END_FINALLY",            88,  1,  0)
def_op(loc, "BUILD_CLASS",            89,  2,  0)

HAVE_ARGUMENT = 90              # Opcodes from here have an argument:

#             OP NAME              OPCODE POP PUSH
#-----------------------------------------------
store_op(loc, "STORE_NAME",            90,  1,  0, is_type="name")
                                                    # Operand is in name list
name_op(loc, "DELETE_NAME",            91,  0,  0)  # ""
varargs_op(loc, "UNPACK_SEQUENCE",     92, -1,  1)  # TOS is number of tuple items
jrel_op(loc, "FOR_ITER",               93,  0,  1)  # TOS is read

store_op(loc, "STORE_ATTR",            95,  2,  0, is_type="name")
                                                    # Operand is in name list
name_op(loc, "DELETE_ATTR",            96,  1,  0)  # ""
store_op(loc, "STORE_GLOBAL",          97,  1,  0, is_type="name")  # ""
name_op(loc, "DELETE_GLOBAL",          98,  0,  0)  # ""
nargs_op(loc, "DUP_TOPX",              99, -1,  2)  # number of items to duplicate
const_op(loc, "LOAD_CONST",           100,  0,  1)  # Operand is in const list
name_op(loc, "LOAD_NAME",             101,  0,  1)  # Operand is in name list
varargs_op(loc, "BUILD_TUPLE",        102, -1,  1)  # TOS is number of tuple items
varargs_op(loc, "BUILD_LIST",         103, -1,  1)  # TOS is number of list items
varargs_op(loc, "BUILD_MAP",          104,  0,  1)  # TOS is number of kwarg items.
                                                  # Always zero for now
name_op(loc, "LOAD_ATTR",             105,  1,  1)  # Operand is in name list
compare_op(loc, "COMPARE_OP",         106,  2,  1)  # Comparison operator

name_op(loc, "IMPORT_NAME",           107,  0,  1)  # For < 2.6;  Imports namei; module
                                                    # pushed
name_op(loc, "IMPORT_FROM",           108,  0,  1)  # Operand is in name list

jrel_op(loc, "JUMP_FORWARD",          110,  0,  0, fallthrough=False)
                                                # Number of bytes to skip
jrel_op(loc, "JUMP_IF_FALSE",         111,  1,  1, True)  # ""

jrel_op(loc, "JUMP_IF_TRUE",          112,  1,  1, True)  # ""
jabs_op(loc, "JUMP_ABSOLUTE",         113,  0,  0, fallthrough=False)
                                                # Target byte offset from beginning of
                                                 #code

name_op(loc, "LOAD_GLOBAL",           116,  0,  1)  # Operand is in name list

jabs_op(loc, "CONTINUE_LOOP",         119,  0,  0, fallthrough=False)  # Target address
jrel_op(loc, "SETUP_LOOP",            120,  0,  0, conditional=True)  # Distance to
                                                                      # target address
jrel_op(loc, "SETUP_EXCEPT",          121,  0,  3, conditional=True)  # ""
jrel_op(loc, "SETUP_FINALLY",         122,  0,  3, conditional=True)  # ""

local_op(loc, "LOAD_FAST",            124,  0,  1)  # Local variable number
store_op(loc, "STORE_FAST",           125,  1,  0, is_type="local")  # Local variable
                                                                     # number
local_op(loc, "DELETE_FAST",          126,  0,  0) # Local variable number is in operand

nargs_op(loc, "RAISE_VARARGS",        130, -1,  2, fallthrough=False)
                                                # Number of raise arguments (1, 2, or 3)
call_op(loc, "CALL_FUNCTION",        131, -1,  2)  # TOS is #args + (#kwargs << 8)

nargs_op(loc, "MAKE_FUNCTION",        132, -1,  2)  # TOS is number of args with
                                                    # default values
varargs_op(loc, "BUILD_SLICE",        133,  2,  1)  # TOS is number of items

def_op(loc, "MAKE_CLOSURE",           134, -3,  1)
free_op(loc, "LOAD_CLOSURE",          135,  0,  1)
free_op(loc, "LOAD_DEREF",            136,  0,  1)
store_op(loc, "STORE_DEREF",          137,  1,  0, is_type="free")

call_op(loc, "CALL_FUNCTION_VAR",    140, -2,  1) # #args + (#kwargs << 8)
call_op(loc, "CALL_FUNCTION_KW",     141, -2,  1) # #args + (#kwargs << 8)
call_op(loc, "CALL_FUNCTION_VAR_KW", 142, -3,  1) # #args + (#kwargs << 8)

def_op(loc, "EXTENDED_ARG", 143)
# fmt: on

EXTENDED_ARG = 143


def extended_format_PRINT_ITEM(opc, instructions):
    instr1 = instructions[1]
    if instr1.tos_str is not None:
        print_arg = instr1.tos_str
    else:
        print_arg = instr1.argrepr
    return (
        "print %s," % print_arg,
        instr1.start_offset,
    )


def extended_format_SLICE_1(opc, instructions):
    arglist, arg_count, i = get_arglist(instructions, 0, 1)
    if arg_count == 0:
        return ":%s" % arglist[0], instructions[0].start_offset

    if instructions[0].argval == 0:
        # Degenerate case
        return "set()", instructions[0].start_offset
    return "", None


def extended_format_SLICE_2(opc, instructions):
    arglist, arg_count, i = get_arglist(instructions, 0, 2)
<<<<<<< HEAD
    if arg_count == 0:
        for i, arg in enumerate(arglist):
            if arg == "None":
                arglist[i] = ""
=======
    if arg_count == 0 and i is not None:
        arglist = ["" if arg == "None" else arg for arg in arglist]
>>>>>>> cb964520
        return ":".join(reversed(arglist)), instructions[i].start_offset

    if instructions[0].argval == 0:
        # Degenerate case
        return "set()", instructions[0].start_offset
    return "", None


def extended_format_SLICE_3(opc, instructions):
    arglist, arg_count, i = get_arglist(instructions, 0, 3)
<<<<<<< HEAD
    if arg_count == 0:
        for i, arg in enumerate(arglist):
            if arg == "None":
                arglist[i] = ""
=======
    if arg_count == 0 and i is not None:
        arglist = ["" if arg == "None" else arg for arg in arglist]
>>>>>>> cb964520
        return ":".join(reversed(arglist)), instructions[i].start_offset

    if instructions[0].argval == 0:
        # Degenerate case
        return "set()", instructions[0].start_offset
    return "", None


def format_PRINT_NEWLINE(arg):
    return 'print "\\n"'


update_arg_fmt_base2x = copy(opcode_arg_fmt_base)
update_arg_fmt_base2x.update(
    {
        "MAKE_FUNCTION": format_MAKE_FUNCTION_10_27,
        "PRINT_NEWLINE": format_PRINT_NEWLINE,
    }
)

opcode_extended_fmt_base2x = copy(opcode_extended_fmt_base)
opcode_extended_fmt_base2x.update(
    {
        "PRINT_ITEM": extended_format_PRINT_ITEM,
        "SLICE+1": extended_format_SLICE_1,
        "SLICE+2": extended_format_SLICE_2,
        "SLICE+3": extended_format_SLICE_3,
    },
)<|MERGE_RESOLUTION|>--- conflicted
+++ resolved
@@ -239,15 +239,10 @@
 
 def extended_format_SLICE_2(opc, instructions):
     arglist, arg_count, i = get_arglist(instructions, 0, 2)
-<<<<<<< HEAD
-    if arg_count == 0:
+    if arg_count == 0 and i is not None:
         for i, arg in enumerate(arglist):
             if arg == "None":
                 arglist[i] = ""
-=======
-    if arg_count == 0 and i is not None:
-        arglist = ["" if arg == "None" else arg for arg in arglist]
->>>>>>> cb964520
         return ":".join(reversed(arglist)), instructions[i].start_offset
 
     if instructions[0].argval == 0:
@@ -258,15 +253,10 @@
 
 def extended_format_SLICE_3(opc, instructions):
     arglist, arg_count, i = get_arglist(instructions, 0, 3)
-<<<<<<< HEAD
-    if arg_count == 0:
+    if arg_count == 0 and i is not None:
         for i, arg in enumerate(arglist):
             if arg == "None":
                 arglist[i] = ""
-=======
-    if arg_count == 0 and i is not None:
-        arglist = ["" if arg == "None" else arg for arg in arglist]
->>>>>>> cb964520
         return ":".join(reversed(arglist)), instructions[i].start_offset
 
     if instructions[0].argval == 0:
