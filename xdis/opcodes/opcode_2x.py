"""CPython core set of bytecode opcodes based on version 2.3

This is used in bytecode disassembly among other things. This is
similar to the opcodes in Python's opcode.py library.

If this file changes the other opcode files may have to be adjusted accordingly.
"""

<<<<<<< HEAD
from xdis.opcodes.base import \
    compare_op, const_op, \
    def_op, \
    free_op, jabs_op, jrel_op, \
    local_op, name_op, nargs_op, \
=======
from xdis.opcodes.base import (
    compare_op, const_op,
    def_op, free_op, jabs_op, jrel_op,
    local_op, name_op, nargs_op,
>>>>>>> 6f071cd8
    varargs_op

l = locals()

# FIXME: DRY this with opcode_3x.

hasconst = []
hasname = []
hasjrel = []
hasjabs = []
haslocal = []
hascompare = []
hasfree = []
hasnargs = []  # For function-like calls
hasvargs = []  # Similar but for operators BUILD_xxx

# opmap[opcode_name] => opcode_number
opmap = {}

# opcode[i] => opcode name
opname = [''] * 256

# oppush[op] => number of stack entries pushed
oppush = [0] * 256

# oppop[op] => number of stack entries popped
oppop  = [0] * 256

for op in range(256): opname[op] = '<%r>' % (op,)
del op

# Instruction opcodes for compiled code
# Blank lines correspond to available opcodes

#        OP NAME           OPCODE POP PUSH
#-----------------------------------------
def_op(l, 'STOP_CODE',             0,  0,  0)
def_op(l, 'POP_TOP',               1,  1,  0)
def_op(l, 'ROT_TWO',               2,  2,  2)
def_op(l, 'ROT_THREE',             3,  3,  3)
def_op(l, 'DUP_TOP',               4,  0,  1)
def_op(l, 'ROT_FOUR',              5,  4,  4)

def_op(l, 'UNARY_POSITIVE',       10,  1,  1)
def_op(l, 'UNARY_NEGATIVE',       11,  1,  1)
def_op(l, 'UNARY_NOT',            12,  1,  1)
def_op(l, 'UNARY_CONVERT',        13,  1,  1)

def_op(l, 'UNARY_INVERT',         15,  1,  1)

def_op(l, 'BINARY_POWER',         19,  2,  1)

def_op(l, 'BINARY_MULTIPLY',      20,  2,  1)
def_op(l, 'BINARY_DIVIDE',        21,  2,  1)
def_op(l, 'BINARY_MODULO',        22,  2,  1)
def_op(l, 'BINARY_ADD',           23,  2,  1)
def_op(l, 'BINARY_SUBTRACT',      24,  2,  1)
def_op(l, 'BINARY_SUBSCR',        25,  2,  1)
def_op(l, 'BINARY_FLOOR_DIVIDE',  26,  2,  1)
def_op(l, 'BINARY_TRUE_DIVIDE',   27,  2,  1)
def_op(l, 'INPLACE_FLOOR_DIVIDE', 28,  2,  1)
def_op(l, 'INPLACE_TRUE_DIVIDE',  29,  2,  1)

def_op(l, 'SLICE+0',              30,  1,  1)
def_op(l, 'SLICE+1',              31,  2,  1)
def_op(l, 'SLICE+2',              32,  2,  1)
def_op(l, 'SLICE+3',              33,  3,  1)

def_op(l, 'STORE_SLICE+0',        40,  2,  0)
def_op(l, 'STORE_SLICE+1',        41,  3,  0)
def_op(l, 'STORE_SLICE+2',        42,  3,  0)
def_op(l, 'STORE_SLICE+3',        43,  4,  0)

def_op(l, 'DELETE_SLICE+0',       50,  1,  0)
def_op(l, 'DELETE_SLICE+1',       51,  2,  0)
def_op(l, 'DELETE_SLICE+2',       52,  2,  0)
def_op(l, 'DELETE_SLICE+3',       53,  3,  0)

def_op(l, 'INPLACE_ADD',          55,  2,  1)
def_op(l, 'INPLACE_SUBTRACT',     56,  2,  1)
def_op(l, 'INPLACE_MULTIPLY',     57,  2,  1)
def_op(l, 'INPLACE_DIVIDE',       58,  2,  1)
def_op(l, 'INPLACE_MODULO',       59,  2,  1)
def_op(l, 'STORE_SUBSCR',         60,  2,  1)
def_op(l, 'DELETE_SUBSCR',        61,  2,  0)

def_op(l, 'BINARY_LSHIFT',        62,  2,  1)
def_op(l, 'BINARY_RSHIFT',        63,  2,  1)
def_op(l, 'BINARY_AND',           64,  2,  1)
def_op(l, 'BINARY_XOR',           65,  2,  1)
def_op(l, 'BINARY_OR',            66,  2,  1)
def_op(l, 'INPLACE_POWER',        67,  2,  1)
def_op(l, 'GET_ITER',             68,  1,  1)

def_op(l, 'PRINT_EXPR',           70,  1,  0)
def_op(l, 'PRINT_ITEM',           71,  1,  0)
def_op(l, 'PRINT_NEWLINE',        72,  1,  0)
def_op(l, 'PRINT_ITEM_TO',        73,  1,  0)
def_op(l, 'PRINT_NEWLINE_TO',     74,  1,  0)
def_op(l, 'INPLACE_LSHIFT',       75,  2,  1)
def_op(l, 'INPLACE_RSHIFT',       76,  2,  1)
def_op(l, 'INPLACE_AND',          77,  2,  1)
def_op(l, 'INPLACE_XOR',          78,  2,  1)
def_op(l, 'INPLACE_OR',           79,  2,  1)
def_op(l, 'BREAK_LOOP',           80,  0,  0)

def_op(l, 'LOAD_LOCALS',          82,  0,  1)
def_op(l, 'RETURN_VALUE',         83,  1,  0)
def_op(l, 'IMPORT_STAR',          84,  1,  0)
def_op(l, 'EXEC_STMT',            85,  3,  0)
def_op(l, 'YIELD_VALUE',          86,  1,  1)

def_op(l, 'POP_BLOCK',            87,  0,  0)
def_op(l, 'END_FINALLY',          88,  1,  0)
def_op(l, 'BUILD_CLASS',          89,  3,  0)

HAVE_ARGUMENT = 90              # Opcodes from here have an argument:

name_op(l, 'STORE_NAME',           90,  1,  0)  # Operand is in name list
name_op(l, 'DELETE_NAME',          91,  0,  0)  # ""
varargs_op(l, 'UNPACK_SEQUENCE',   92, -1,  1)  # Number of tuple items
jrel_op(l, 'FOR_ITER',             93, -1, -1)

name_op(l, 'STORE_ATTR',           95,  2,  0)  # Operand is in name list
name_op(l, 'DELETE_ATTR',          96,  1,  0)  # ""
name_op(l, 'STORE_GLOBAL',         97,  1,  0)  # ""
name_op(l, 'DELETE_GLOBAL',        98,  0,  0)  # ""
def_op(l, 'DUP_TOPX',              99,  1, -1)  # number of items to duplicate
const_op(l, 'LOAD_CONST',         100,  0,  1)  # Operand is in const list
name_op(l, 'LOAD_NAME',           101,  0,  1)  # Operand is in name list
varargs_op(l, 'BUILD_TUPLE',      102, -1,  1)  # Number of tuple items
varargs_op(l, 'BUILD_LIST',       103, -1,  1)  # Number of list items
varargs_op(l, 'BUILD_MAP',        104, -1,  1)  # Always zero for now
name_op(l, 'LOAD_ATTR',           105,  1,  1)  # Operand is in name list
compare_op(l, 'COMPARE_OP',       106,  2,  1)  # Comparison operator

name_op(l, 'IMPORT_NAME',         107,  2,  1) # Operand is in name list
name_op(l, 'IMPORT_FROM',         108,  0,  1) # Operand is in name list

jrel_op(l, 'JUMP_FORWARD',        110,  0,  0)  # Number of bytes to skip
jrel_op(l, 'JUMP_IF_FALSE',       111,  1,  1)  # ""
jrel_op(l, 'JUMP_IF_TRUE',        112,  1,  1)  # ""
jabs_op(l, 'JUMP_ABSOLUTE',       113,  0,  0)  # Target byte offset from beginning of code

name_op(l, 'LOAD_GLOBAL',         116,  0,  1)  # Operand is in name list

jabs_op(l, 'CONTINUE_LOOP',       119,  0,  0)  # Target address
jrel_op(l, 'SETUP_LOOP',          120,  0,  0)  # Distance to target address
jrel_op(l, 'SETUP_EXCEPT',        121,  0,  0)  # ""
jrel_op(l, 'SETUP_FINALLY',       122,  0,  0)  # ""

local_op(l, 'LOAD_FAST',          124,  0,  1)  # Local variable number
local_op(l, 'STORE_FAST',         125,  1,  0)  # Local variable number
local_op(l, 'DELETE_FAST',        126)          # Local variable number

def_op(l, 'RAISE_VARARGS',        130, -1,  0)  # Number of raise arguments (1, 2, or 3)
nargs_op(l, 'CALL_FUNCTION',      131, -1,  1)  # #args + (#kwargs << 8)

def_op(l, 'MAKE_FUNCTION',        132, -1,  1)  # Number of args with default values
varargs_op(l, 'BUILD_SLICE',      133, -1,  1)  # Number of items

def_op(l, 'MAKE_CLOSURE',         134, -1,  1)
free_op(l, 'LOAD_CLOSURE',        135,  0,  1)
free_op(l, 'LOAD_DEREF',          136,  0,  1)
free_op(l, 'STORE_DEREF',         137,  1,  0)

nargs_op(l, 'CALL_FUNCTION_VAR',  140, -1,  1)   # #args + (#kwargs << 8)
nargs_op(l, 'CALL_FUNCTION_KW',   141, -1,  1)   # #args + (#kwargs << 8)
nargs_op(l, 'CALL_FUNCTION_VAR_KW', 142, -1, 1)  # #args + (#kwargs << 8)

def_op(l, 'EXTENDED_ARG', 143)
EXTENDED_ARG = 143<|MERGE_RESOLUTION|>--- conflicted
+++ resolved
@@ -6,19 +6,11 @@
 If this file changes the other opcode files may have to be adjusted accordingly.
 """
 
-<<<<<<< HEAD
-from xdis.opcodes.base import \
-    compare_op, const_op, \
-    def_op, \
-    free_op, jabs_op, jrel_op, \
-    local_op, name_op, nargs_op, \
-=======
 from xdis.opcodes.base import (
     compare_op, const_op,
     def_op, free_op, jabs_op, jrel_op,
     local_op, name_op, nargs_op,
->>>>>>> 6f071cd8
-    varargs_op
+    varargs_op )
 
 l = locals()
 
