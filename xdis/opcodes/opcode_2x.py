# (C) Copyright 2018, 2020-2024 by Rocky Bernstein
#
#  This program is free software; you can redistribute it and/or
#  modify it under the terms of the GNU General Public License
#  as published by the Free Software Foundation; either version 2
#  of the License, or (at your option) any later version.
#
#  This program is distributed in the hope that it will be useful,
#  but WITHOUT ANY WARRANTY; without even the implied warranty of
#  MERCHANTABILITY or FITNESS FOR A PARTICULAR PURPOSE.  See the
#  GNU General Public License for more details.
#
#  You should have received a copy of the GNU General Public License
#  along with this program; if not, write to the Free Software
#  Foundation, Inc., 51 Franklin Street, Fifth Floor, Boston, MA  02110-1301, USA.

"""CPython core set of bytecode opcodes based on version 2.3

This is used in bytecode disassembly among other things. This is
similar to the opcodes in Python's opcode.py library.

If this file changes the other opcode files may have to be adjusted accordingly.
"""

from xdis.opcodes.base import (
    binary_op,
    call_op,
    compare_op,
    const_op,
    def_op,
    free_op,
    init_opdata,
    jabs_op,
    jrel_op,
    local_op,
    name_op,
    nargs_op,
    store_op,
    ternary_op,
    unary_op,
    varargs_op,
)
from xdis.opcodes.format.basic import format_MAKE_FUNCTION_10_27, opcode_arg_fmt_base
from xdis.opcodes.format.extended import (
    get_arglist,
    get_instruction_arg,
    opcode_extended_fmt_base,
)

loc = locals()
init_opdata(loc, None, None)

# Instruction opcodes for compiled code
# Blank lines correspond to available opcodes

# If the POP field is -1 and the opcode is var args operation
# (hasvargs | hasnargs) operation, then
# the operand holds the size.

# fmt: off
#          OP NAME              OPCODE POP PUSH
#-----------------------------------------------
def_op(loc, "STOP_CODE",               0,  0,  0, fallthrough=False)
def_op(loc, "POP_TOP",                 1,  1,  0)
def_op(loc, "ROT_TWO",                 2,  2,  2)
def_op(loc, "ROT_THREE",               3,  3,  3)
def_op(loc, "DUP_TOP",                 4,  0,  1)
def_op(loc, "ROT_FOUR",                5,  4,  4)

unary_op(loc, "UNARY_POSITIVE",          10)
unary_op(loc, "UNARY_NEGATIVE",          11)
unary_op(loc, "UNARY_NOT",               12)
unary_op(loc, "UNARY_CONVERT",           13)

unary_op(loc, "UNARY_INVERT",            15)

binary_op(loc, "BINARY_POWER",           19)

binary_op(loc, "BINARY_MULTIPLY",        20)
binary_op(loc, "BINARY_DIVIDE",          21)
binary_op(loc, "BINARY_MODULO",          22)
binary_op(loc, "BINARY_ADD",             23)
binary_op(loc, "BINARY_SUBTRACT",        24)
binary_op(loc, "BINARY_SUBSCR",          25)
binary_op(loc, "BINARY_FLOOR_DIVIDE",    26)
binary_op(loc, "BINARY_TRUE_DIVIDE",     27)
binary_op(loc, "INPLACE_FLOOR_DIVIDE",   28)
binary_op(loc, "INPLACE_TRUE_DIVIDE",    29)

unary_op(loc, "SLICE+0",                 30)
binary_op(loc, "SLICE+1",                31)
binary_op(loc, "SLICE+2",                32)
ternary_op(loc, "SLICE+3",               33)

#          OP NAME              OPCODE POP PUSH
#-----------------------------------------------
store_op(loc, "STORE_SLICE+0",        40,  2,  0)
store_op(loc, "STORE_SLICE+1",        41,  3,  0)
store_op(loc, "STORE_SLICE+2",        42,  3,  0)
store_op(loc, "STORE_SLICE+3",        43,  4,  0)

def_op(loc, "DELETE_SLICE+0",         50,  1,  0)
def_op(loc, "DELETE_SLICE+1",         51,  2,  0)
def_op(loc, "DELETE_SLICE+2",         52,  2,  0)
def_op(loc, "DELETE_SLICE+3",         53,  3,  0)

binary_op(loc, "INPLACE_ADD",         55)
binary_op(loc, "INPLACE_SUBTRACT",    56)
binary_op(loc, "INPLACE_MULTIPLY",    57)
binary_op(loc, "INPLACE_DIVIDE",      58)
binary_op(loc, "INPLACE_MODULO",      59)
store_op(loc, "STORE_SUBSCR",         60,  3,  0) # Implements TOS1[TOS] = TOS2.
def_op(loc, "DELETE_SUBSCR",          61,  2,  0) # Implements del TOS1[TOS].

binary_op(loc, "BINARY_LSHIFT",       62)
binary_op(loc, "BINARY_RSHIFT",       63)
binary_op(loc, "BINARY_AND",          64)
binary_op(loc, "BINARY_XOR",          65)
binary_op(loc, "BINARY_OR",           66)
binary_op(loc, "INPLACE_POWER",       67)

def_op(loc, "GET_ITER",               68,  1,  1)

def_op(loc, "PRINT_EXPR",             70,  1,  0)
def_op(loc, "PRINT_ITEM",             71,  1,  0)
def_op(loc, "PRINT_NEWLINE",          72,  0,  0)
def_op(loc, "PRINT_ITEM_TO",          73,  2,  0)
def_op(loc, "PRINT_NEWLINE_TO",       74,  1,  0)
def_op(loc, "INPLACE_LSHIFT",         75,  2,  1)
def_op(loc, "INPLACE_RSHIFT",         76,  2,  1)
def_op(loc, "INPLACE_AND",            77,  2,  1)
def_op(loc, "INPLACE_XOR",            78,  2,  1)
def_op(loc, "INPLACE_OR",             79,  2,  1)
def_op(loc, "BREAK_LOOP",             80,  0,  0, fallthrough=False)

def_op(loc, "LOAD_LOCALS",            82,  0,  1)
def_op(loc, "RETURN_VALUE",           83,  1,  0, fallthrough=False)
def_op(loc, "IMPORT_STAR",            84,  1,  0)
def_op(loc, "EXEC_STMT",              85,  3,  0)
def_op(loc, "YIELD_VALUE",            86,  1,  1)

def_op(loc, "POP_BLOCK",              87,  0,  0)
def_op(loc, "END_FINALLY",            88,  1,  0)
def_op(loc, "BUILD_CLASS",            89,  2,  0)

HAVE_ARGUMENT = 90              # Opcodes from here have an argument:

#             OP NAME              OPCODE POP PUSH
#-----------------------------------------------
store_op(loc, "STORE_NAME",            90,  1,  0, is_type="name")
                                                    # Operand is in name list
name_op(loc, "DELETE_NAME",            91,  0,  0)  # ""
varargs_op(loc, "UNPACK_SEQUENCE",     92, -1,  1)  # TOS is number of tuple items
jrel_op(loc, "FOR_ITER",               93,  0,  1)  # TOS is read

store_op(loc, "STORE_ATTR",            95,  2,  0, is_type="name")
                                                    # Operand is in name list
name_op(loc, "DELETE_ATTR",            96,  1,  0)  # ""
store_op(loc, "STORE_GLOBAL",          97,  1,  0, is_type="name")  # ""
name_op(loc, "DELETE_GLOBAL",          98,  0,  0)  # ""
nargs_op(loc, "DUP_TOPX",              99, -1,  2)  # number of items to duplicate

const_op(loc, "LOAD_CONST",           100,  0,  1)  # Operand is in const list
loc["nullaryloadop"].add(100)

loc["nullaryloadop"].add(100)

name_op(loc, "LOAD_NAME",             101,  0,  1)  # Operand is in name list
loc["nullaryloadop"].add(101)

varargs_op(loc, "BUILD_TUPLE",        102, -1,  1)  # TOS is number of tuple items
varargs_op(loc, "BUILD_LIST",         103, -1,  1)  # TOS is number of list items
varargs_op(loc, "BUILD_MAP",          104,  0,  1)  # TOS is number of kwarg items.
                                                  # Always zero for now
name_op(loc, "LOAD_ATTR",             105,  1,  1)  # Operand is in name list
compare_op(loc, "COMPARE_OP",         106,  2,  1)  # Comparison operator

name_op(loc, "IMPORT_NAME",           107,  0,  1)  # For < 2.6;  Imports namei; module
                                                    # pushed
name_op(loc, "IMPORT_FROM",           108,  0,  1)  # Operand is in name list

jrel_op(loc, "JUMP_FORWARD",          110,  0,  0, fallthrough=False)
                                                # Number of bytes to skip
jrel_op(loc, "JUMP_IF_FALSE",         111,  1,  1, True)  # ""

jrel_op(loc, "JUMP_IF_TRUE",          112,  1,  1, True)  # ""
jabs_op(loc, "JUMP_ABSOLUTE",         113,  0,  0, fallthrough=False)
                                                # Target byte offset from beginning of
                                                 #code

name_op(loc, "LOAD_GLOBAL",           116,  0,  1)  # Operand is in name list
loc["nullaryloadop"].add(116)


jabs_op(loc, "CONTINUE_LOOP",         119,  0,  0, fallthrough=False)  # Target address
jrel_op(loc, "SETUP_LOOP",            120,  0,  0, conditional=True)  # Distance to
                                                                      # target address
jrel_op(loc, "SETUP_EXCEPT",          121,  0,  3, conditional=True)  # ""
jrel_op(loc, "SETUP_FINALLY",         122,  0,  3, conditional=True)  # ""

local_op(loc, "LOAD_FAST",            124,  0,  1)  # Local variable number
loc["nullaryloadop"].add(124)

store_op(loc, "STORE_FAST",           125,  1,  0, is_type="local")  # Local variable
                                                                     # number
local_op(loc, "DELETE_FAST",          126,  0,  0) # Local variable number is in operand

nargs_op(loc, "RAISE_VARARGS",        130, -1,  2, fallthrough=False)
                                                # Number of raise arguments (1, 2, or 3)
call_op(loc, "CALL_FUNCTION",        131, -1,  2)  # TOS is #args + (#kwargs << 8)

nargs_op(loc, "MAKE_FUNCTION",        132, -1,  2)  # TOS is number of args with
                                                    # default values
varargs_op(loc, "BUILD_SLICE",        133,  2,  1)  # TOS is number of items

def_op(loc, "MAKE_CLOSURE",           134, -3,  1)

free_op(loc, "LOAD_CLOSURE",          135,  0,  1)  # Load of a closured variable
loc["nullaryloadop"].add(135)

free_op(loc, "LOAD_DEREF",            136,  0,  1)
loc["nullaryop"].add(136)
loc["nullaryloadop"].add(136)

store_op(loc, "STORE_DEREF",          137,  1,  0, is_type="free")

call_op(loc, "CALL_FUNCTION_VAR",    140, -2,  1) # #args + (#kwargs << 8)
call_op(loc, "CALL_FUNCTION_KW",     141, -2,  1) # #args + (#kwargs << 8)
call_op(loc, "CALL_FUNCTION_VAR_KW", 142, -3,  1) # #args + (#kwargs << 8)

def_op(loc, "EXTENDED_ARG", 143)
# fmt: on

EXTENDED_ARG = 143


def extended_format_PRINT_ITEM(opc, instructions: list) -> tuple:
    instr1 = instructions[1]
    print_arg = get_instruction_arg(instr1)
    return (
        "print %s," % print_arg,
        instr1.start_offset,
    )


<<<<<<< HEAD
def extended_format_SLICE_1(opc, instructions: list):
    arglist, arg_count, i = get_arglist(instructions, 0, 1)
    if arg_count == 0 and arglist is not None:
        return ":%s" % arglist[0], instructions[0].start_offset
=======
def extended_format_SLICE_0(opc, instructions: list) -> Tuple[str, Optional[int]]:
    arglist, arg_count, i = get_arglist(instructions, 0, 1)
    if arg_count == 1 and arglist is not None:
        return f"{arglist[0]}[:]", instructions[0].start_offset
    return "", None
>>>>>>> 4d6246fc


def extended_format_SLICE_1(opc, instructions: list) -> Tuple[str, Optional[int]]:
    arglist, arg_count, i = get_arglist(instructions, 0, 2)
    if arg_count == 2 and arglist is not None:
        return f"{arglist[1]}[{arglist[0]}:]", instructions[i].start_offset
    return "", None


def extended_format_SLICE_2(opc, instructions: list):
    arglist, arg_count, i = get_arglist(instructions, 0, 2)
    if arg_count == 2 and i is not None and arglist is not None:
        return f"{arglist[1]}[:{arglist[0]}]", instructions[i].start_offset
    return "", None


def extended_format_SLICE_3(opc, instructions: list):
    arglist, arg_count, i = get_arglist(instructions, 0, 3)
    if arg_count == 3 and i is not None and arglist is not None:
        arglist = ["" if arg == "None" else arg for arg in arglist]
        return f"{arglist[2]}[{arglist[1]}:{arglist[0]}]", instructions[i].start_offset

    if instructions[0].argval == 0:
        # Degenerate case
        return "set()", instructions[0].start_offset
    return "", None


def format_PRINT_NEWLINE(arg) -> str:
    return 'print "\\n"'


update_arg_fmt_base2x = opcode_arg_fmt_base.copy()
update_arg_fmt_base2x.update(
    {
        "MAKE_FUNCTION": format_MAKE_FUNCTION_10_27,
        "PRINT_NEWLINE": format_PRINT_NEWLINE,
    }
)

opcode_extended_fmt_base2x = opcode_extended_fmt_base.copy()
opcode_extended_fmt_base2x.update(
    {
        "PRINT_ITEM": extended_format_PRINT_ITEM,
        "SLICE+0": extended_format_SLICE_0,
        "SLICE+1": extended_format_SLICE_1,
        "SLICE+2": extended_format_SLICE_2,
        "SLICE+3": extended_format_SLICE_3,
    },
)<|MERGE_RESOLUTION|>--- conflicted
+++ resolved
@@ -243,23 +243,17 @@
     )
 
 
-<<<<<<< HEAD
-def extended_format_SLICE_1(opc, instructions: list):
-    arglist, arg_count, i = get_arglist(instructions, 0, 1)
-    if arg_count == 0 and arglist is not None:
-        return ":%s" % arglist[0], instructions[0].start_offset
-=======
-def extended_format_SLICE_0(opc, instructions: list) -> Tuple[str, Optional[int]]:
-    arglist, arg_count, i = get_arglist(instructions, 0, 1)
+def extended_format_SLICE_0(opc, instructions: list):
+    arglist, arg_count, _ = get_arglist(instructions, 0, 1)
     if arg_count == 1 and arglist is not None:
-        return f"{arglist[0]}[:]", instructions[0].start_offset
+        return "%s[:]" % arglist[0], instructions[0].start_offset
     return "", None
->>>>>>> 4d6246fc
 
 
 def extended_format_SLICE_1(opc, instructions: list) -> Tuple[str, Optional[int]]:
     arglist, arg_count, i = get_arglist(instructions, 0, 2)
     if arg_count == 2 and arglist is not None:
+        return "%s[%s:]" % (arglist[1], arglist[0]), instructions[0].start_offset
         return f"{arglist[1]}[{arglist[0]}:]", instructions[i].start_offset
     return "", None
 
