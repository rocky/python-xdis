# (C) Copyright 2017, 2020-2021, 2023 by Rocky Bernstein
"""
CPython 3.1 bytecode opcodes

This is a like Python 3.1's opcode.py with some classification
of stack usage.
"""

import xdis.opcodes.opcode_32 as opcode_32
from xdis.opcodes.base import (
    def_op,
    format_MAKE_FUNCTION_10_32,
    extended_format_ATTR,
    extended_format_CALL_FUNCTION,
    extended_format_MAKE_FUNCTION_10_32,
    finalize_opcodes,
    format_extended_arg,
    init_opdata,
    name_op,
    rm_op,
    update_pj3,
)
from xdis.opcodes.opcode_3x import (
    extended_format_MAKE_FUNCTION_30_35,
    format_MAKE_FUNCTION_30_35,
)

<<<<<<< HEAD

l = locals()
=======
loc = l = locals()
>>>>>>> e980ee72

version_tuple = (3, 1)
python_implementation = "CPython"

init_opdata(l, opcode_32, version_tuple)

# fmt: off
# These are in Python 3.2 but not in Python 3.1
rm_op(l, "DUP_TOP_TWO",     5)
rm_op(l, "DELETE_DEREF",  138)
rm_op(l, "SETUP_WITH",    143)

# These are in Python 3.1 but not Python 3.2
name_op(l, "IMPORT_NAME", 108,  1, 1)  # Imports TOS and TOS1; module pushed
def_op(l, "ROT_FOUR",       5,  4, 4)
def_op(l, "DUP_TOPX",      99, -1, 2)  # number of items to duplicate

# This op is in 3.2 but its opcode is a 144 instead
def_op(l, "EXTENDED_ARG", 143)
# fmt: on

update_pj3(globals(), l)

opcode_arg_fmt = {
<<<<<<< HEAD
    "MAKE_CLOSURE": format_MAKE_FUNCTION_10_32,
    "MAKE_FUNCTION": format_MAKE_FUNCTION_10_32,
=======
    "MAKE_CLOSURE": format_MAKE_FUNCTION_30_35,
    "MAKE_FUNCTION": format_MAKE_FUNCTION_30_35,
>>>>>>> e980ee72
    "EXTENDED_ARG": format_extended_arg,
}

opcode_extended_fmt = {
    "LOAD_ATTR": extended_format_ATTR,
    "CALL_FUNCTION": extended_format_CALL_FUNCTION,
<<<<<<< HEAD
    "MAKE_CLOSURE": extended_format_MAKE_FUNCTION_10_32,
    "MAKE_FUNCTION": extended_format_MAKE_FUNCTION_10_32,
=======
    "MAKE_CLOSURE": extended_format_MAKE_FUNCTION_30_35,
    "MAKE_FUNCTION": extended_format_MAKE_FUNCTION_30_35,
>>>>>>> e980ee72
    "STORE_ATTR": extended_format_ATTR,
}
finalize_opcodes(l)<|MERGE_RESOLUTION|>--- conflicted
+++ resolved
@@ -25,12 +25,7 @@
     format_MAKE_FUNCTION_30_35,
 )
 
-<<<<<<< HEAD
-
-l = locals()
-=======
 loc = l = locals()
->>>>>>> e980ee72
 
 version_tuple = (3, 1)
 python_implementation = "CPython"
@@ -55,26 +50,16 @@
 update_pj3(globals(), l)
 
 opcode_arg_fmt = {
-<<<<<<< HEAD
-    "MAKE_CLOSURE": format_MAKE_FUNCTION_10_32,
-    "MAKE_FUNCTION": format_MAKE_FUNCTION_10_32,
-=======
     "MAKE_CLOSURE": format_MAKE_FUNCTION_30_35,
     "MAKE_FUNCTION": format_MAKE_FUNCTION_30_35,
->>>>>>> e980ee72
     "EXTENDED_ARG": format_extended_arg,
 }
 
 opcode_extended_fmt = {
     "LOAD_ATTR": extended_format_ATTR,
     "CALL_FUNCTION": extended_format_CALL_FUNCTION,
-<<<<<<< HEAD
-    "MAKE_CLOSURE": extended_format_MAKE_FUNCTION_10_32,
-    "MAKE_FUNCTION": extended_format_MAKE_FUNCTION_10_32,
-=======
     "MAKE_CLOSURE": extended_format_MAKE_FUNCTION_30_35,
     "MAKE_FUNCTION": extended_format_MAKE_FUNCTION_30_35,
->>>>>>> e980ee72
     "STORE_ATTR": extended_format_ATTR,
 }
 finalize_opcodes(l)