--- conflicted
+++ resolved
@@ -28,13 +28,6 @@
 # This op is in 3.2 but its opcode is a 144 instead
 def_op(l, 'EXTENDED_ARG', 143)
 
-<<<<<<< HEAD
-    for item in dis.opmap.items():
-        assert item in opmap.items()
-    for item in opmap.items():
-        assert item in opmap.items()
-=======
 update_pj3(globals(), l)
->>>>>>> 2bed8825
 
 finalize_opcodes(l)