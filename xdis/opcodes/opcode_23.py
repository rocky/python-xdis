--- conflicted
+++ resolved
@@ -19,17 +19,4 @@
     globals().update({'PJIT': l['opmap']['JUMP_IF_TRUE']})
     return
 updateGlobal()
-<<<<<<< HEAD
-
-from xdis import PYTHON_VERSION
-if PYTHON_VERSION == 2.3:
-    import dis
-    # print(set(dis.opmap.items()) - set(opmap.items()))
-    # print(set(opmap.items()) - set(dis.opmap.items()))
-    for item in dis.opmap.items():
-        assert item in opmap.items()
-    for item in opmap.items():
-        assert item in opmap.items()
-=======
-finalize_opcodes(l)
->>>>>>> 2bed8825
+finalize_opcodes(l)