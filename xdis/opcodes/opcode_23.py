--- conflicted
+++ resolved
@@ -7,14 +7,9 @@
 """
 
 import xdis.opcodes.opcode_2x as opcode_2x
-<<<<<<< HEAD
-from xdis.opcodes.base import  \
-    init_opdata, finalize_opcodes
-=======
 from xdis.opcodes.base import (
     finalize_opcodes, format_extended_arg,
     init_opdata)
->>>>>>> 6f071cd8
 
 version = 2.3
 
