# (C) Copyright 2019-2021, 2023-2024 by Rocky Bernstein
"""
PYPY 3.6 opcodes

This is a like PyPy 3.6's opcode.py with some classification
of stack usage and information for formatting instructions.
"""

import sys
<<<<<<< HEAD
=======
from typing import List, Optional, Tuple
>>>>>>> 9345bb6f

import xdis.opcodes.opcode_36 as opcode_36
from xdis.opcodes.base import (
    call_op,
    def_op,
    finalize_opcodes,
    init_opdata,
    jrel_op,
    name_op,
    rm_op,
    update_pj3,
    varargs_op,
)
from xdis.opcodes.opcode_36 import opcode_arg_fmt36, opcode_extended_fmt36

version_tuple = (3, 6)
python_implementation = "PyPy"

# oppush[op] => number of stack entries pushed
oppush: List[int] = [0] * 256

# oppop[op] => number of stack entries popped
oppop: List[int] = [0] * 256

loc = locals()
init_opdata(loc, opcode_36, version_tuple, is_pypy=True)

## FIXME: DRY common PYPY opcode additions

# Opcodes removed from 3.6.

# fmt: off
rm_op(loc,    "CALL_FUNCTION_EX",             142)
rm_op(loc,    "BUILD_TUPLE_UNPACK_WITH_CALL", 158)

# The following were removed from 3.6 but still in Pypy 3.6
def_op(loc,   "MAKE_CLOSURE",                 134, 9, 1)  # TOS is number of items to pop
call_op(loc, "CALL_FUNCTION_VAR",             140, 9, 1)  # #args + (#kwargs << 8)
call_op(loc, "CALL_FUNCTION_KW",              141, 9, 1)  # #args + (#kwargs << 8)
call_op(loc, "CALL_FUNCTION_VAR_KW",          142, 9, 1)  # #args + (#kwargs << 8)

# PyPy only
# ----------

# See:
# https://doc.pypy.org/en/latest/interpreter-optimizations.html#lookup-method-call-method
name_op(loc, "LOOKUP_METHOD",                 201, 1, 2)
call_op(loc, "CALL_METHOD",                  202, -1, 1)
loc["hasvargs"].append(202)


# Used only in single-mode compilation list-comprehension generators
varargs_op(loc, "BUILD_LIST_FROM_ARG",        203)

# Used only in assert statements
jrel_op(loc, "JUMP_IF_NOT_DEBUG", 204, conditional=True)
# fmt: on

# PyPy 3.6.1 (and 2.7.13) start to introduce LOAD_REVDB_VAR

if sys.version_info[:3] >= (3, 6, 1):
    def_op(loc, "LOAD_REVDB_VAR", 205)


def extended_format_CALL_METHOD(opc, instructions):
    """argc has the number of positional arguments.
    TOS starts the positional arguments
    values for each keyword argument.
    After that is a slot to cache a method function
    Below that is the method attribute to that is looked up to find
    the method name."""
    call_method_inst = instructions[0]
    assert call_method_inst.opname == "CALL_METHOD"
    method_pos = call_method_inst.arg + 1
    assert len(instructions) >= method_pos + 1
    s = ""
    i = -1
    for i, inst in enumerate(instructions[1:]):
        if i == method_pos:
            break
        if inst.is_jump_target:
            i += 1
            break
        # Make sure we are in the same basic block
        # and ... ?
        opcode = inst.opcode
        if inst.optype in ("nargs", "vargs"):
            break
        if inst.optype != "name":
            method_pos += (oppop[opcode] - oppush[opcode]) + 1
        if inst.opname in ("LOOKUP_METHOD"):
            method_pos = i
            break
        pass

    if i == method_pos and len(instructions) > method_pos + 2:
        if instructions[method_pos + 2].opname in ("LOAD_NAME", "LOAD_FAST"):
            s += "%s.%s(), " % (
                instructions[method_pos + 2].argrepr,
                instructions[method_pos + 1].argrepr,
            )
            pass
        pass
    s += format_CALL_METHOD(call_method_inst.arg)
    return s


def extended_format_CALL_METHOD_KW(opc, instructions):
    """argc has the number of positional plus keyword arguments.
    TOS is a tuple of keyword argument names and below that are
    values for each keyword argument.
    Below that are positional arguments.
    After that is a slot to cache a method function
    Below that is the method attribute to that is looked up to find
    the method name."""
    call_method_inst = instructions[0]
    assert call_method_inst.opname == "CALL_METHOD_KW"
    method_pos = call_method_inst.arg + 2
    assert len(instructions) >= method_pos + 1
    kw_names = instructions[1]
    assert isinstance(kw_names, tuple)
    kw_name_str = "=..., ".join(kw_names.argval) + "=..."
    s = ""
    i = -1
    for i, inst in enumerate(instructions[2:]):
        if i == method_pos:
            break
        if inst.is_jump_target:
            i += 1
            break
        # Make sure we are in the same basic block
        # and ... ?
        opcode = inst.opcode
        if inst.optype in ("nargs", "vargs"):
            break
        if inst.optype != "name":
            method_pos += (oppop[opcode] - oppush[opcode]) + 1
        if inst.opname in ("LOOKUP_METHOD"):
            method_pos = i
            break
        pass

    if i == method_pos:
        if instructions[method_pos + 3].opname in ("LOAD_NAME", "LOAD_FAST"):
            s += "%s.%s" % (
                instructions[method_pos + 3].argrepr,
                instructions[method_pos + 2].argrepr,
            )
            pass
        if call_method_inst.arg > len(kw_names.argval):
            s += "(..., %s), " % kw_name_str
        else:
            s += "(%s), " % kw_name_str
        pass
    s += format_CALL_METHOD_KW(call_method_inst.arg, len(kw_names.argval))
    return s


def extended_format_LOOKUP_METHOD(opc, instructions: list) -> tuple:
    instr1 = instructions[1]
    if instr1.opcode in opc.NAME_OPS | opc.CONST_OPS | opc.LOCAL_OPS:
        return (
            "%s.%s" % (instr1.argrepr, instructions[0].argrepr),
            instr1.offset,
        )
    return "", None


def format_CALL_METHOD(argc):
    """argc has the number of positional arguments.
    TOS starts the positional arguments
    After that is a slot to cache a method function
    Below that is the method attribute to that is looked up to find
    the method name."""
    return "%d positional" % (argc)


def format_CALL_METHOD_KW(argc, kwarg_count=None):
    """argc has the number of positional plus keyword arguments.
    TOS is a tuple of keyword argument names and below that are
    values for each keyword argument.
    Below that are positional arguments.
    After that is a slot to cache a method function
    Below that is the method attribute to that is looked up to find
    the method name."""
    if isinstance(kwarg_count, int):
        positional_argc = argc - kwarg_count
        return "%d positional, %d keyword" % (positional_argc, kwarg_count)
    else:
        return "%d positional + keyword" % (argc)


opcode_arg_fmt = opcode_arg_fmt36pypy = opcode_arg_fmt36.copy()

opcode_extended_fmt = opcode_extended_fmt36pypy = opcode_extended_fmt36.copy()

# FIXME remove (fix uncompyle6)
update_pj3(globals(), loc)
finalize_opcodes(loc)<|MERGE_RESOLUTION|>--- conflicted
+++ resolved
@@ -7,10 +7,6 @@
 """
 
 import sys
-<<<<<<< HEAD
-=======
-from typing import List, Optional, Tuple
->>>>>>> 9345bb6f
 
 import xdis.opcodes.opcode_36 as opcode_36
 from xdis.opcodes.base import (
