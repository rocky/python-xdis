# (C) Copyright 2017 by Rocky Bernstein
"""
PYPY 3.2 opcodes

This is a like Python 3.2's opcode.py with some classification
of stack usage.
"""

from xdis.opcodes.base import (
    finalize_opcodes, init_opdata, jrel_op, name_op,
    varargs_op, update_pj3)

import xdis.opcodes.opcode_32 as opcode_32

l = locals()
init_opdata(l, opcode_32, 3.2, is_pypy=True)

## FIXME: DRY common PYPY opcode additions

# PyPy only
# ----------
name_op(l, 'LOOKUP_METHOD',  201,  1, 2)
varargs_op(l, 'CALL_METHOD', 202, -1, 1)
l['hasvargs'].append(202)

# Used only in single-mode compilation list-comprehension generators
varargs_op(l, 'BUILD_LIST_FROM_ARG', 203)

# Used only in assert statements
jrel_op(l, 'JUMP_IF_NOT_DEBUG', 204)

# There are no opcodes to remove or change.
# If there were, they'd be listed below.

<<<<<<< HEAD
def updateGlobal():
    globals().update({'python_version': 3.2})

    # JUMP_OPs are used in verification are set in the scanner
    # and used in the parser grammar
    globals().update({'PJIF': opmap['POP_JUMP_IF_FALSE']})
    globals().update({'PJIT': opmap['POP_JUMP_IF_TRUE']})
    globals().update(dict([(k.replace('+', '_'), v) for (k, v) in opmap.items()]))
    globals().update({'JUMP_OPs': map(lambda op: opname[op], hasjrel + hasjabs)})

updateGlobal()

from xdis import PYTHON_VERSION, IS_PYPY
if PYTHON_VERSION == 3.2 and IS_PYPY:
    import dis
    # print(set(dis.opmap.items()) - set(opmap.items()))
    # print(set(opmap.items()) - set(dis.opmap.items()))
    # for item in dis.opmap.items():
    if IS_PYPY:
        for item in dis.opmap.items():
            assert item in opmap.items()
        for item in opmap.items():
            assert item in opmap.items()
=======
# FIXME remove (fix uncompyle6)
update_pj3(globals(), l)
>>>>>>> 2bed8825

finalize_opcodes(l)<|MERGE_RESOLUTION|>--- conflicted
+++ resolved
@@ -32,33 +32,7 @@
 # There are no opcodes to remove or change.
 # If there were, they'd be listed below.
 
-<<<<<<< HEAD
-def updateGlobal():
-    globals().update({'python_version': 3.2})
-
-    # JUMP_OPs are used in verification are set in the scanner
-    # and used in the parser grammar
-    globals().update({'PJIF': opmap['POP_JUMP_IF_FALSE']})
-    globals().update({'PJIT': opmap['POP_JUMP_IF_TRUE']})
-    globals().update(dict([(k.replace('+', '_'), v) for (k, v) in opmap.items()]))
-    globals().update({'JUMP_OPs': map(lambda op: opname[op], hasjrel + hasjabs)})
-
-updateGlobal()
-
-from xdis import PYTHON_VERSION, IS_PYPY
-if PYTHON_VERSION == 3.2 and IS_PYPY:
-    import dis
-    # print(set(dis.opmap.items()) - set(opmap.items()))
-    # print(set(opmap.items()) - set(dis.opmap.items()))
-    # for item in dis.opmap.items():
-    if IS_PYPY:
-        for item in dis.opmap.items():
-            assert item in opmap.items()
-        for item in opmap.items():
-            assert item in opmap.items()
-=======
 # FIXME remove (fix uncompyle6)
 update_pj3(globals(), l)
->>>>>>> 2bed8825
 
 finalize_opcodes(l)