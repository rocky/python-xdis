# (C) Copyright 2017 by Rocky Bernstein
"""
PYPY 3.2 opcodes

This is a like Python 3.2's opcode.py with some classification
of stack usage.
"""

from xdis.opcodes.base import (
    finalize_opcodes, init_opdata, jrel_op, name_op,
    varargs_op, update_pj3)

import xdis.opcodes.opcode_32 as opcode_32

<<<<<<< HEAD
hasjrel = list(opcode_3x.hasjrel)
hasjabs = []
hasname = list(opcode_3x.hasname)
hasnargs = list(opcode_3x.hasnargs)
hasvargs = list(opcode_3x.hasvargs)
=======
l = locals()
init_opdata(l, opcode_32, 3.2, is_pypy=True)
>>>>>>> bb587372

## FIXME: DRY common PYPY opcode additions

def varargs_op(opname, opmap, name, op, pop=-1, push=1):
    def_op(opname, opmap, name, op, pop, push)
    hasvargs.append(op)

# PyPy only
# ----------
<<<<<<< HEAD
name_op(opname, opmap, 'LOOKUP_METHOD',  201,  1, 2)
varargs_op(opname, opmap, 'CALL_METHOD', 202, -1, 2)
hasnargs.append(202)
=======
name_op(l, 'LOOKUP_METHOD',  201,  1, 2)
varargs_op(l, 'CALL_METHOD', 202, -1, 1)
l['hasvargs'].append(202)
>>>>>>> bb587372

# Used only in single-mode compilation list-comprehension generators
varargs_op(l, 'BUILD_LIST_FROM_ARG', 203)

# Used only in assert statements
jrel_op(l, 'JUMP_IF_NOT_DEBUG', 204)

# There are no opcodes to remove or change.
# If there were, they'd be listed below.

# FIXME remove (fix uncompyle6)
update_pj3(globals(), l)

finalize_opcodes(l)<|MERGE_RESOLUTION|>--- conflicted
+++ resolved
@@ -12,34 +12,16 @@
 
 import xdis.opcodes.opcode_32 as opcode_32
 
-<<<<<<< HEAD
-hasjrel = list(opcode_3x.hasjrel)
-hasjabs = []
-hasname = list(opcode_3x.hasname)
-hasnargs = list(opcode_3x.hasnargs)
-hasvargs = list(opcode_3x.hasvargs)
-=======
 l = locals()
 init_opdata(l, opcode_32, 3.2, is_pypy=True)
->>>>>>> bb587372
 
 ## FIXME: DRY common PYPY opcode additions
 
-def varargs_op(opname, opmap, name, op, pop=-1, push=1):
-    def_op(opname, opmap, name, op, pop, push)
-    hasvargs.append(op)
-
 # PyPy only
 # ----------
-<<<<<<< HEAD
-name_op(opname, opmap, 'LOOKUP_METHOD',  201,  1, 2)
-varargs_op(opname, opmap, 'CALL_METHOD', 202, -1, 2)
-hasnargs.append(202)
-=======
 name_op(l, 'LOOKUP_METHOD',  201,  1, 2)
 varargs_op(l, 'CALL_METHOD', 202, -1, 1)
 l['hasvargs'].append(202)
->>>>>>> bb587372
 
 # Used only in single-mode compilation list-comprehension generators
 varargs_op(l, 'BUILD_LIST_FROM_ARG', 203)
