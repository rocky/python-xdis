--- conflicted
+++ resolved
@@ -26,20 +26,12 @@
 from xdis.cross_dis import findlabels
 from xdis.opcodes.base import (  # Although these aren't used here, they are exported
     extended_format_CALL_FUNCTION,
-<<<<<<< HEAD
-    extended_format_MAKE_FUNCTION_10_32,
-=======
     extended_format_MAKE_FUNCTION_10_27,
->>>>>>> e980ee72
     extended_format_RAISE_VARARGS_older,
     extended_format_RETURN_VALUE,
     finalize_opcodes,
     format_extended_arg,
-<<<<<<< HEAD
-    format_MAKE_FUNCTION_10_32,
-=======
     format_MAKE_FUNCTION_10_27,
->>>>>>> e980ee72
     format_RAISE_VARARGS_older,
     init_opdata,
     name_op,
@@ -67,11 +59,7 @@
 
 opcode_arg_fmt = {
     "EXTENDED_ARG": format_extended_arg,
-<<<<<<< HEAD
-    "MAKE_FUNCTION": format_MAKE_FUNCTION_10_32,
-=======
     "MAKE_FUNCTION": format_MAKE_FUNCTION_10_27,
->>>>>>> e980ee72
     "RAISE_VARARGS": format_RAISE_VARARGS_older,
 }
 
@@ -79,11 +67,7 @@
 
 opcode_extended_fmt = {
     "CALL_FUNCTION": extended_format_CALL_FUNCTION,
-<<<<<<< HEAD
-    "MAKE_FUNCTION": extended_format_MAKE_FUNCTION_10_32,
-=======
     "MAKE_FUNCTION": extended_format_MAKE_FUNCTION_10_27,
->>>>>>> e980ee72
     "RAISE_VARARGS": extended_format_RAISE_VARARGS_older,
     "RETURN_VALUE": extended_format_RETURN_VALUE,
 }
