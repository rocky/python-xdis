# (C) Copyright 2017 by Rocky Bernstein
"""
CPython 2.6 bytecode opcodes

This is a like Python 2.6's opcode.py with some classification
of stack usage.
"""

<<<<<<< HEAD
from xdis.opcodes.base import \
    def_op, finalize_opcodes, init_opdata, update_pj2
=======
from xdis.opcodes.base import (
    def_op, finalize_opcodes, format_extended_arg,
    init_opdata, update_pj2)
>>>>>>> 6f071cd8
import xdis.opcodes.opcode_25 as opcode_25

version = 2.6

l = locals()
init_opdata(l, opcode_25, version)

# Below are opcode changes since Python 2.5
def_op(l, 'STORE_MAP', 54, 3, 2)

# FIXME remove (fix uncompyle6)
update_pj2(globals(), l)

opcode_arg_fmt = {
    'EXTENDED_ARG': format_extended_arg,
}

finalize_opcodes(l)<|MERGE_RESOLUTION|>--- conflicted
+++ resolved
@@ -6,14 +6,9 @@
 of stack usage.
 """
 
-<<<<<<< HEAD
-from xdis.opcodes.base import \
-    def_op, finalize_opcodes, init_opdata, update_pj2
-=======
 from xdis.opcodes.base import (
     def_op, finalize_opcodes, format_extended_arg,
     init_opdata, update_pj2)
->>>>>>> 6f071cd8
 import xdis.opcodes.opcode_25 as opcode_25
 
 version = 2.6
