--- conflicted
+++ resolved
@@ -115,25 +115,16 @@
 
 def extended_format_LOAD_METHOD(opc, instructions):
     instr1 = instructions[1]
-<<<<<<< HEAD
     if instr1.tos_str or instr1.opname in (
-=======
-    if instr1.tos_str or instr1.opname in {
->>>>>>> 15286b4c
         "LOAD_NAME",
         "LOAD_GLOBAL",
         "LOAD_FAST",
         "LOAD_DEREF",
-<<<<<<< HEAD
     ):
         if instr1.tos_str is not None:
             base = instr1.tos_str
         else:
             base = instr1.argrepr
-=======
-    }:
-        base = instr1.tos_str if instr1.tos_str is not None else instr1.argrepr
->>>>>>> 15286b4c
 
         return (
             "%s.%s" % (base, instructions[0].argrepr),
@@ -152,18 +143,10 @@
     elif argc == 1:
         exception_name_inst = instructions[1]
         start_offset = exception_name_inst.start_offset
-<<<<<<< HEAD
         if exception_name_inst.tos_str:
             exception_name = exception_name_inst.tos_str
         else:
             exception_name = exception_name_inst.argrepr
-=======
-        exception_name = (
-            exception_name_inst.tos_str
-            if exception_name_inst.tos_str
-            else exception_name_inst.argrepr
-        )
->>>>>>> 15286b4c
         if exception_name is not None:
             return "raise %s()" % exception_name, start_offset
     return format_RAISE_VARARGS(raise_inst.argval), start_offset
@@ -179,13 +162,14 @@
         return "exception instance with __cause__"
 
 
-<<<<<<< HEAD
+opcode_arg_fmt37 = opcode_arg_fmt36.copy()
+opcode_arg_fmt37.update(
+    {"CALL_METHOD": format_CALL_FUNCTION, "RAISE_VARARGS": format_RAISE_VARARGS}
+)
+opcode_arg_fmt = opcode_arg_fmt37
+
 opcode_arg_fmt = opcode_arg_fmt37 = copy(opcode_arg_fmt36)
 opcode_arg_fmt.update(
-=======
-opcode_arg_fmt37 = opcode_arg_fmt36.copy()
-opcode_arg_fmt37.update(
->>>>>>> 15286b4c
     {"CALL_METHOD": format_CALL_FUNCTION, "RAISE_VARARGS": format_RAISE_VARARGS}
 )
 
