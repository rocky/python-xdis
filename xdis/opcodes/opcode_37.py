# (C) Copyright 2016-2017, 2019-2021, 2023-2024
# by Rocky Bernstein
#
#  This program is free software; you can redistribute it and/or
#  modify it under the terms of the GNU General Public License
#  as published by the Free Software Foundation; either version 2
#  of the License, or (at your option) any later version.
#
#  This program is distributed in the hope that it will be useful,
#  but WITHOUT ANY WARRANTY; without even the implied warranty of
#  MERCHANTABILITY or FITNESS FOR A PARTICULAR PURPOSE.  See the
#  GNU General Public License for more details.
#
#  You should have received a copy of the GNU General Public License
#  along with this program; if not, write to the Free Software
#  Foundation, Inc., 51 Franklin Street, Fifth Floor, Boston, MA  02110-1301, USA.
"""
CPython 3.7 bytecode opcodes

This is like Python 3.7's opcode.py with some classification
of stack usage and information for formatting instructions.
"""

from copy import copy

import xdis.opcodes.opcode_36 as opcode_36
from xdis.opcodes.base import (
    call_op,
    def_op,
    finalize_opcodes,
    init_opdata,
    jrel_op,
    name_op,
    rm_op,
    update_pj3,
)
from xdis.opcodes.format.extended import (
    extended_format_CALL_METHOD,
    get_instruction_arg,
)
from xdis.opcodes.opcode_36 import (
    format_CALL_FUNCTION,
    opcode_arg_fmt36,
    opcode_extended_fmt36,
)

version_tuple = (3, 7)
python_implementation = "CPython"

loc = locals()

init_opdata(loc, opcode_36, version_tuple)

### Opcodes that have changed drastically ####


# BUILD_MAP_UNPACK_WITH_CALL oparg

# oparg is the number of unpacked mappings which no longer limited by
# 255. As in BUILD_MAP_UNPACK.The location of the function is `oparg +
# 2`.


# CALL_FUNCTION oparg

# oparg is the number of positional arguments on the stack which no
# longer limited by 255.


# CALL_FUNCTION_KW oparg

# This is a different opcode from before, with the name of a similar
# opcode as before. It s like CALL_FUNCTION but values of keyword
# arguments are pushed on the stack after values of positional
# arguments, and then a constant tuple of keyword names is pushed on
# the top of the stack.  *oparg* is the sum of numbers of positional
# and keyword arguments.  The number of keyword arguments is
# determined by the length of the tuple of keyword names.

# CALL_FUNCTION_EX** takes 2 to 3 arguments on the stack: the
# function, the tuple of positional arguments, and optionally the dict
# of keyword arguments if bit 0 of *oparg* is 1.


# MAKE_FUNCTION oparg

# This is a different opcode from before.

# The tuple of default values for positional-or-keyword parameters,
# the dict of default values for keyword-only parameters, the dict of
# annotations and the closure are pushed on the stack if corresponding
# bit (0-3) is set. They are followed by the code object and the
# qualified name of the function.

# These are removed since 3.6...
# and STORE_ANNOTATION introduced in 3.6!
rm_op(loc, "STORE_ANNOTATION", 127)

# fmt: off
# These have a changed stack effect since 3.6
#          OP NAME            OPCODE POP PUSH
#---------------------------------------------------------------
def_op(loc, "WITH_CLEANUP_START",   81,  0,  2)
def_op(loc, "WITH_CLEANUP_FINISH",  82,  3,  0)
def_op(loc, "END_FINALLY",          88,  6,  0)
def_op(loc, "POP_EXCEPT",           89,  3,  0) # Pops last 3 values
jrel_op(loc, "SETUP_WITH",         143,  0,  6)
jrel_op(loc, "SETUP_ASYNC_WITH",   154,  0,  5)

# These are new since Python 3.7
name_op(loc, "LOAD_METHOD",        160,  0,  1)
call_op(loc, "CALL_METHOD",        161, -2,  1)

format_MAKE_FUNCTION = opcode_36.format_MAKE_FUNCTION
format_value_flags = opcode_36.format_value_flags
# fmt: on


def extended_format_LOAD_METHOD(opc, instructions):
    instr1 = instructions[1]
    if instr1.tos_str or instr1.opcode in opc.nullaryloadop:
<<<<<<< HEAD
        if instr1.tos_str is not None:
            base = instr1.tos_str
        else:
            base = instr1.argrepr
=======
        base = get_instruction_arg(instr1)
>>>>>>> 2066ab95

        return (
            "%s.%s" % (base, instructions[0].argrepr),
            instr1.start_offset,
        )
    return "", None


def extended_format_RAISE_VARARGS(opc, instructions):
    raise_inst = instructions[0]
    assert raise_inst.opname == "RAISE_VARARGS"
    argc = raise_inst.argval
    start_offset = raise_inst.start_offset
    if argc == 0:
        return "reraise", start_offset
    elif argc == 1:
        exception_name_inst = instructions[1]
        start_offset = exception_name_inst.start_offset
        if exception_name_inst.tos_str:
            exception_name = exception_name_inst.tos_str
        else:
            exception_name = exception_name_inst.argrepr
        if exception_name is not None:
            return "raise %s()" % exception_name, start_offset
    return format_RAISE_VARARGS(raise_inst.argval), start_offset


def format_RAISE_VARARGS(argc):
    assert 0 <= argc <= 2
    if argc == 0:
        return "reraise"
    elif argc == 1:
        return "exception instance"
    elif argc == 2:
        return "exception instance with __cause__"


opcode_arg_fmt = opcode_arg_fmt37 = copy(opcode_arg_fmt36)
opcode_arg_fmt.update(
    {"CALL_METHOD": format_CALL_FUNCTION, "RAISE_VARARGS": format_RAISE_VARARGS}
)

opcode_extended_fmt = opcode_extended_fmt37 = copy(opcode_extended_fmt36)
opcode_extended_fmt.update(
    {
        "CALL_METHOD": extended_format_CALL_METHOD,
        "LOAD_METHOD": extended_format_LOAD_METHOD,
        "RAISE_VARARGS": extended_format_RAISE_VARARGS,
    }
)

update_pj3(globals(), loc)
finalize_opcodes(loc)<|MERGE_RESOLUTION|>--- conflicted
+++ resolved
@@ -119,14 +119,7 @@
 def extended_format_LOAD_METHOD(opc, instructions):
     instr1 = instructions[1]
     if instr1.tos_str or instr1.opcode in opc.nullaryloadop:
-<<<<<<< HEAD
-        if instr1.tos_str is not None:
-            base = instr1.tos_str
-        else:
-            base = instr1.argrepr
-=======
         base = get_instruction_arg(instr1)
->>>>>>> 2066ab95
 
         return (
             "%s.%s" % (base, instructions[0].argrepr),
