--- conflicted
+++ resolved
@@ -35,10 +35,6 @@
 )
 from xdis.opcodes.opcode_33 import extended_format_ATTR
 
-<<<<<<< HEAD
-version = 3.7
-=======
->>>>>>> e980ee72
 version_tuple = (3, 7)
 python_implementation = "CPython"
 
