--- conflicted
+++ resolved
@@ -244,14 +244,7 @@
         instr1.tos_str
         or instr1.opcode in opc.NAME_OPS | opc.CONST_OPS | opc.LOCAL_OPS | opc.FREE_OPS
     ):
-<<<<<<< HEAD
-        if instr1.tos_str is not None:
-            base = instr1.tos_str
-        else:
-            base = instr1.argrepr
-=======
         base = get_instruction_arg(instr1)
->>>>>>> 2066ab95
 
         return (
             "%s.%s" % (base, instructions[0].argrepr),
@@ -690,7 +683,6 @@
 
 
 def get_instruction_arg(inst, argval=None):
-<<<<<<< HEAD
     if argval is None:
         argval = inst.argrepr
     else:
@@ -699,10 +691,6 @@
         return inst.tos_str
     else:
         return argval
-=======
-    argval = inst.argrepr if argval is None else argval
-    return inst.tos_str if inst.tos_str is not None else argval
->>>>>>> 2066ab95
 
 
 def resolved_attrs(instructions):
