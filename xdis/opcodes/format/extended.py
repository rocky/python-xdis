--- conflicted
+++ resolved
@@ -269,13 +269,8 @@
     return extended_format_infix_binary_op(opc, instructions, " << ")
 
 
-<<<<<<< HEAD
 def extended_format_BINARY_MODULO(opc, instructions):
-    return extended_format_infix_binary_op(opc, instructions, " %% ")
-=======
-def extended_format_BINARY_MODULO(opc, instructions: list):
     return extended_format_infix_binary_op(opc, instructions, " % ")
->>>>>>> cc7ba4bf
 
 
 def extended_format_BINARY_MULTIPLY(opc, instructions):
@@ -657,16 +652,11 @@
         if inst.is_jump_target:
             return None, -1, None
 
-<<<<<<< HEAD
-        arg_count -= 1
+        to_do -= 1
         if inst.tos_str:
             arg = inst.tos_str
         else:
             arg = inst.argrepr
-=======
-        to_do -= 1
-        arg = inst.tos_str if inst.tos_str else inst.argrepr
->>>>>>> cc7ba4bf
         if arg is not None:
             arglist.append(arg)
         elif not arg:
