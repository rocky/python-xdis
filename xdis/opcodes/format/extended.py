--- conflicted
+++ resolved
@@ -332,15 +332,9 @@
     arglist, _, i = get_arglist(instructions, 0, arg_count)
     args_str = ", ".join(reversed(arglist))
     if arg_count == 1:
-<<<<<<< HEAD
-        return "(%s,)" % args_str
+        return "(%s,)" % args_str, instructions[i].start_offset
     else:
-        return "(%s)" % args_str
-=======
-        return f"({args_str},)", instructions[i].start_offset
-    else:
-        return f"({args_str})", instructions[i].start_offset
->>>>>>> 9b23c106
+        return "(%s)" % args_str, instructions[i].start_offset
     return "", None
 
 
