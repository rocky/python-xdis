--- conflicted
+++ resolved
@@ -19,17 +19,12 @@
 
 import re
 
-from xdis.instruction import Instruction
 from xdis.opcodes.format.basic import format_IS_OP, format_RAISE_VARARGS_older
 
 NULL_EXTENDED_OP = "", None
 
 
-<<<<<<< HEAD
 def extended_format_binary_op(opc, instructions, fmt_str):
-=======
-def extended_format_binary_op(opc, instructions: list, fmt_str: str) -> tuple:
->>>>>>> 83e933e0
     """
     General routine for formatting binary operations.
     A binary operations pops a two arguments off of the evaluation stack and
@@ -83,11 +78,7 @@
     return NULL_EXTENDED_OP
 
 
-<<<<<<< HEAD
 def extended_format_infix_binary_op(opc, instructions, op_str):
-=======
-def extended_format_infix_binary_op(opc, instructions: list, op_str: str) -> tuple:
->>>>>>> 83e933e0
     """ """
     i = 1
     # 3.11+ has CACHE instructions
@@ -170,11 +161,7 @@
     return "", start_offset
 
 
-<<<<<<< HEAD
 def extended_format_ternary_op(opc, instructions, fmt_str):
-=======
-def extended_format_ternary_op(opc, instructions: list, fmt_str: str) -> tuple:
->>>>>>> 83e933e0
     """
     General routine for formatting ternary operations.
     A ternary operations pops a three arguments off of the evaluation stack and
@@ -242,11 +229,7 @@
     )
 
 
-<<<<<<< HEAD
 def extended_format_unary_op(opc, instructions, fmt_str):
-=======
-def extended_format_unary_op(opc, instructions: list, fmt_str: str) -> tuple:
->>>>>>> 83e933e0
     stack_arg = instructions[1]
     start_offset = instructions[1].start_offset
     if stack_arg.tos_str is not None and not stack_arg.is_jump_target:
@@ -691,18 +674,13 @@
         if inst.is_jump_target:
             return None, -1, None
 
-<<<<<<< HEAD
-        to_do -= 1
         if inst.tos_str:
             arg = inst.tos_str
         else:
             arg = inst.argrepr
-=======
-        arg = inst.tos_str if inst.tos_str else inst.argrepr
         if inst.opname == "CACHE":
             continue
         to_do -= 1
->>>>>>> 83e933e0
         if arg is not None:
             arglist.append(arg)
         elif not arg:
