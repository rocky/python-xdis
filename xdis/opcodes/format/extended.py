# (C) Copyright 2023-2024 by Rocky Bernstein
#
#  This program is free software; you can redistribute it and/or
#  modify it under the terms of the GNU General Public License
#  as published by the Free Software Foundation; either version 2
#  of the License, or (at your option) any later version.
#
#  This program is distributed in the hope that it will be useful,
#  but WITHOUT ANY WARRANTY; without even the implied warranty of
#  MERCHANTABILITY or FITNESS FOR A PARTICULAR PURPOSE.  See the
#  GNU General Public License for more details.
#
#  You should have received a copy of the GNU General Public License
#  along with this program; if not, write to the Free Software
#  Foundation, Inc., 51 Franklin Street, Fifth Floor, Boston, MA  02110-1301, USA.
"""
Routines for formatting opcodes.
"""
from xdis.opcodes.format.basic import format_IS_OP, format_RAISE_VARARGS_older


def extended_format_binary_op(opc, instructions, fmt_str):
    """
    General routine for formatting binary operations.
    A binary operations pops a two arguments off of the evaluation stack and
    pushes a single value back on the evaluation stack. Also, the instruction
    must not raise an exception and must control must flow to the next instruction.

    instructions is a list of instructions
    fmt_str is a format string that indicates the two arguments.

    the return constins the string that should be added to tos_str and
    the position in instructions of the first instruction where that contributes
    to the binary operation, that is the logical beginning instruction.
    """
    i = skip_cache(instructions, 1)
    stack_inst1 = instructions[i]
    arg1 = None
    if stack_inst1.tos_str is not None:
        arg1 = stack_inst1.tos_str
    if arg1 is not None or stack_inst1.opcode in opc.operator_set:
        if arg1 is None:
            arg1 = stack_inst1.argrepr
        arg1_start_offset = stack_inst1.start_offset
        if arg1_start_offset is not None:
            for i in range(1, len(instructions)):
                if instructions[i].offset == arg1_start_offset:
                    break
        j = skip_cache(instructions, i + 1)
        stack_inst2 = instructions[j]
        if (
            stack_inst1.opcode in opc.operator_set
            and stack_inst2.opcode in opc.operator_set
        ):
            arg2 = get_instruction_arg(stack_inst2, stack_inst2.argrepr)
            start_offset = stack_inst2.start_offset
            return fmt_str % (arg2, arg1), start_offset
        elif stack_inst2.start_offset is not None:
            start_offset = stack_inst2.start_offset
            arg2 = get_instruction_arg(stack_inst2, stack_inst2.argrepr)
            if arg2 == "":
                arg2 = "..."
            return fmt_str % (arg2, arg1), start_offset
        else:
            return fmt_str % ("...", arg1), None
    return "", None


def extended_format_infix_binary_op(opc, instructions, op_str):
    """ """
    i = 1
    # 3.11+ has CACHE instructions
    while instructions[i].opname == "CACHE":
        i += 1
    stack_arg1 = instructions[i]
    arg1 = None
    if stack_arg1.tos_str is not None:
        arg1 = stack_arg1.tos_str
    if arg1 is not None or stack_arg1.opcode in opc.operator_set:
        if arg1 is None:
            arg1 = instructions[1].argrepr
        else:
            arg1 = "(%s)" % arg1
        arg1_start_offset = instructions[1].start_offset
        if arg1_start_offset is not None:
            for i in range(1, len(instructions)):
                if instructions[i].offset == arg1_start_offset:
                    break
        j = i + 1
        # 3.11+ has CACHE instructions
        while instructions[j].opname == "CACHE":
            j += 1
        if (
            instructions[j].opcode in opc.operator_set
            and instructions[i].opcode in opc.operator_set
        ):
            if instructions[j].tos_str is not None:
                arg2 = instructions[j].tos_str
            else:
                arg2 = instructions[j].argrepr
            start_offset = instructions[j].start_offset
            return "%s%s%s" % (arg2, op_str, arg1), start_offset
        elif instructions[j].start_offset is not None:
            start_offset = instructions[j].start_offset
            if instructions[j].tos_str:
                arg2 = instructions[j].tos_str
            else:
                arg2 = instructions[j].argrepr
            if arg2 == "":
                arg2 = "..."
            else:
                arg2 = "(%s)" % arg2
<<<<<<< HEAD
            return "%s%s%s" % (arg2, op_str, arg1), start_offset
=======
                return "%s%s%s" % (arg2, op_str, arg1), start_offset
>>>>>>> 2003e382
        else:
            return "...%s%s" % (op_str, arg1), None
    return "", None


def extended_format_store_op(opc, instructions):
    inst = instructions[0]
    prev_inst = instructions[1]
    start_offset = prev_inst.offset
    if prev_inst.opname == "IMPORT_NAME":
        return "%s = import_module(%s)" % (inst.argval, inst.argval), start_offset
    elif prev_inst.opname == "IMPORT_FROM":
        return "%s = import_module(%s)" % (inst.argval, prev_inst.argval), start_offset
    elif prev_inst.opcode in opc.operator_set:
        if prev_inst.opname == "LOAD_CONST":
            argval = safe_repr(prev_inst.argval)
        elif (
            prev_inst.opcode in opc.VARGS_OPS | opc.NARGS_OPS
            and prev_inst.tos_str is None
        ):
            # In variable arguments lists and function-like calls
            # argval is a count. So we need a TOS representation
            # to do something here.
            return "", start_offset
        else:
            argval = prev_inst.argval

        argval = get_instruction_arg(prev_inst, argval)
        start_offset = prev_inst.start_offset
        if prev_inst.opname.startswith("INPLACE_"):
            # Inplace operators show their own assign
            return argval, start_offset
        return "%s = %s" % (inst.argval, argval), start_offset

    return "", start_offset


def extended_format_ternary_op(opc, instructions, fmt_str):
    """
    General routine for formatting ternary operations.
    A ternary operations pops a three arguments off of the evaluation stack and
    pushes a single value back on the evaluation stack. Also, the instruction
    must not raise an exception and must control must flow to the next instruction.

    instructions is a list of instructions
    fmt_str is a format string that indicates the two arguments.

    the return constins the string that should be added to tos_str and
    the position in instructions of the first instruction where that contributes
    to the binary operation, that is the logical beginning instruction.
    """
    i = skip_cache(instructions, 1)
    stack_inst1 = instructions[i]
    arg1 = None
    if stack_inst1.tos_str is not None:
        arg1 = stack_inst1.tos_str
    if arg1 is not None or stack_inst1.opcode in opc.operator_set:
        if arg1 is None:
            arg1 = stack_inst1.argrepr
        arg1_start_offset = stack_inst1.start_offset
        if arg1_start_offset is not None:
            for i in range(1, len(instructions)):
                if instructions[i].offset == arg1_start_offset:
                    break
        j = skip_cache(instructions, i + 1)
        stack_inst2 = instructions[j]
        if (
            stack_inst1.opcode in opc.operator_set
            and stack_inst2.opcode in opc.operator_set
        ):
            arg2 = get_instruction_arg(stack_inst2, stack_inst2.argrepr)
            k = skip_cache(instructions, j + 1)
            stack_inst3 = instructions[k]
            if stack_inst3.opcode in opc.operator_set:
                start_offset = stack_inst3.start_offset
                arg3 = get_instruction_arg(stack_inst3, stack_inst3.argrepr)
                return fmt_str % (arg2, arg1, arg3), start_offset
            else:
                start_offset = stack_inst2.start_offset
                arg3 = "..."
                return fmt_str % (arg2, arg1, arg3), start_offset

        elif stack_inst2.start_offset is not None:
            start_offset = stack_inst2.start_offset
            arg2 = get_instruction_arg(stack_inst2, stack_inst2.argrepr)
            if arg2 == "":
                arg2 = "..."
            arg3 = "..."
            return fmt_str % (arg2, arg1, arg3), start_offset
        else:
            return fmt_str % ("...", "...", "..."), None
    return "", None


def extended_format_STORE_SUBSCR(opc, instructions):
    return extended_format_ternary_op(
        opc,
        instructions,
        "%s[%s] = %s",
    )


def extended_format_unary_op(opc, instructions, fmt_str):
    stack_arg = instructions[1]
    start_offset = instructions[1].start_offset
    if stack_arg.tos_str is not None:
        return fmt_str % stack_arg.tos_str, start_offset
    if stack_arg.opcode in opc.operator_set:
        return fmt_str % stack_arg.argrepr, start_offset
    return "", None


<<<<<<< HEAD
def extended_format_ATTR(opc, instructions):
=======
def extended_format_ATTR(opc, instructions: list) -> tuple:
    """
    Handles both LOAD_ATTR and STORE_ATTR
    """
>>>>>>> 2003e382
    instr1 = instructions[1]
    if (
        instr1.tos_str
        or instr1.opcode in opc.NAME_OPS | opc.CONST_OPS | opc.LOCAL_OPS | opc.FREE_OPS
    ):
        if instr1.tos_str is not None:
            base = instr1.tos_str
        else:
            base = instr1.argrepr

        return (
            "%s.%s" % (base, instructions[0].argrepr),
            instructions[1].offset,
        )
    return "", None


def extended_format_BINARY_ADD(opc, instructions):
    return extended_format_infix_binary_op(opc, instructions, " + ")


def extended_format_BINARY_AND(opc, instructions):
    return extended_format_infix_binary_op(opc, instructions, " & ")


def extended_format_BINARY_FLOOR_DIVIDE(opc, instructions):
    return extended_format_infix_binary_op(opc, instructions, " // ")


def extended_format_BINARY_LSHIFT(opc, instructions):
    return extended_format_infix_binary_op(opc, instructions, " << ")


def extended_format_BINARY_MODULO(opc, instructions):
    return extended_format_infix_binary_op(opc, instructions, " %% ")


def extended_format_BINARY_MULTIPLY(opc, instructions):
    return extended_format_infix_binary_op(opc, instructions, " * ")


def extended_format_BINARY_OR(opc, instructions):
    return extended_format_infix_binary_op(opc, instructions, " | ")


def extended_format_BINARY_POWER(opc, instructions):
    return extended_format_infix_binary_op(opc, instructions, " ** ")


def extended_format_BINARY_RSHIFT(opc, instructions):
    return extended_format_infix_binary_op(opc, instructions, " >> ")


def extended_format_BINARY_SUBSCR(opc, instructions):
    return extended_format_binary_op(
        opc,
        instructions,
        "%s[%s]",
    )


def extended_format_BINARY_SUBTRACT(opc, instructions):
    return extended_format_infix_binary_op(opc, instructions, " - ")


def extended_format_BINARY_TRUE_DIVIDE(opc, instructions):
    return extended_format_infix_binary_op(opc, instructions, " / ")


def extended_format_BINARY_XOR(opc, instructions):
    return extended_format_infix_binary_op(opc, instructions, " ^ ")


def extended_format_BUILD_LIST(opc, instructions):
    if instructions[0].argval == 0:
        # Degenerate case
        return "[]", instructions[0].start_offset
    return "", None


def extended_format_BUILD_MAP(opc, instructions):
    if instructions[0].argval == 0:
        # Degenerate case
        return "{}", instructions[0].start_offset
    return "", None


def extended_format_BUILD_SET(opc, instructions):
    if instructions[0].argval == 0:
        # Degenerate case
        return "set()", instructions[0].start_offset
    return "", None


def extended_format_BUILD_SLICE(opc, instructions):
    argc = instructions[0].argval

    assert argc in (2, 3)
    arglist, arg_count, i = get_arglist(instructions, 0, argc)
    if arg_count == 0:
        result = []
        for arg in arglist:
            if arg == "None":
                arg = ""
            result.append(arg)
        return ":".join(reversed(result)), instructions[i].start_offset

    if instructions[0].argval == 0:
        # Degenerate case
        return "set()", instructions[0].start_offset
    return "", None


def extended_format_BUILD_TUPLE(opc, instructions):
    arg_count = instructions[0].argval
    if arg_count == 0:
        # Degenerate case
        return "tuple()", instructions[0].start_offset
    arglist, _, i = get_arglist(instructions, 0, arg_count)
    args_str = ", ".join(reversed(arglist))
    if arg_count == 1:
        return "(%s,)" % args_str, instructions[i].start_offset
    else:
        return "(%s)" % args_str, instructions[i].start_offset
    return "", None


def extended_format_COMPARE_OP(opc, instructions):
    return extended_format_infix_binary_op(
        opc,
        instructions,
        " %s " % instructions[0].argval,
    )


def extended_format_CALL_FUNCTION(opc, instructions):
    """call_function_inst should be a "CALL_FUNCTION" instruction. Look in
    `instructions` to see if we can find a method name.  If not we'll
    return None.

    """
    # From opcode description: arg_count indicates the total number of
    # positional and keyword arguments.

    call_inst = instructions[0]
    arg_count = call_inst.argval
    s = ""

    arglist, arg_count, i = get_arglist(instructions, 0, arg_count)

    if arg_count != 0:
        return "", None

    assert i is not None
    if i >= len(instructions) - 1:
        return "", None

    fn_inst = instructions[i + 1]
    if fn_inst.opcode in opc.operator_set:
        start_offset = fn_inst.offset
        if instructions[1].opname == "MAKE_FUNCTION" and opc.version_tuple >= (3, 3):
            arglist[0] = instructions[2].argval

        if fn_inst.tos_str:
            fn_name = fn_inst.tos_str
        else:
            fn_name = fn_inst.argrepr

        if opc.version_tuple >= (3, 6):
            arglist.reverse()
        s = "%s(%s)" % (fn_name, ", ".join(arglist))
        return s, start_offset
    return "", None


def extended_format_IMPORT_NAME(opc, instructions):
    inst = instructions[0]
    start_offset = inst.start_offset
    return "import_module(%s)" % inst.argval, start_offset


def extended_format_INPLACE_ADD(opc, instructions):
    return extended_format_infix_binary_op(opc, instructions, " += ")


def extended_format_INPLACE_AND(opc, instructions):
    return extended_format_infix_binary_op(opc, instructions, " &= ")


def extended_format_INPLACE_FLOOR_DIVIDE(opc, instructions):
    return extended_format_infix_binary_op(opc, instructions, " //= ")


def extended_format_INPLACE_LSHIFT(opc, instructions):
    return extended_format_infix_binary_op(opc, instructions, " <<= ")


def extended_format_INPLACE_MODULO(opc, instructions):
    return extended_format_infix_binary_op(opc, instructions, " %%= ")


def extended_format_INPLACE_MULTIPLY(opc, instructions):
    return extended_format_infix_binary_op(opc, instructions, " *= ")


def extended_format_INPLACE_OR(opc, instructions):
    return extended_format_infix_binary_op(opc, instructions, " |= ")


def extended_format_INPLACE_POWER(opc, instructions):
    return extended_format_infix_binary_op(opc, instructions, " **= ")


def extended_format_INPLACE_TRUE_DIVIDE(opc, instructions):
    return extended_format_infix_binary_op(opc, instructions, " /= ")


def extended_format_INPLACE_RSHIFT(opc, instructions):
    return extended_format_infix_binary_op(opc, instructions, " >>= ")


def extended_format_INPLACE_SUBTRACT(opc, instructions):
    return extended_format_infix_binary_op(opc, instructions, " -= ")


def extended_format_INPLACE_XOR(opc, instructions):
    return extended_format_infix_binary_op(opc, instructions, " ^= ")


def extended_format_IS_OP(opc, instructions):
    return extended_format_infix_binary_op(
        opc,
        instructions,
        "%%s %s %%s" % format_IS_OP(instructions[0].arg),
    )


def extended_format_LOAD_BUILD_CLASS(opc, instructions):
    return "class", instructions[0].start_offset


def extended_format_MAKE_FUNCTION_10_27(opc, instructions):
    """
    instructions[0] should be a "MAKE_FUNCTION" or "MAKE_CLOSURE" instruction. TOS
    should have the function or closure name.

    This code works for Python versions up to and including 2.7.
    Python docs for MAKE_FUNCTION and MAKE_CLOSURE the was changed in 33, but testing
    shows that the change was really made in Python 3.0 or so.
    """
    # From opcode description: argc indicates the total number of positional
    # and keyword arguments.  Sometimes the function name is in the stack arg
    # positions back.
    assert len(instructions) >= 2
    inst = instructions[0]
    assert inst.opname in ("MAKE_FUNCTION", "MAKE_CLOSURE")
    s = ""
    argc = instructions[0].argval
    if (argc >> 16) & 0x7FFF:
        # There is a tuple listing the parameter names for the annotations
        code_inst = instructions[2]
    else:
        code_inst = instructions[1]
    start_offset = code_inst.offset
    if code_inst.opname == "LOAD_CONST" and hasattr(code_inst.argval, "co_name"):
        # FIXME: we can probably much better than this.
        # But this is a start.
        signature = extended_function_signature(code_inst.argval)
        s += "def %s(%s): " "..." % (code_inst.argval.co_name, signature)
    return s, start_offset


def extended_format_CALL_METHOD(opc, instructions):
    """call_method should be a "CALL_METHOD" instruction. Look in
    `instructions` to see if we can find a method name.  If not we'll
    return None.

    """
    # From opcode description: arg_count indicates the total number of
    # positional and keyword arguments.

    call_method_inst = instructions[0]
    arg_count = call_method_inst.argval
    s = ""

    arglist, arg_count, first_arg = get_arglist(instructions, 0, arg_count)

    assert first_arg is not None
    if first_arg >= len(instructions) - 1:
        return "", None

    fn_inst = instructions[first_arg + 1]
    if fn_inst.opcode in opc.operator_set:
        start_offset = fn_inst.offset
        if fn_inst.opname == "LOAD_METHOD":
            if fn_inst.tos_str:
                fn_name = fn_inst.tos_str
            else:
                fn_name = fn_inst.argrepr
            arglist.reverse()
            s = "%s(%s)" % (fn_name, ", ".join(arglist))
            return s, start_offset
    return "", None


def extended_format_RAISE_VARARGS_older(opc, instructions):
    raise_inst = instructions[0]
    assert raise_inst.opname == "RAISE_VARARGS"
    argc = raise_inst.argval
    start_offset = raise_inst.start_offset
    if argc == 0:
        return "reraise", start_offset
    elif argc == 1:
        exception_name_inst = instructions[1]
        start_offset = exception_name_inst.start_offset
        if exception_name_inst.tos_str:
            exception_name = exception_name_inst.tos_str
        else:
            exception_name = exception_name_inst.argrepr
        if exception_name is not None:
            return "raise %s()" % exception_name, start_offset
    return format_RAISE_VARARGS_older(raise_inst.argval), start_offset


def extended_format_RETURN_VALUE(opc, instructions):
    return extended_format_unary_op(opc, instructions, "return %s")


def extended_format_UNARY_INVERT(opc, instructions):
    return extended_format_unary_op(opc, instructions, "~(%s)")


def extended_format_UNARY_NEGATIVE(opc, instructions):
    return extended_format_unary_op(opc, instructions, "-(%s)")


def extended_format_UNARY_NOT(opc, instructions):
    return extended_format_unary_op(opc, instructions, "not (%s)")


def extended_function_signature(code):
    """
    Return some representation for a code object.
    """
    # FIXME: we can probably much better than this.
    # But this is a start.
    return "..."


def get_arglist(instructions, i, arg_count):
    """
    For a variable-length instruction like BUILD_TUPLE, or
    a varlabie-name argument list, like CALL_FUNCTION
    accumulate and find the beginning of the list and return:
    * argument list
    * the instruction index of the first instruction

    """
    arglist = []
    inst = None
    n = len(instructions) - 1
    while arg_count > 0 and i < n:
        i += 1
        inst = instructions[i]
        arg_count -= 1
        if inst.tos_str:
            arg = inst.tos_str
        else:
            arg = inst.argrepr
        if arg is not None:
            arglist.append(arg)
        elif not arg:
            return arglist, arg_count, i
        else:
            arglist.append("???")
        if inst.is_jump_target:
            i += 1
            break
        start_offset = inst.start_offset
        if start_offset is not None:
            j = i
            while j < len(instructions) - 1:
                j += 1
                inst2 = instructions[j]
                if inst2.offset == start_offset:
                    inst = inst2
                    if inst2.start_offset is None or inst2.start_offset == start_offset:
                        i = j
                        break
                    else:
                        start_offset = inst2.start_offset

        pass
    return arglist, arg_count, i


def get_instruction_arg(inst, argval=None):
    if argval is None:
        argval = inst.argrepr
    else:
        arg = inst.argrepr
    if inst.tos_str is not None:
        return inst.tos_str
    else:
        return argval


def resolved_attrs(instructions):
    """ """
    # we can probably speed up using the "tos_str" field.
    resolved = []
    start_offset = 0
    for inst in instructions:
        name = inst.argrepr
        if name:
            if name[0] == "'" and name[-1] == "'":
                name = name[1:-1]
        else:
            name = ""
        resolved.append(name)
        if inst.opname != "LOAD_ATTR":
            start_offset = inst.offset
            break
    return ".".join(reversed(resolved)), start_offset


def safe_repr(obj, max_len=20):
    """
    String repr with length at most ``max_len``
    """
    try:
        result = repr(obj)
    except Exception:
        result = object.__repr__(obj)
    if len(result) > max_len:
        return result[:max_len] + "..."
    return result


def short_code_repr(code):
    """
    A shortened string representation of a code object
    """
    if hasattr(code, "co_name"):
        return "<code object %s>" % code.co_name
    else:
        return "<code object %s>" % code


def skip_cache(instructions, i):
    """Python 3.11+ has CACHE instructions.
    Skip over those starting at index i and return
    the index of the first instruction that is not CACHE
    or return the length of the list if we can't find
    such an instruction.
    """
    n = len(instructions)
    while i < n and instructions[i].opname == "CACHE":
        i += 1
    return i


# fmt: off
# The below are roughly Python 3.3 based. Python 3.11 removes some of these.
opcode_extended_fmt_base = {
    "BINARY_ADD":            extended_format_BINARY_ADD,
    "BINARY_AND":            extended_format_BINARY_AND,
    "BINARY_FLOOR_DIVIDE":   extended_format_BINARY_FLOOR_DIVIDE,
    "BINARY_MODULO":         extended_format_BINARY_MODULO,
    "BINARY_MULTIPLY":       extended_format_BINARY_MULTIPLY,
    "BINARY_RSHIFT":         extended_format_BINARY_RSHIFT,
    "BINARY_SUBSCR":         extended_format_BINARY_SUBSCR,
    "BINARY_SUBTRACT":       extended_format_BINARY_SUBTRACT,
    "BINARY_TRUE_DIVIDE":    extended_format_BINARY_TRUE_DIVIDE,
    "BINARY_LSHIFT":         extended_format_BINARY_LSHIFT,
    "BINARY_OR":             extended_format_BINARY_OR,
    "BINARY_POWER":          extended_format_BINARY_POWER,
    "BINARY_XOR":            extended_format_BINARY_XOR,
    "BUILD_LIST":            extended_format_BUILD_LIST,
    "BUILD_MAP":             extended_format_BUILD_MAP,
    "BUILD_SET":             extended_format_BUILD_SET,
    "BUILD_SLICE":           extended_format_BUILD_SLICE,
    "BUILD_TUPLE":           extended_format_BUILD_TUPLE,
    "CALL_FUNCTION":         extended_format_CALL_FUNCTION,
    "COMPARE_OP":            extended_format_COMPARE_OP,
    "IMPORT_NAME":           extended_format_IMPORT_NAME,
    "INPLACE_ADD":           extended_format_INPLACE_ADD,
    "INPLACE_AND":           extended_format_INPLACE_AND,
    "INPLACE_FLOOR_DIVIDE":  extended_format_INPLACE_FLOOR_DIVIDE,
    "INPLACE_LSHIFT":        extended_format_INPLACE_LSHIFT,
    "INPLACE_MODULO":        extended_format_INPLACE_MODULO,
    "INPLACE_MULTIPLY":      extended_format_INPLACE_MULTIPLY,
    "INPLACE_OR":            extended_format_INPLACE_OR,
    "INPLACE_POWER":         extended_format_INPLACE_POWER,
    "INPLACE_RSHIFT":        extended_format_INPLACE_RSHIFT,
    "INPLACE_SUBTRACT":      extended_format_INPLACE_SUBTRACT,
    "INPLACE_TRUE_DIVIDE":   extended_format_INPLACE_TRUE_DIVIDE,
    "INPLACE_XOR":           extended_format_INPLACE_XOR,
    "IS_OP":                 extended_format_IS_OP,
    "LOAD_ATTR":             extended_format_ATTR,
    "LOAD_BUILD_CLASS":      extended_format_LOAD_BUILD_CLASS,
    "MAKE_FUNCTION":         extended_format_MAKE_FUNCTION_10_27,
    # "LOAD_DEREF":            extended_format_ATTR, # not quite right
    "RAISE_VARARGS":         extended_format_RAISE_VARARGS_older,
    "RETURN_VALUE":          extended_format_RETURN_VALUE,
    "STORE_ATTR":            extended_format_ATTR,
    "STORE_FAST":            extended_format_store_op,
    "STORE_GLOBAL":          extended_format_store_op,
    "STORE_NAME":            extended_format_store_op,
    "STORE_SUBSCR":          extended_format_STORE_SUBSCR,
    "UNARY_INVERT":          extended_format_UNARY_INVERT,
    "UNARY_NEGATIVE":        extended_format_UNARY_NEGATIVE,
    "UNARY_NOT":             extended_format_UNARY_NOT,
}
# fmt: on<|MERGE_RESOLUTION|>--- conflicted
+++ resolved
@@ -110,11 +110,7 @@
                 arg2 = "..."
             else:
                 arg2 = "(%s)" % arg2
-<<<<<<< HEAD
-            return "%s%s%s" % (arg2, op_str, arg1), start_offset
-=======
                 return "%s%s%s" % (arg2, op_str, arg1), start_offset
->>>>>>> 2003e382
         else:
             return "...%s%s" % (op_str, arg1), None
     return "", None
@@ -227,14 +223,10 @@
     return "", None
 
 
-<<<<<<< HEAD
 def extended_format_ATTR(opc, instructions):
-=======
-def extended_format_ATTR(opc, instructions: list) -> tuple:
     """
     Handles both LOAD_ATTR and STORE_ATTR
     """
->>>>>>> 2003e382
     instr1 = instructions[1]
     if (
         instr1.tos_str
