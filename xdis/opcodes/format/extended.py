--- conflicted
+++ resolved
@@ -223,11 +223,7 @@
     return "", None
 
 
-<<<<<<< HEAD
 def extended_format_ATTR(opc, instructions):
-=======
-def extended_format_ATTR(opc, instructions: list) -> tuple:
->>>>>>> 2fd2f6d6
     if instructions[1].opcode in opc.NAME_OPS | opc.CONST_OPS | opc.LOCAL_OPS:
         return (
             "%s.%s" % (instructions[1].argrepr, instructions[0].argrepr),
