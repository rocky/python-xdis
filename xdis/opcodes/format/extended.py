--- conflicted
+++ resolved
@@ -25,13 +25,7 @@
 NULL_EXTENDED_OP = "", None
 
 
-<<<<<<< HEAD
-def extended_format_binary_op(opc, instructions: list, fmt_str: str):
-=======
-def extended_format_binary_op(
-    opc: Instruction, instructions: List[Instruction], fmt_str: str
-) -> Tuple[str, Optional[int]]:
->>>>>>> 89f481a8
+def extended_format_binary_op(opc, instructions: list, fmt_str: str) -> tuple:
     """
     General routine for formatting binary operations.
     A binary operations pops a two arguments off of the evaluation stack and
@@ -85,13 +79,7 @@
     return NULL_EXTENDED_OP
 
 
-<<<<<<< HEAD
-def extended_format_infix_binary_op(opc, instructions, op_str: str):
-=======
-def extended_format_infix_binary_op(
-    opc, instructions: List[Instruction], op_str: str
-) -> Tuple[str, Optional[int]]:
->>>>>>> 89f481a8
+def extended_format_infix_binary_op(opc, instructions: list, op_str: str) -> tuple:
     """ """
     i = 1
     # 3.11+ has CACHE instructions
@@ -175,13 +163,7 @@
     return "", start_offset
 
 
-<<<<<<< HEAD
-def extended_format_ternary_op(opc, instructions, fmt_str: str):
-=======
-def extended_format_ternary_op(
-    opc, instructions: List[Instruction], fmt_str: str
-) -> Tuple[str, Optional[int]]:
->>>>>>> 89f481a8
+def extended_format_ternary_op(opc, instructions: list, fmt_str: str) -> tuple:
     """
     General routine for formatting ternary operations.
     A ternary operations pops a three arguments off of the evaluation stack and
@@ -249,13 +231,7 @@
     )
 
 
-<<<<<<< HEAD
-def extended_format_unary_op(opc, instructions, fmt_str: str):
-=======
-def extended_format_unary_op(
-    opc, instructions: List[Instruction], fmt_str: str
-) -> Tuple[str, Optional[int]]:
->>>>>>> 89f481a8
+def extended_format_unary_op(opc, instructions: list, fmt_str: str) -> tuple:
     stack_arg = instructions[1]
     start_offset = instructions[1].start_offset
     if stack_arg.tos_str is not None and not stack_arg.is_jump_target:
