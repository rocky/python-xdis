# (C) Copyright 2023-2024 by Rocky Bernstein
#
#  This program is free software; you can redistribute it and/or
#  modify it under the terms of the GNU General Public License
#  as published by the Free Software Foundation; either version 2
#  of the License, or (at your option) any later version.
#
#  This program is distributed in the hope that it will be useful,
#  but WITHOUT ANY WARRANTY; without even the implied warranty of
#  MERCHANTABILITY or FITNESS FOR A PARTICULAR PURPOSE.  See the
#  GNU General Public License for more details.
#
#  You should have received a copy of the GNU General Public License
#  along with this program; if not, write to the Free Software
#  Foundation, Inc., 51 Franklin Street, Fifth Floor, Boston, MA  02110-1301, USA.
"""
Routines for formatting opcodes.
"""
from xdis.opcodes.format.basic import format_IS_OP, format_RAISE_VARARGS_older


def extended_format_binary_op(opc, instructions, fmt_str):
    """
    General routine for formatting binary operations.
    A binary operations pops a two arguments off of the evaluation stack and
    pushes a single value back on the evaluation stack. Also, the instruction
    must not raise an exception and must control must flow to the next instruction.

    instructions is a list of instructions
    fmt_str is a format string that indicates the two arguments.

    the return constins the string that should be added to tos_str and
    the position in instructions of the first instruction where that contributes
    to the binary operation, that is the logical beginning instruction.
    """
    i = skip_cache(instructions, 1)
    stack_inst1 = instructions[i]
    arg1 = None

    # If stack_inst1 is a jump target, then its predecessor stack_inst2
    # is possibly one of two values.
    if not stack_inst1.is_jump_target:
        if stack_inst1.tos_str is not None:
            arg1 = stack_inst1.tos_str
        if arg1 is not None or stack_inst1.opcode in opc.operator_set:
            if arg1 is None:
                arg1 = stack_inst1.argrepr
            arg1_start_offset = stack_inst1.start_offset
            if arg1_start_offset is not None:
                for i in range(1, len(instructions)):
                    if instructions[i].offset == arg1_start_offset:
                        break
            j = skip_cache(instructions, i + 1)
            stack_inst2 = instructions[j]
            if (
                stack_inst1.opcode in opc.operator_set
                and stack_inst2.opcode in opc.operator_set
            ):
                arg2 = get_instruction_arg(stack_inst2, stack_inst2.argrepr)
                start_offset = stack_inst2.start_offset
                return fmt_str % (arg2, arg1), start_offset
            elif stack_inst2.start_offset is not None:
                start_offset = stack_inst2.start_offset
                arg2 = get_instruction_arg(stack_inst2, stack_inst2.argrepr)
                if arg2 == "":
                    arg2 = "..."
                return fmt_str % (arg2, arg1), start_offset
            else:
                return fmt_str % ("...", arg1), None
    return "", None


def extended_format_infix_binary_op(opc, instructions, op_str):
    """ """
    i = 1
    # 3.11+ has CACHE instructions
    while instructions[i].opname == "CACHE":
        i += 1
    stack_arg1 = instructions[i]
    arg1 = None
    if stack_arg1.tos_str is not None:
        arg1 = stack_arg1.tos_str
    if arg1 is not None or stack_arg1.opcode in opc.operator_set:
        if arg1 is None:
            arg1 = instructions[1].argrepr
        else:
            arg1 = "(%s)" % arg1
        arg1_start_offset = instructions[1].start_offset
        if arg1_start_offset is not None:
            for i in range(1, len(instructions)):
                if instructions[i].offset == arg1_start_offset:
                    break
        j = i + 1
        # 3.11+ has CACHE instructions
        while instructions[j].opname == "CACHE":
            j += 1
        if (
            instructions[j].opcode in opc.operator_set
            and instructions[i].opcode in opc.operator_set
        ):
            if instructions[j].tos_str is not None:
                arg2 = instructions[j].tos_str
            else:
                arg2 = instructions[j].argrepr
            start_offset = instructions[j].start_offset
            return "%s%s%s" % (arg2, op_str, arg1), start_offset
        elif instructions[j].start_offset is not None:
            start_offset = instructions[j].start_offset
            if instructions[j].tos_str:
                arg2 = instructions[j].tos_str
            else:
                arg2 = instructions[j].argrepr
            if arg2 == "":
                arg2 = "..."
            else:
                arg2 = "(%s)" % arg2
            return "%s%s%s" % (arg2, op_str, arg1), start_offset
        else:
            return "...%s%s" % (op_str, arg1), None
    return "", None


def extended_format_store_op(opc, instructions):
    inst = instructions[0]

    # If the store instruction is a jump target, then
    # the previous instruction is ambiguous. Here, things
    # are more complicated, so let's not try to figure this out.
    # This kind of things is best left for a decompiler.
    if inst.is_jump_target:
        return "", None

    prev_inst = instructions[1]
    start_offset = prev_inst.offset
    if prev_inst.opname == "IMPORT_NAME":
        return "%s = import_module(%s)" % (inst.argval, inst.argval), start_offset
    elif prev_inst.opname == "IMPORT_FROM":
        return "%s = import_module(%s)" % (inst.argval, prev_inst.argval), start_offset
    elif prev_inst.opcode in opc.operator_set:
        if prev_inst.opname == "LOAD_CONST":
            argval = safe_repr(prev_inst.argval)
        elif (
            prev_inst.opcode in opc.VARGS_OPS | opc.NARGS_OPS
            and prev_inst.tos_str is None
        ):
            # In variable arguments lists and function-like calls
            # argval is a count. So we need a TOS representation
            # to do something here.
            return "", start_offset
        else:
            argval = prev_inst.argval

        argval = get_instruction_arg(prev_inst, argval)
        start_offset = prev_inst.start_offset
        if prev_inst.opname.startswith("INPLACE_"):
            # Inplace operators have their own assign routine.
            return argval, start_offset
        return "%s = %s" % (inst.argval, argval), start_offset

    return "", start_offset


def extended_format_ternary_op(opc, instructions, fmt_str):
    """
    General routine for formatting ternary operations.
    A ternary operations pops a three arguments off of the evaluation stack and
    pushes a single value back on the evaluation stack. Also, the instruction
    must not raise an exception and must control must flow to the next instruction.

    instructions is a list of instructions
    fmt_str is a format string that indicates the two arguments.

    the return constins the string that should be added to tos_str and
    the position in instructions of the first instruction where that contributes
    to the binary operation, that is the logical beginning instruction.
    """
    i = skip_cache(instructions, 1)
    stack_inst1 = instructions[i]
    arg1 = None
    if stack_inst1.tos_str is not None:
        arg1 = stack_inst1.tos_str
    if arg1 is not None or stack_inst1.opcode in opc.operator_set:
        if arg1 is None:
            arg1 = stack_inst1.argrepr
        arg1_start_offset = stack_inst1.start_offset
        if arg1_start_offset is not None:
            for i in range(1, len(instructions)):
                if instructions[i].offset == arg1_start_offset:
                    break
        j = skip_cache(instructions, i + 1)
        stack_inst2 = instructions[j]
        if (
            stack_inst1.opcode in opc.operator_set
            and stack_inst2.opcode in opc.operator_set
        ):
            arg2 = get_instruction_arg(stack_inst2, stack_inst2.argrepr)
            k = skip_cache(instructions, j + 1)
            stack_inst3 = instructions[k]
            if stack_inst3.opcode in opc.operator_set:
                start_offset = stack_inst3.start_offset
                arg3 = get_instruction_arg(stack_inst3, stack_inst3.argrepr)
                return fmt_str % (arg2, arg1, arg3), start_offset
            else:
                start_offset = stack_inst2.start_offset
                arg3 = "..."
                return fmt_str % (arg2, arg1, arg3), start_offset

        elif stack_inst2.start_offset is not None:
            start_offset = stack_inst2.start_offset
            arg2 = get_instruction_arg(stack_inst2, stack_inst2.argrepr)
            if arg2 == "":
                arg2 = "..."
            arg3 = "..."
            return fmt_str % (arg2, arg1, arg3), start_offset
        else:
            return fmt_str % ("...", "...", "..."), None
    return "", None


def extended_format_STORE_SUBSCR(opc, instructions):
    return extended_format_ternary_op(
        opc,
        instructions,
        "%s[%s] = %s",
    )


def extended_format_unary_op(opc, instructions, fmt_str):
    stack_arg = instructions[1]
    start_offset = instructions[1].start_offset
    if stack_arg.tos_str is not None:
        return fmt_str % stack_arg.tos_str, start_offset
    if stack_arg.opcode in opc.operator_set:
        return fmt_str % stack_arg.argrepr, start_offset
    return "", None


def extended_format_ATTR(opc, instructions):
    """
    Handles both LOAD_ATTR and STORE_ATTR
    """
    instr1 = instructions[1]
    if (
        instr1.tos_str
        or instr1.opcode in opc.NAME_OPS | opc.CONST_OPS | opc.LOCAL_OPS | opc.FREE_OPS
    ):
        if instr1.tos_str is not None:
            base = instr1.tos_str
        else:
            base = instr1.argrepr

        return (
            "%s.%s" % (base, instructions[0].argrepr),
            instructions[1].offset,
        )
    return "", None


def extended_format_BINARY_ADD(opc, instructions):
    return extended_format_infix_binary_op(opc, instructions, " + ")


def extended_format_BINARY_AND(opc, instructions):
    return extended_format_infix_binary_op(opc, instructions, " & ")


def extended_format_BINARY_FLOOR_DIVIDE(opc, instructions):
    return extended_format_infix_binary_op(opc, instructions, " // ")


def extended_format_BINARY_LSHIFT(opc, instructions):
    return extended_format_infix_binary_op(opc, instructions, " << ")


def extended_format_BINARY_MODULO(opc, instructions):
    return extended_format_infix_binary_op(opc, instructions, " %% ")


def extended_format_BINARY_MULTIPLY(opc, instructions):
    return extended_format_infix_binary_op(opc, instructions, " * ")


def extended_format_BINARY_OR(opc, instructions):
    return extended_format_infix_binary_op(opc, instructions, " | ")


def extended_format_BINARY_POWER(opc, instructions):
    return extended_format_infix_binary_op(opc, instructions, " ** ")


def extended_format_BINARY_RSHIFT(opc, instructions):
    return extended_format_infix_binary_op(opc, instructions, " >> ")


def extended_format_BINARY_SUBSCR(opc, instructions):
    return extended_format_binary_op(
        opc,
        instructions,
        "%s[%s]",
    )


def extended_format_BINARY_SUBTRACT(opc, instructions):
    return extended_format_infix_binary_op(opc, instructions, " - ")


def extended_format_BINARY_TRUE_DIVIDE(opc, instructions):
    return extended_format_infix_binary_op(opc, instructions, " / ")


def extended_format_BINARY_XOR(opc, instructions):
    return extended_format_infix_binary_op(opc, instructions, " ^ ")


def extended_format_build_tuple_or_list(
<<<<<<< HEAD
    opc, instructions, left_delim, right_delim
):
=======
    opc, instructions: list, left_delim: str, right_delim: str
) -> tuple:
>>>>>>> adc44bef
    arg_count = instructions[0].argval
    is_tuple = left_delim == "("
    if arg_count == 0:
        # Note: caller generally handles this when the below isn't right.
        return "{left_delim}{right_delim}", instructions[0].offset
    arglist, _, i = get_arglist(instructions, 0, arg_count)
    if arglist is not None:
        assert isinstance(i, int)
        args_str = ", ".join(reversed(arglist))
        if arg_count == 1 and is_tuple:
            return (
                "%s%s,%s" % (left_delim, args_str, right_delim),
                instructions[i].start_offset,
            )
        else:
            return (
                "%s%s%s" % (left_delim, args_str, right_delim),
                instructions[i].start_offset,
            )
    return "", None


<<<<<<< HEAD
def extended_format_BUILD_LIST(opc, instructions):
    return extended_format_build_tuple_or_list(opc, instructions, "[", "]")


def extended_format_BUILD_MAP(opc, instructions):
=======
def extended_format_BUILD_CONST_KEY_MAP(opc, instructions):
    arg_count = instructions[0].argval
    if arg_count == 0:
        # Note: caller generally handles this when the below isn't right.
        return "{}", instructions[0].offset
    assert len(instructions) > 0
    key_tuple = instructions[1]
    key_values = key_tuple.argval
    if key_tuple.opname == "LOAD_CONST" and isinstance(key_values, tuple):
        arglist, _, i = get_arglist(instructions, 1, arg_count)
        if arglist is not None:
            assert isinstance(i, int)
            assert len(arglist) == len(key_values)
            arg_pairs = []
            for i in range(len(arglist)):
                arg_pairs.append("%s: %s" % (key_values[i], arglist[i]))
            args_str = ", ".join(arg_pairs)
            return "{" + args_str + "}", instructions[i].start_offset
    return "", None


def extended_format_BUILD_LIST(opc, instructions: list) -> tuple:
    return extended_format_build_tuple_or_list(opc, instructions, "[", "]")


def extended_format_BUILD_MAP(opc, instructions: list) -> tuple:
>>>>>>> adc44bef
    arg_count = instructions[0].argval
    if arg_count == 0:
        # Note: caller generally handles this when the below isn't right.
        return "{}", instructions[0].offset
    arglist, _, i = get_arglist(instructions, 0, 2 * arg_count)
    if arglist is not None:
        assert isinstance(i, int)
        arg_pairs = [
<<<<<<< HEAD
            "%s:%s" % (arglist[i], arglist[i + 1]) for i in range(len(arglist, 2))
=======
            "%s:%s" % (arglist[i], arglist[i + 1]) for i in range(len(arglist), 2)
>>>>>>> adc44bef
        ]
        args_str = ", ".join(arg_pairs)
        return "{" + args_str + "}", instructions[i].start_offset
    return "", None


def extended_format_BUILD_SET(opc, instructions):
    if instructions[0].argval == 0:
        # Degenerate case
        return "set()", instructions[0].start_offset
    return extended_format_build_tuple_or_list(opc, instructions, "{", "}")


def extended_format_BUILD_SLICE(opc, instructions):
    argc = instructions[0].argval

    assert argc in (2, 3)
    arglist, arg_count, i = get_arglist(instructions, 0, argc)
    if arg_count == 0:
        assert isinstance(i, int)
<<<<<<< HEAD
        arglist = []
        for arg in arglist:
            if arg == "None":
                arglist.append("")
            else:
                arglist.append(arg)
=======
        arglist = ["" if arg == "None" else arg for arg in arglist]
>>>>>>> adc44bef
        return ":".join(reversed(arglist)), instructions[i].start_offset

    if instructions[0].argval == 0:
        # Degenerate case
        return "set()", instructions[0].start_offset
    return "", None


def extended_format_BUILD_TUPLE(opc, instructions):
    arg_count = instructions[0].argval
    if arg_count == 0:
        return "tuple()", instructions[0].start_offset
    return extended_format_build_tuple_or_list(opc, instructions, "(", ")")


def extended_format_COMPARE_OP(opc, instructions):
    return extended_format_infix_binary_op(
        opc,
        instructions,
        " %s " % instructions[0].argval,
    )


def extended_format_CALL_FUNCTION(opc, instructions):
    """call_function_inst should be a "CALL_FUNCTION" instruction. Look in
    `instructions` to see if we can find a method name.  If not we'll
    return None.

    """
    # From opcode description: arg_count indicates the total number of
    # positional and keyword arguments.

    call_inst = instructions[0]
    arg_count = call_inst.argval
    s = ""

    arglist, arg_count, i = get_arglist(instructions, 0, arg_count)

    if arg_count != 0:
        return "", None

    assert i is not None
    if i >= len(instructions) - 1:
        return "", None

    fn_inst = instructions[i + 1]
    if fn_inst.opcode in opc.operator_set:
        start_offset = fn_inst.offset
        if instructions[1].opname == "MAKE_FUNCTION" and opc.version_tuple >= (3, 3):
            arglist[0] = instructions[2].argval

        if fn_inst.tos_str:
            fn_name = fn_inst.tos_str
        else:
            fn_name = fn_inst.argrepr

        if opc.version_tuple >= (3, 6):
            arglist.reverse()
        s = "%s(%s)" % (fn_name, ", ".join(arglist))
        return s, start_offset
    return "", None


def extended_format_IMPORT_NAME(opc, instructions):
    inst = instructions[0]
    start_offset = inst.start_offset
    return "import_module(%s)" % inst.argval, start_offset


def extended_format_INPLACE_ADD(opc, instructions):
    return extended_format_infix_binary_op(opc, instructions, " += ")


def extended_format_INPLACE_AND(opc, instructions):
    return extended_format_infix_binary_op(opc, instructions, " &= ")


def extended_format_INPLACE_FLOOR_DIVIDE(opc, instructions):
    return extended_format_infix_binary_op(opc, instructions, " //= ")


def extended_format_INPLACE_LSHIFT(opc, instructions):
    return extended_format_infix_binary_op(opc, instructions, " <<= ")


def extended_format_INPLACE_MODULO(opc, instructions):
    return extended_format_infix_binary_op(opc, instructions, " %%= ")


def extended_format_INPLACE_MULTIPLY(opc, instructions):
    return extended_format_infix_binary_op(opc, instructions, " *= ")


def extended_format_INPLACE_OR(opc, instructions):
    return extended_format_infix_binary_op(opc, instructions, " |= ")


def extended_format_INPLACE_POWER(opc, instructions):
    return extended_format_infix_binary_op(opc, instructions, " **= ")


def extended_format_INPLACE_TRUE_DIVIDE(opc, instructions):
    return extended_format_infix_binary_op(opc, instructions, " /= ")


def extended_format_INPLACE_RSHIFT(opc, instructions):
    return extended_format_infix_binary_op(opc, instructions, " >>= ")


def extended_format_INPLACE_SUBTRACT(opc, instructions):
    return extended_format_infix_binary_op(opc, instructions, " -= ")


def extended_format_INPLACE_XOR(opc, instructions):
    return extended_format_infix_binary_op(opc, instructions, " ^= ")


def extended_format_IS_OP(opc, instructions):
    return extended_format_infix_binary_op(
        opc,
        instructions,
        "%%s %s %%s" % format_IS_OP(instructions[0].arg),
    )


def extended_format_LOAD_BUILD_CLASS(opc, instructions):
    return "class", instructions[0].start_offset


def extended_format_MAKE_FUNCTION_10_27(opc, instructions):
    """
    instructions[0] should be a "MAKE_FUNCTION" or "MAKE_CLOSURE" instruction. TOS
    should have the function or closure name.

    This code works for Python versions up to and including 2.7.
    Python docs for MAKE_FUNCTION and MAKE_CLOSURE the was changed in 33, but testing
    shows that the change was really made in Python 3.0 or so.
    """
    # From opcode description: argc indicates the total number of positional
    # and keyword arguments.  Sometimes the function name is in the stack arg
    # positions back.
    assert len(instructions) >= 2
    inst = instructions[0]
    assert inst.opname in ("MAKE_FUNCTION", "MAKE_CLOSURE")
    s = ""
    argc = instructions[0].argval
    if (argc >> 16) & 0x7FFF:
        # There is a tuple listing the parameter names for the annotations
        code_inst = instructions[2]
    else:
        code_inst = instructions[1]
    start_offset = code_inst.offset
    if code_inst.opname == "LOAD_CONST" and hasattr(code_inst.argval, "co_name"):
        # FIXME: we can probably much better than this.
        # But this is a start.
        signature = extended_function_signature(code_inst.argval)
        s += "def %s(%s): " "..." % (code_inst.argval.co_name, signature)
    return s, start_offset


def extended_format_CALL_METHOD(opc, instructions):
    """call_method should be a "CALL_METHOD" instruction. Look in
    `instructions` to see if we can find a method name.  If not we'll
    return None.

    """
    # From opcode description: arg_count indicates the total number of
    # positional and keyword arguments.

    call_method_inst = instructions[0]
    arg_count = call_method_inst.argval
    s = ""

    arglist, arg_count, first_arg = get_arglist(instructions, 0, arg_count)

    assert first_arg is not None
    if first_arg >= len(instructions) - 1:
        return "", None

    fn_inst = instructions[first_arg + 1]
    if fn_inst.opcode in opc.operator_set and arglist is not None:
        start_offset = fn_inst.offset
        if fn_inst.opname == "LOAD_METHOD":
            if fn_inst.tos_str:
                fn_name = fn_inst.tos_str
            else:
                fn_name = fn_inst.argrepr
            arglist.reverse()
            s = "%s(%s)" % (fn_name, ", ".join(arglist))
            return s, start_offset
    return "", None


def extended_format_RAISE_VARARGS_older(opc, instructions):
    raise_inst = instructions[0]
    assert raise_inst.opname == "RAISE_VARARGS"
    argc = raise_inst.argval
    start_offset = raise_inst.start_offset
    if argc == 0:
        return "reraise", start_offset
    elif argc == 1:
        exception_name_inst = instructions[1]
        start_offset = exception_name_inst.start_offset
        if exception_name_inst.tos_str:
            exception_name = exception_name_inst.tos_str
        else:
            exception_name = exception_name_inst.argrepr
        if exception_name is not None:
            return "raise %s()" % exception_name, start_offset
    return format_RAISE_VARARGS_older(raise_inst.argval), start_offset


def extended_format_RETURN_VALUE(opc, instructions):
    return extended_format_unary_op(opc, instructions, "return %s")


def extended_format_UNARY_INVERT(opc, instructions):
    return extended_format_unary_op(opc, instructions, "~(%s)")


def extended_format_UNARY_NEGATIVE(opc, instructions):
    return extended_format_unary_op(opc, instructions, "-(%s)")


def extended_format_UNARY_NOT(opc, instructions):
    return extended_format_unary_op(opc, instructions, "not (%s)")


def extended_function_signature(code):
    """
    Return some representation for a code object.
    """
    # FIXME: we can probably much better than this.
    # But this is a start.
    return "..."


def get_arglist(instructions, i, arg_count):
    """
    For a variable-length instruction like BUILD_TUPLE, or
    a variable-name argument list, like CALL_FUNCTION
    accumulate and find the beginning of the list and return:
    * argument list
    * the instruction index of the first instruction

    """
    arglist = []
    inst = None
    n = len(instructions) - 1
    while arg_count > 0 and i < n:
        i += 1
        inst = instructions[i]
        if inst.is_jump_target:
            return None, -1, None

        arg_count -= 1
        if inst.tos_str:
            arg = inst.tos_str
        else:
            arg = inst.argrepr
        if arg is not None:
            arglist.append(arg)
        elif not arg:
            return arglist, arg_count, i
        else:
            arglist.append("???")
        if inst.is_jump_target:
            i += 1
            break
        start_offset = inst.start_offset
        if start_offset is not None:
            j = i
            while j < len(instructions) - 1:
                j += 1
                inst2 = instructions[j]
                if inst2.offset == start_offset:
                    inst = inst2
                    if inst2.start_offset is None or inst2.start_offset == start_offset:
                        i = j
                        break
                    else:
                        start_offset = inst2.start_offset

        pass
    return arglist, arg_count, i


def get_instruction_arg(inst, argval=None):
    if argval is None:
        argval = inst.argrepr
    else:
        arg = inst.argrepr
    if inst.tos_str is not None:
        return inst.tos_str
    else:
        return argval


def resolved_attrs(instructions):
    """ """
    # we can probably speed up using the "tos_str" field.
    resolved = []
    start_offset = 0
    for inst in instructions:
        name = inst.argrepr
        if name:
            if name[0] == "'" and name[-1] == "'":
                name = name[1:-1]
        else:
            name = ""
        resolved.append(name)
        if inst.opname != "LOAD_ATTR":
            start_offset = inst.offset
            break
    return ".".join(reversed(resolved)), start_offset


def safe_repr(obj, max_len=20):
    """
    String repr with length at most ``max_len``
    """
    try:
        result = repr(obj)
    except Exception:
        result = object.__repr__(obj)
    if len(result) > max_len:
        return result[:max_len] + "..."
    return result


def short_code_repr(code):
    """
    A shortened string representation of a code object
    """
    if hasattr(code, "co_name"):
        return "<code object %s>" % code.co_name
    else:
        return "<code object %s>" % code


def skip_cache(instructions, i):
    """Python 3.11+ has CACHE instructions.
    Skip over those starting at index i and return
    the index of the first instruction that is not CACHE
    or return the length of the list if we can't find
    such an instruction.
    """
    n = len(instructions)
    while i < n and instructions[i].opname == "CACHE":
        i += 1
    return i


# fmt: off
# The below are roughly Python 3.3 based. Python 3.11 removes some of these.
opcode_extended_fmt_base = {
    "BINARY_ADD":            extended_format_BINARY_ADD,
    "BINARY_AND":            extended_format_BINARY_AND,
    "BINARY_FLOOR_DIVIDE":   extended_format_BINARY_FLOOR_DIVIDE,
    "BINARY_MODULO":         extended_format_BINARY_MODULO,
    "BINARY_MULTIPLY":       extended_format_BINARY_MULTIPLY,
    "BINARY_RSHIFT":         extended_format_BINARY_RSHIFT,
    "BINARY_SUBSCR":         extended_format_BINARY_SUBSCR,
    "BINARY_SUBTRACT":       extended_format_BINARY_SUBTRACT,
    "BINARY_TRUE_DIVIDE":    extended_format_BINARY_TRUE_DIVIDE,
    "BINARY_LSHIFT":         extended_format_BINARY_LSHIFT,
    "BINARY_OR":             extended_format_BINARY_OR,
    "BINARY_POWER":          extended_format_BINARY_POWER,
    "BINARY_XOR":            extended_format_BINARY_XOR,
    "BUILD_CONST_KEY_MAP":   extended_format_BUILD_CONST_KEY_MAP,
    "BUILD_LIST":            extended_format_BUILD_LIST,
    "BUILD_MAP":             extended_format_BUILD_MAP,
    "BUILD_SET":             extended_format_BUILD_SET,
    "BUILD_SLICE":           extended_format_BUILD_SLICE,
    "BUILD_TUPLE":           extended_format_BUILD_TUPLE,
    "CALL_FUNCTION":         extended_format_CALL_FUNCTION,
    "COMPARE_OP":            extended_format_COMPARE_OP,
    "IMPORT_NAME":           extended_format_IMPORT_NAME,
    "INPLACE_ADD":           extended_format_INPLACE_ADD,
    "INPLACE_AND":           extended_format_INPLACE_AND,
    "INPLACE_FLOOR_DIVIDE":  extended_format_INPLACE_FLOOR_DIVIDE,
    "INPLACE_LSHIFT":        extended_format_INPLACE_LSHIFT,
    "INPLACE_MODULO":        extended_format_INPLACE_MODULO,
    "INPLACE_MULTIPLY":      extended_format_INPLACE_MULTIPLY,
    "INPLACE_OR":            extended_format_INPLACE_OR,
    "INPLACE_POWER":         extended_format_INPLACE_POWER,
    "INPLACE_RSHIFT":        extended_format_INPLACE_RSHIFT,
    "INPLACE_SUBTRACT":      extended_format_INPLACE_SUBTRACT,
    "INPLACE_TRUE_DIVIDE":   extended_format_INPLACE_TRUE_DIVIDE,
    "INPLACE_XOR":           extended_format_INPLACE_XOR,
    "IS_OP":                 extended_format_IS_OP,
    "LOAD_ATTR":             extended_format_ATTR,
    "LOAD_BUILD_CLASS":      extended_format_LOAD_BUILD_CLASS,
    "MAKE_FUNCTION":         extended_format_MAKE_FUNCTION_10_27,
    "RAISE_VARARGS":         extended_format_RAISE_VARARGS_older,
    "RETURN_VALUE":          extended_format_RETURN_VALUE,
    "STORE_ATTR":            extended_format_ATTR,
    "STORE_DEREF":           extended_format_store_op,
    "STORE_FAST":            extended_format_store_op,
    "STORE_GLOBAL":          extended_format_store_op,
    "STORE_NAME":            extended_format_store_op,
    "STORE_SUBSCR":          extended_format_STORE_SUBSCR,
    "UNARY_INVERT":          extended_format_UNARY_INVERT,
    "UNARY_NEGATIVE":        extended_format_UNARY_NEGATIVE,
    "UNARY_NOT":             extended_format_UNARY_NOT,
}
# fmt: on<|MERGE_RESOLUTION|>--- conflicted
+++ resolved
@@ -313,13 +313,8 @@
 
 
 def extended_format_build_tuple_or_list(
-<<<<<<< HEAD
     opc, instructions, left_delim, right_delim
 ):
-=======
-    opc, instructions: list, left_delim: str, right_delim: str
-) -> tuple:
->>>>>>> adc44bef
     arg_count = instructions[0].argval
     is_tuple = left_delim == "("
     if arg_count == 0:
@@ -342,13 +337,6 @@
     return "", None
 
 
-<<<<<<< HEAD
-def extended_format_BUILD_LIST(opc, instructions):
-    return extended_format_build_tuple_or_list(opc, instructions, "[", "]")
-
-
-def extended_format_BUILD_MAP(opc, instructions):
-=======
 def extended_format_BUILD_CONST_KEY_MAP(opc, instructions):
     arg_count = instructions[0].argval
     if arg_count == 0:
@@ -374,8 +362,7 @@
     return extended_format_build_tuple_or_list(opc, instructions, "[", "]")
 
 
-def extended_format_BUILD_MAP(opc, instructions: list) -> tuple:
->>>>>>> adc44bef
+def extended_format_BUILD_LIST(opc, instructions):
     arg_count = instructions[0].argval
     if arg_count == 0:
         # Note: caller generally handles this when the below isn't right.
@@ -384,11 +371,7 @@
     if arglist is not None:
         assert isinstance(i, int)
         arg_pairs = [
-<<<<<<< HEAD
-            "%s:%s" % (arglist[i], arglist[i + 1]) for i in range(len(arglist, 2))
-=======
             "%s:%s" % (arglist[i], arglist[i + 1]) for i in range(len(arglist), 2)
->>>>>>> adc44bef
         ]
         args_str = ", ".join(arg_pairs)
         return "{" + args_str + "}", instructions[i].start_offset
@@ -409,16 +392,12 @@
     arglist, arg_count, i = get_arglist(instructions, 0, argc)
     if arg_count == 0:
         assert isinstance(i, int)
-<<<<<<< HEAD
         arglist = []
         for arg in arglist:
             if arg == "None":
                 arglist.append("")
             else:
                 arglist.append(arg)
-=======
-        arglist = ["" if arg == "None" else arg for arg in arglist]
->>>>>>> adc44bef
         return ":".join(reversed(arglist)), instructions[i].start_offset
 
     if instructions[0].argval == 0:
