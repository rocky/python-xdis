--- conflicted
+++ resolved
@@ -16,10 +16,6 @@
 """
 Routines for formatting opcodes.
 """
-<<<<<<< HEAD
-
-=======
->>>>>>> d47e55cf
 
 def format_extended_arg(arg):
     return str(arg * (1 << 16))
