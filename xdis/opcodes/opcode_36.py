--- conflicted
+++ resolved
@@ -175,31 +175,19 @@
 
 
 # Can combine with extended_format_MAKE_FUNCTION_10_27?
-<<<<<<< HEAD
 def extended_format_MAKE_FUNCTION_36(opc, instructions: list):
-    assert len(instructions) >= 2
-=======
-def extended_format_MAKE_FUNCTION_36(
-    opc, instructions: List[Instruction]
-) -> Tuple[str, int]:
     assert len(instructions) >= 3
->>>>>>> ce00ad20
     inst = instructions[0]
     assert inst.opname in ("MAKE_FUNCTION", "MAKE_CLOSURE")
     s = ""
     code_inst = instructions[2]
     start_offset = code_inst.offset
     if code_inst.opname == "LOAD_CONST" and hasattr(code_inst.argval, "co_name"):
-<<<<<<< HEAD
+        arg_flags = instructions[0].argval
+        param_elision_str = extended_function_signature(code_inst.argval) if arg_flags != 0 else ""
         s += "def %s(%s): ..." % (
             name_inst.argval,
-            extended_function_signature(code_inst.argval),
-=======
-        arg_flags = instructions[0].argval
-        param_elision_str = extended_function_signature(code_inst.argval) if arg_flags != 0 else ""
-        s += (
-            f"def {code_inst.argval.co_name}({param_elision_str}): ..."
->>>>>>> ce00ad20
+            param_elision_str,
         )
         return s, start_offset
     return s, start_offset
