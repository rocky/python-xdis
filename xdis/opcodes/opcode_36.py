# (C) Copyright 2016-2017, 2019-2021, 2023 by Rocky Bernstein
#
#  This program is free software; you can redistribute it and/or
#  modify it under the terms of the GNU General Public License
#  as published by the Free Software Foundation; either version 2
#  of the License, or (at your option) any later version.
#
#  This program is distributed in the hope that it will be useful,
#  but WITHOUT ANY WARRANTY; without even the implied warranty of
#  MERCHANTABILITY or FITNESS FOR A PARTICULAR PURPOSE.  See the
#  GNU General Public License for more details.
#
#  You should have received a copy of the GNU General Public License
#  along with this program; if not, write to the Free Software
#  Foundation, Inc., 51 Franklin Street, Fifth Floor, Boston, MA  02110-1301, USA.
"""
CPython 3.6 bytecode opcodes

This is like Python 3.6's opcode.py with some classification
of stack usage.
"""

from typing import Tuple

import xdis.opcodes.opcode_35 as opcode_35
from xdis.opcodes.base import (
    def_op,
    finalize_opcodes,
    init_opdata,
    jrel_op,
    nargs_op,
    rm_op,
    store_op,
    update_pj3,
    varargs_op,
)
from xdis.opcodes.format.basic import format_RAISE_VARARGS_older
from xdis.opcodes.format.extended import (
    extended_format_ATTR,
    extended_format_RAISE_VARARGS_older,
    get_arglist,
    short_code_repr,
)
from xdis.opcodes.opcode_35 import opcode_arg_fmt35, opcode_extended_fmt35

oppush = {}
oppop = {}

# When we use EXTENDED_ARG, by how much do we
# shift (or what power of two do we multiply) the operand value?
# Note: this changes in Python 3.6
EXTENDED_ARG_SHIFT = 8

version_tuple = (3, 6)
python_implementation = "CPython"

loc = locals()

init_opdata(loc, opcode_35, version_tuple)

# fmt: off
# These are removed since Python 3.6
rm_op(loc, 'MAKE_CLOSURE',         134)
rm_op(loc, 'CALL_FUNCTION_VAR',    140)
rm_op(loc, 'CALL_FUNCTION_VAR_KW', 142)

# -- Opcodes that have changed drastically --#


# BUILD_MAP_UNPACK_WITH_CALL oparg

# oparg is the number of unpacked mappings which no longer limited by
# 255. As in BUILD_MAP_UNPACK.The location of the function is `oparg +
# 2`.


# CALL_FUNCTION oparg

# oparg is the number of positional arguments on the stack which no
# longer limited by 255.


# CALL_FUNCTION_KW oparg

# This is a different opcode from before, with the name of a similar
# opcode as before. It s like CALL_FUNCTION but values of keyword
# arguments are pushed on the stack after values of positional
# arguments, and then a constant tuple of keyword names is pushed on
# the top of the stack.  *oparg* is the sum of numbers of positional
# and keyword arguments.  The number of keyword arguments is
# determined by the length of the tuple of keyword names.

# CALL_FUNCTION_EX** takes 2 to 3 arguments on the stack: the
# function, the tuple of positional arguments, and optionally the dict
# of keyword arguments if bit 0 of *oparg* is 1.


# MAKE_FUNCTION oparg

# This is a different opcode from before.

# The tuple of default values for positional-or-keyword parameters,
# the dict of default values for keyword-only parameters, the dict of
# annotations and the closure are pushed on the stack if corresponding
# bit (0-3) is set. They are followed by the code object and the
# qualified name of the function.


# fmt: off
# These are new since Python 3.6
#          OP NAME                OPCODE POP PUSH
# -----------------------------------------------
def_op(loc,      "LOAD_BUILD_CLASS",  71,  0,  1)
store_op(loc,    "STORE_ANNOTATION", 127,  1,  0, is_type="name") # Stores TOS index in
                                                                   # name list;
jrel_op(loc,     "SETUP_ASYNC_WITH", 154,  2,  8)  # pops __aenter__ and __aexit__;
                                                   # pushed results on stack
def_op(loc,      "FORMAT_VALUE",     155,  1,  1)
varargs_op(loc,  "BUILD_CONST_KEY_MAP", 156, -2, 1) # TOS is count of kwargs
nargs_op(loc,    "CALL_FUNCTION_EX", 142, -2,  1)
def_op(loc,      "SETUP_ANNOTATIONS", 85,  1,  1)
varargs_op(loc,  "BUILD_STRING",     157, -2,  2)
varargs_op(loc,  "BUILD_TUPLE_UNPACK_WITH_CALL", 158)
# fmt: on

MAKE_FUNCTION_FLAGS = tuple("default keyword-only annotation closure".split())


<<<<<<< HEAD
def extended_format_MAKE_FUNCTION(opc, instructions):
=======
# Can combine with extended_format_MAKE_FUNCTION_10_27?
def extended_format_MAKE_FUNCTION_36(opc, instructions) -> Tuple[str, int]:
>>>>>>> d78601cd
    assert len(instructions) >= 2
    inst = instructions[0]
    assert inst.opname in ("MAKE_FUNCTION", "MAKE_CLOSURE")
    s = ""
    name_inst = instructions[1]
    code_inst = instructions[2]
    start_offset = code_inst.offset
    if code_inst.opname == "LOAD_CONST" and hasattr(code_inst.argval, "co_name"):
        s += "make_function(%s, %s)" % (name_inst.argval, short_code_repr(code_inst.argval))
        return s, start_offset
    return s, start_offset


def format_MAKE_FUNCTION(flags):
    if flags == 0:
        return "Neither defaults, keyword-only args, annotations, nor closures"
    pattr = ""
    for flag in MAKE_FUNCTION_FLAGS:
        bit = flags & 1
        if bit:
            if pattr:
                pattr += ", " + flag
            else:
                pattr = flag
                pass
            pass
        flags >>= 1
    return pattr


def format_value_flags(flags):
    if (flags & 0x03) == 0x00:
        return ""
    elif (flags & 0x03) == 0x01:
        return "!s"
    elif (flags & 0x03) == 0x02:
        return "!r"
    elif (flags & 0x03) == 0x03:
        return "!a"
    elif (flags & 0x04) == 0x04:
        # pop fmt_spec from the stack and use it, else use an
        # empty fmt_spec.
        return ""


def format_extended_arg36(arg):
    return str(arg * (1 << 8))


def format_CALL_FUNCTION(argc):
    """argc indicates the number of positional arguments"""
    if argc == 1:
        plural = ""
    else:
        plural = "s"
    return "%d positional argument%s" % (argc, plural)


def format_CALL_FUNCTION_EX(flags):
    str = ""
    if flags & 0x01:
        str = "keyword and positional arguments"
    else:
        str = "positional arguments only"
    return str


def format_CALL_FUNCTION_KW(argc):
    return "%d total positional and keyword args" % argc


# The meaning of argc changes from 3.5 where this was introduced.
def format_BUILD_MAP_UNPACK_WITH_CALL(count):
    """The lowest byte of oparg is the count of mappings, the relative
    position of the corresponding callable f is encoded in the second byte
    of oparg."""
    return "%d mappings" % count


opcode_arg_fmt36 = opcode_arg_fmt = {
    "BUILD_MAP_UNPACK_WITH_CALL": format_BUILD_MAP_UNPACK_WITH_CALL,
    "CALL_FUNCTION": format_CALL_FUNCTION,
    "CALL_FUNCTION_EX": format_CALL_FUNCTION_EX,
    "CALL_FUNCTION_KW": format_CALL_FUNCTION_KW,
    "EXTENDED_ARG": format_extended_arg36,
    "FORMAT_VALUE": format_value_flags,
    "MAKE_FUNCTION": format_MAKE_FUNCTION,
    "RAISE_VARARGS": format_RAISE_VARARGS_older,
}


update_pj3(globals(), loc)

finalize_opcodes(loc)

# Extended formatting routines
# This should be called after updating globals and finalizing opcodes
# since they make use of the information there.


def extended_format_CALL_METHOD(opc, instructions) -> str:
    """Inst should be a "LOAD_METHOD" instruction. Looks in `instructions`
    to see if we can find a method name.  If not we'll return "".

    """
    # From opcode description: Loads a method named co_names[namei] from the TOS object.
    # Sometimes the method name is in the stack arg positions back.
    call_method_inst = instructions[0]
    assert call_method_inst.opname == "CALL_METHOD"
    method_pos = call_method_inst.arg + 1
    assert len(instructions) >= method_pos
    s = ""
    for inst in instructions[1:method_pos]:
        # Make sure we are in the same basic block
        # and ... ?
        if inst.opname in ("CALL_METHOD",) or inst.is_jump_target:
            break
        pass
    else:
        if instructions[method_pos].opname == "LOAD_METHOD":
            s += "%s: " % instructions[method_pos].argrepr
            pass
        pass
    s += format_CALL_FUNCTION(call_method_inst.arg)
    return s


def extended_format_CALL_FUNCTION36(opc, instructions):
    """call_function_inst should be a "CALL_FUNCTION" instruction. Look in
    `instructions` to see if we can find a method name.  If not we'll
    return None.

    """
    # From opcode description: arg_count indicates the total number of
    # positional and keyword arguments.

    call_inst = instructions[0]
    arg_count = call_inst.argval
    s = ""

    arglist, arg_count, i = get_arglist(instructions, 0, arg_count)

    if arg_count != 0:
        return "", None

    assert i is not None
    fn_inst = instructions[i + 1]
    if fn_inst.opcode in opc.operator_set:
        start_offset = fn_inst.offset
        if instructions[1].opname == "MAKE_FUNCTION":
            arglist[0] = instructions[2].argval

        fn_name = fn_inst.tos_str if fn_inst.tos_str else fn_inst.argrepr
        s = '%s(%s)' % (fn_name, ", ".join(reversed(arglist)))
        return s, start_offset
    return "", None


def extended_format_CALL_FUNCTION_KW(opc, instructions):
    """call_function_inst should be a "CALL_FUNCTION_KW" instruction. Look in
    `instructions` to see if we can find a method name.  If not we'll
    return None.

    """
    # From opcode description: argc indicates the total number of
    # positional and keyword arguments.  Sometimes the function name
    # is in the stack arg positions back.
    call_function_inst = instructions[0]
    assert call_function_inst.opname == "CALL_FUNCTION_KW"
    function_pos = call_function_inst.arg
    assert len(instructions) >= function_pos + 1
    load_const = instructions[1]
    if load_const.opname == "LOAD_CONST" and isinstance(load_const.argval, tuple):
        function_pos += len(load_const.argval) + 1
        s = ""
        i = -1
        for i, inst in enumerate(instructions[2:]):
            if i == function_pos:
                break
            if inst.is_jump_target:
                i += 1
                break
            # Make sure we are in the same basic block
            # and ... ?
            opcode = inst.opcode
            if inst.optype in ("nargs", "vargs"):
                break
            if inst.optype != "name":
                function_pos += (oppop[opcode] - oppush[opcode]) + 1
            if inst.opname in ("CALL_FUNCTION", "CALL_FUNCTION_KW"):
                break
            pass

        if i == function_pos:
            if instructions[function_pos].opname in opc.NAME_OPS | opc.CONST_OPS:
                if instructions[function_pos].opname == "LOAD_ATTR":
                    s += "."
                s += "%s() " % instructions[function_pos].argrepr
                pass
            pass
        s += format_CALL_FUNCTION(call_function_inst.arg)
        return s


opcode_arg_fmt = opcode_arg_fmt36 = {
    **opcode_arg_fmt35,
    **{
        "BUILD_MAP_UNPACK_WITH_CALL": format_BUILD_MAP_UNPACK_WITH_CALL,
        "CALL_FUNCTION": format_CALL_FUNCTION,
        "CALL_FUNCTION_KW": format_CALL_FUNCTION_KW,
        "CALL_FUNCTION_EX": format_CALL_FUNCTION_EX,
        "CALL_METHOD": format_CALL_FUNCTION,
        "MAKE_FUNCTION": format_MAKE_FUNCTION,
        "FORMAT_VALUE": format_value_flags,
        "EXTENDED_ARG": format_extended_arg36,
        "RAISE_VARARGS": format_RAISE_VARARGS_older,
    },
}

opcode_extended_fmt36 = opcode_extended_fmt = {
    **opcode_extended_fmt35,
    **{
        "CALL_FUNCTION_KW": extended_format_CALL_FUNCTION_KW,
        # "CALL_FUNCTION_VAR": extended_format_CALL_FUNCTION,
        "CALL_METHOD": extended_format_CALL_METHOD,
        "MAKE_FUNCTION": extended_format_MAKE_FUNCTION_36,
        "RAISE_VARARGS": extended_format_RAISE_VARARGS_older,
        "STORE_ATTR": extended_format_ATTR,
    },
}<|MERGE_RESOLUTION|>--- conflicted
+++ resolved
@@ -126,12 +126,8 @@
 MAKE_FUNCTION_FLAGS = tuple("default keyword-only annotation closure".split())
 
 
-<<<<<<< HEAD
-def extended_format_MAKE_FUNCTION(opc, instructions):
-=======
 # Can combine with extended_format_MAKE_FUNCTION_10_27?
 def extended_format_MAKE_FUNCTION_36(opc, instructions) -> Tuple[str, int]:
->>>>>>> d78601cd
     assert len(instructions) >= 2
     inst = instructions[0]
     assert inst.opname in ("MAKE_FUNCTION", "MAKE_CLOSURE")
@@ -336,9 +332,9 @@
         return s
 
 
-opcode_arg_fmt = opcode_arg_fmt36 = {
-    **opcode_arg_fmt35,
-    **{
+opcode_arg_fmt = opcode_arg_fmt36 = opcode_arg_fmt35.copy()
+opcode_arg_fmt.update(
+    {
         "BUILD_MAP_UNPACK_WITH_CALL": format_BUILD_MAP_UNPACK_WITH_CALL,
         "CALL_FUNCTION": format_CALL_FUNCTION,
         "CALL_FUNCTION_KW": format_CALL_FUNCTION_KW,
@@ -349,11 +345,11 @@
         "EXTENDED_ARG": format_extended_arg36,
         "RAISE_VARARGS": format_RAISE_VARARGS_older,
     },
-}
-
-opcode_extended_fmt36 = opcode_extended_fmt = {
-    **opcode_extended_fmt35,
-    **{
+)
+
+opcode_extended_fmt36 = opcode_extended_fmt = opcode_extended_fmt35.copy()
+opcode_extended_fmt36.update(
+    {
         "CALL_FUNCTION_KW": extended_format_CALL_FUNCTION_KW,
         # "CALL_FUNCTION_VAR": extended_format_CALL_FUNCTION,
         "CALL_METHOD": extended_format_CALL_METHOD,
@@ -361,4 +357,4 @@
         "RAISE_VARARGS": extended_format_RAISE_VARARGS_older,
         "STORE_ATTR": extended_format_ATTR,
     },
-}+)