--- conflicted
+++ resolved
@@ -22,12 +22,8 @@
 """
 
 import xdis.opcodes.opcode_35 as opcode_35
-<<<<<<< HEAD
-from xdis.opcodes.base import (
-=======
 from xdis.instruction import Instruction
 from xdis.opcodes.base import (  # noqa
->>>>>>> 92ad3283
     call_op,
     cpython_implementation as python_implementation,
     def_op,
