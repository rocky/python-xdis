--- conflicted
+++ resolved
@@ -1,9 +1,5 @@
-<<<<<<< HEAD
-# (C) Copyright 2016-2017, 2019-2021, 2023-2024 by Rocky Bernstein
-=======
 # (C) Copyright 2016-2017, 2019-2021, 2023-2024
 # by Rocky Bernstein
->>>>>>> ebbc17d5
 #
 #  This program is free software; you can redistribute it and/or
 #  modify it under the terms of the GNU General Public License
@@ -25,11 +21,6 @@
 of stack usage.
 """
 
-<<<<<<< HEAD
-=======
-from typing import Optional, Tuple
-
->>>>>>> ebbc17d5
 import xdis.opcodes.opcode_35 as opcode_35
 from xdis.opcodes.base import (
     def_op,
