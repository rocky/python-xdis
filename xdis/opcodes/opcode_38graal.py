# (C) 2024-2025 by Rocky Bernstein
#
#  This program is free software; you can redistribute it and/or
#  modify it under the terms of the GNU General Public License
#  as published by the Free Software Foundation; either version 2
#  of the License, or (at your option) any later version.
#
#  This program is distributed in the hope that it will be useful,
#  but WITHOUT ANY WARRANTY; without even the implied warranty of
#  MERCHANTABILITY or FITNESS FOR A PARTICULAR PURPOSE.  See the
#  GNU General Public License for more details.
#
#  You should have received a copy of the GNU General Public License
#  along with this program; if not, write to the Free Software
#  Foundation, Inc., 51 Franklin Street, Fifth Floor, Boston, MA  02110-1301, USA.
"""
Python Graal 3.8 (graalpy-22) bytecode opcodes

See com.oracle.graal.python/src/com/oracle/graal/python/compiler/OpCodes.java
"""

<<<<<<< HEAD
from xdis.opcodes.base import init_opdata
=======
from typing import Dict, Set

from xdis.opcodes.base import VARYING_STACK_INT, init_opdata
>>>>>>> 5d6c98ed
from xdis.opcodes.base_graal import findlabels  # noqa
from xdis.opcodes.base_graal import (
    binary_op_graal,
    call_op_graal,
    collection_op_graal,
    const_op_graal,
    def_op_graal,
    free_op_graal,
    jrel_op_graal,
    name_op_graal,
    nargs_op_graal,
    store_op_graal,
    unary_op_graal,
    update_sets,
)
from xdis.version_info import PythonImplementation

python_implementation = PythonImplementation("Graal")
version_tuple = (3, 8, 5)

arg_counts = {}

# opcodes that perform a binary operation on the top two stack entries
binaryop = set()

# opcodes that perform some sort of call
callop = set()

# opcodes that perform some sort of call
collectionop = set()

# opcodes that perform a unary operation on the toip stack entry
unaryop = set()

loc = locals()

init_opdata(loc, None, None)

# Instruction opcodes for compiled code
# Blank lines correspond to available opcodes

# If the POP field is -1 and the opcode is a var args operation
# then the operand holds the size.
#
# If the POP field is negative and the opcode is a nargs operation
# then pop the operand amount plus the negative of the POP amount.

# Pop a single item from the stack.
def_op_graal(loc, "POP_TOP", 0x0, 0, 1, 0)

# Exchange two top stack items.
def_op_graal(loc, "ROT_TWO", 0x1, 0, 2, 0)

# Exchange three top stack items. [a, b, c] (a is top) becomes [b, c, a]
def_op_graal(loc, "ROT_THREE", 0x2, 0, 3, 0)

# Exchange N top stack items. [a, b, c, ..., N] (a is top) becomes [b, c, ..., N, a].
# Duplicates the top stack item.
def_op_graal(loc, "DUP_TOP", 0x3, 0, 1, 0)

# Does nothing. Might still be useful to maintain a line number.
def_op_graal(loc, "NOP", 0x4, 0, 0, 0)

# Performs a unary operation specified by the immediate operand. It
# has to be the ordinal of one of {@link UnaryOps} constants.
#  Pops: operand
#  Pushes: result
unary_op_graal(loc, "UNARY_OP", 0x5, 1, 1, 1)

# Performs a binary operation specified by the immediate operand. It has to be the ordinal of
# one of {@link BinaryOps} constants.
#   Pops: right operand, then left operand
#   Pushes: result
binary_op_graal(loc, "BINARY_OP", 0x6, 1, 2, 1)

# Performs subscript get operation - {@code a[b]}.
#   Pops: {@code b}, then {@code a}
#   Pushes: result
def_op_graal(loc, "BINARY_SUBSCR", 0x7, 0, 2, 0)

# Performs subscript set operation - {@code a[b] = c}.
#   Pops: {@code b}, then {@code a}, then {@code c}
def_op_graal(loc, "STORE_SUBSCR", 0x8, 0, 3, 0)

# Performs subscript delete operation - {@code del a[b]}.
#   Pops: {@code b}, then {@code a}
#
def_op_graal(loc, "DELETE_SUBSCR", 0x9, 0, 2, 0)

# Gets an iterator of an object.
#   Pops: object
#   Pushes: iterator
def_op_graal(loc, "GET_ITER", 0xA, 1, 1, 0)

# Gets an awaitable of an object.
#   Pops: object
#   Pushes: awaitable
def_op_graal(loc, "GET_AWAITABLE", 0xB, 0, 1, 1)

# Pushes: {@code __build_class__} builtin
def_op_graal(loc, "LOAD_BUILD_CLASS", 0xC, 0, 1, 0)

# Pushes: {@code AssertionError} builtin exception type
def_op_graal(loc, "LOAD_ASSERTION_ERROR", 0xD, 0, 0, 1)

# Returns the value to the caller. In generators, performs generator return.
#   Pops: return value
def_op_graal(loc, "RETURN_VALUE", 0xe, 0, 1, 0)
#
# Reads a name from locals dict, globals or builtins determined by the
# immediate operand which indexes the names array ({@code co_names}).
#  Pushes: read object
name_op_graal(loc, "LOAD_NAME", 0xF, 1, 0, 1)
loc["nullaryloadop"].add(0x13)

# Writes the stack top into a name in locals dict or globals
# determined by the immediate operand which indexes the names array
# ({@code co_names}).
#  Pops: object to be written
store_op_graal(loc, "STORE_NAME", 0x10, 1, 1, "name", 1)
# observed

# Deletes the name in locals dict or globals determined by the
# immediate operand which indexes the names array ({@code co_names}).
name_op_graal(loc, "DELETE_NAME", 0x11, 1, 0, 1)

# Reads an attribute - {@code a.b}. {@code b} is determined by the immediate operand which
# indexes the names array ({@code co_names}).
#  Pops: {@code a}
#  Pushes: read attribute
name_op_graal(loc, "LOAD_ATTR", 0x12, 1, 1, 1)
#
# Reads method on an object. The method name is determined by the
# first immediate operand which indexes the names array ({@code
# co_names}).
#   Pushes: read method
name_op_graal(loc, "LOAD_METHOD", 0x13, 1, 1, 1)

# Writes an attribute - {@code a.b = c}. {@code b} is determined by
# the immediate operand which indexes the names array ({@code
# co_names}).
#  Pops: {@code c}, then {@code a}
name_op_graal(loc, "STORE_ATTR", 0x14, 1, 2, 1)

# Deletes an attribute - {@code del a.b}. {@code b} is determined by
# the immediate operand which indexes the names array ({@code
# co_names}).
#  Pops: {@code a}
name_op_graal(loc, "DELETE_ATTR", 0x15, 1, 1, 1)

# Reads a global variable. The name is determined by the immediate
# operand which indexes the names array ({@code co_names}).
#   Pushes: read object
name_op_graal(loc, "LOAD_GLOBAL", 0x16, 1, 0, 1)
loc["nullaryloadop"].add(0x16)

# CONTINUE RENUMBERING HERE

# Writes a global variable. The name is determined by the immediate
# operand which indexes the names array ({@code co_names}).
#  Pops: value to be written
name_op_graal(loc, "STORE_GLOBAL", 0x17, 1, 1, 0)

# Deletes a global variable. The name is determined by the immediate operand which indexes the
# names array ({@code co_names}).
name_op_graal(loc, "DELETE_GLOBAL", 0x18, 1, 0, 0)

# Reads a constant object from constants array ({@code co_consts}). Performs no conversion.
#   Pushes: read constant
const_op_graal(loc, "LOAD_CONST", 0x19, 1, 0, 1)
loc["nullaryloadop"].add(0x1D)

# Reads a local variable determined by the immediate operand which indexes a stack slot and a
# variable name in varnames array ({@code co_varnames}).
#   Pushes: read value
def_op_graal(loc, "LOAD_FAST", 0x1A, 1, 0, 1)
loc["nullaryloadop"].add(0x1E)


# Writes a local variable determined by the immediate operand which indexes a stack slot and a
# variable name in varnames array ({@code co_varnames}).
#  Pops: value to be written
def_op_graal(loc, "STORE_FAST", 0x1B, 1, 1, 1)

# Deletes a local variable determined by the immediate operand which indexes a stack slot and a
# variable name in varnames array ({@code co_varnames}).
def_op_graal(loc, "DELETE_FAST", 0x20, 1, 0, 1)

# Reads a local cell variable determined by the immediate operand
# which indexes a stack slot after celloffset and a variable name in
# cellvars or freevars array ({@code co_cellvars}, {@code
# co_freevars}).
#  Pushes: cell contents
free_op_graal(loc, "LOAD_DEREF", 0x21, 1, 0, 1)

# Deletes a local cell variable determined by the immediate operand
# which indexes a stack slot after celloffset and a variable name in
# cellvars or freevars array ({@code co_cellvars}, {@code
# co_freevars}). Note that it doesn't delete the cell, just its
# contents.
free_op_graal(loc, "DELETE_DEREF", 0x22, 1, 0, 0)

# Writes a local cell variable determined by the immediate operand
# which indexes a stack slot after celloffset and a variable name in
# cellvars or freevars array ({@code co_cellvars}, {@code
# co_freevars}).
#  Pops: value to be written into the cell contents
# FIXME: this should be tagged as both a "free" and as "store" op.
free_op_graal(loc, "STORE_DEREF", 0x23, 1, 1, 0)

# TODO not implemented
def_op_graal(loc, "LOAD_CLASSDEREF", 0x24, 1, 0, 1)

# Raises an exception. If the immediate operand is 0, it pops nothing
# and is equivalent to {@code raise} without arguments. If the
# immediate operand is 1, it is equivalent to {@code raise e} and it
# pops {@code e}. If the immediate operand is 2, it is equivalent to
# {@code raise e from c} and it pops {@code c}, then {@code e}. Other
# immediate operand values are illegal.
def_op_graal(
    loc, "RAISE_VARARGS", 100, 1, 0, 1
)  # , (oparg, followingArgs, withJump) -> oparg, 0)

# Creates a slice object. If the immediate argument is 2, it is equivalent to a slice
# {@code a:b}. It pops {@code b}, then {@code a}. If the immediate argument is 3, it is
# equivalent to a slice {@code a:b:c}. It pops {@code c}, then {@code b}, then {@code a}. Other
# immediate operand values are illegal.
#   Pushes: the created slice object
def_op_graal(
    loc, "BUILD_SLICE", 0x22, 1, 0, 1
)  # (oparg, followingArgs, withJump) -> oparg, 1)

# Formats a value. If the immediate argument contains flag {@link FormatOptions#FVS_HAVE_SPEC},
# it is equivalent to {@code format(conv(v), spec)}. It pops {@code spec}, then {@code v}.
# Otherwise, it is equivalent to {@code format(conv(v), None)}. It pops {@code v}. {@code conv}
# is determined by the immediate operand which contains one of the {@code FVC} options in
# {@link FormatOptions}.
#  Pushes: the formatted value
def_op_graal(
    loc, "FORMAT_VALUE", 0x23, 2, 1, 1
)  # , (oparg, followingArgs, withJump) -> (oparg & FormatOptions.FVS_MASK) == FormatOptions.FVS_HAVE_SPEC ? 2 : 1, 1)

# Extends the immediate operand of the following instruction by its own operand shifted left by
# a byte.
def_op_graal(loc, "EXTENDED_ARG", 0x24, 1, 0, 0)


# Imports a module by name determined by the immediate operand which
# indexes the names array ({@code co_names}).
#  Pops: fromlist (must be a constant {@code TruffleString[]}), then level (must be {@code int})
#  Pushes: imported module
name_op_graal(loc, "IMPORT_NAME", 0x25, 1, 2, 1)
loc["nullaryloadop"].add(0x29)


# Imports a name from a module. The name determined by the immediate operand which indexes the
# names array ({@code co_names}).
#  Pops: module object
#   Pushes: module object, imported object
name_op_graal(loc, "IMPORT_FROM", 0x26, 1, 1, 1)

# Imports all names from a module of name determined by the immediate operand which indexes the
# names array ({@code co_names}). The imported names are written to locals dict (can only be
# invoked on module level).
#   Pops: level (must be {@code int})
def_op_graal(loc, "IMPORT_STAR", 0x27, 1, 1, 0)

# Prints the top of the stack. Used by "single" parsing mode to echo
# expressions.
#   Pops: the value to print
def_op_graal(loc, "PRINT_EXPR", 0x28, 0, 1, 0)

# Creates annotations dict in locals
def_op_graal(loc, "SETUP_ANNOTATIONS", 0x29, 0, 0, 0)

# -------------------------------------
# load bytecodes for special constants
# -------------------------------------

def_op_graal(loc, "LOAD_NONE", 0x2A, 0, 1, 0)
loc["nullaryloadop"].add(0x34)
def_op_graal(loc, "LOAD_ELLIPSIS", 0x2B, 0, 1, 0)
loc["nullaryloadop"].add(0x34)
def_op_graal(loc, "LOAD_TRUE", 0x2C, 0, 1, 0)
loc["nullaryloadop"].add(0x38)

def_op_graal(loc, "LOAD_FALSE", 0x2D, 0, 1, 0)
loc["nullaryloadop"].add(0x40)

def_op_graal(loc, "LOAD_BYTE", 0x2E, 1, 0, 1)
#
# Loads signed byte from immediate operand.
#
#    LOAD_BYTE(1, 0, 1),

# Loads {@code int} from primitiveConstants array indexed by the immediate operand.
#
def_op_graal(loc, "LOAD_INT", 0x2F, 1, 0, 1)
#
# Loads {@code long} from primitiveConstants array indexed by the immediate operand.
#
def_op_graal(loc, "LOAD_LONG", 0x30, 1, 0, 1)
#
# Loads {@code double} from primitiveConstants array indexed by the immediate operand
# (converted from long).
#
def_op_graal(loc, "LOAD_DOUBLE", 0x31, 1, 0, 1)
#

# Creates a {@link PInt} from a {@link BigInteger} in constants array indexed by the immediate
# operand.
#
def_op_graal(loc, "LOAD_BIGINT", 0x32, 1, 0, 1)
#
# Currently the same as {@link #LOAD_CONST}.
#
const_op_graal(loc, "LOAD_STRING", 0x33, 0, 1)

#
# Creates python {@code bytes} from a {@code byte[]} array in constants array indexed by the
# immediate operand.
#
def_op_graal(loc, "LOAD_BYTES", 0x34, 0, 1)
#
# Creates python {@code complex} from a {@code double[]} array of size 2 in constants array
# indexed by the immediate operand.
#
def_op_graal(loc, "LOAD_COMPLEX", 0x35, 1, 0, 1)

# Creates a collection out of a Java array in constants array indexed by the immediate operand.
# The second immediate operand determines the array type and kind, using values from {@link
# CollectionBits}. The only allowed kinds are list and tuple.
#
const_op_graal(loc, "LOAD_CONST_COLLECTION", 0x36, 2, 0, 2)

# -------
# calling
# -------

#
# Calls method on an object using an array as args. The receiver is taken from the first
# element of the array. The method name is determined by the immediate operand which indexes
# the names array ({@code co_names}).
#
# Pops: args ({@code Object[]} of size >= 1)
#
# Pushes: call result
#
call_op_graal(loc, "CALL_METHOD_VARARGS", 0x37, 1, 1, 1)
#
# Calls method on an object using a number of stack args determined by the first immediate
# operand.
#
# Pops: multiple arguments depending on the first immediate operand, then the method and the
# receiver
#
# Pushes: call result
#
call_op_graal(
    loc, "CALL_METHOD", 0x38, 1, 1, 1
)  # , (oparg, followingArgs, withJump) -> oparg + 2, 1)
#
# Calls a callable using a number of stack args determined by the immediate operand.
#
# Pops: multiple arguments depending on the immediate operand (0 - 4), then the callable
#
# Pushes: call result
#
call_op_graal(
    loc, "CALL_FUNCTION", 0x39, 2, 1, 1
)  # , (oparg, followingArgs, withJump) -> oparg + 1, 1)
#
#
# Calls a callable using an arguments array and keywords array.
#
# Pops: keyword args ({@code PKeyword[]}), then args ({@code Object[]}), then callable
#
# Pushes: call result
#
call_op_graal(loc, "CALL_FUNCTION_KW", 0x3A, 0, 3, 1)
#
# Calls a callable using an arguments array. No keywords are passed.
#
# Pops: args ({@code Object[]}), then callable
#
# Pushes: call result
#
def_op_graal(loc, "CALL_FUNCTION_VARARGS", 0x3B, 0, 2, 0)

# ----------------------
# destructuring bytecodes
# ----------------------

# Unpacks an iterable into multiple stack items.
#
# Pops: iterable
#
# Pushed: unpacked items, the count is determined by the immediate operand
#
def_op_graal(
    loc, "UNPACK_SEQUENCE", 0x3C, 1, 1, VARYING_STACK_INT
)  # , (oparg, followingArgs, withJump) -> oparg)

# Unpacks an iterable into multiple stack items with a star item that gets the rest. The first
# immediate operand determines the count before the star item, the second determines the count
# after.
#
# Pops: iterable
#
# Pushed: unpacked items (count = first operand), star item, unpacked items (count = second
# operand)
#
def_op_graal(
    loc, "UNPACK_EX", 0x3D, 2, VARYING_STACK_INT, VARYING_STACK_INT
)  #  (oparg, followingArgs, withJump) -> oparg + 1 + Byte.toUnsignedInt(followingArgs[0]))

# jumps

#
# Get next value from an iterator. If the iterable is exhausted, jump forward by the offset in
# the immediate argument.
#
# Pops: iterator
#
# Pushes (only if not jumping): the iterator, then the next value
#
jrel_op_graal(
    loc, "FOR_ITER", 0x3E, 1, 1, True, True, 1
)  # (, (oparg, followingArgs, withJump) -> withJump ? 0 : 2)
#
# Jump forward by the offset in the immediate operand.
#
jrel_op_graal(loc, "JUMP_FORWARD", 0x3F, 1, 0, False, False, 1)

# Jump backward by the offset in the immediate operand. May trigger OSR compilation.
#
jrel_op_graal(loc, "JUMP_BACKWARD", 0x40, 1, 0, False, False, 1)

# Jump forward by the offset in the immediate operand if the top of the stack is false (in
# Python sense).
#
# Pops (if not jumping): top of the stack
jrel_op_graal(
    loc, "JUMP_IF_FALSE_OR_POP", 0x41, 1, 1, True, True, 3,
)  # , (oparg, followingArgs, withJump) -> withJump ? 0 : 1, 0)

# Jump forward by the offset in the immediate operand if the top of the stack is true (in
# Python sense).
#
# Pops (if not jumping): top of the stack
#
jrel_op_graal(
    loc, "JUMP_IF_TRUE_OR_POP", 0x42, 1, 1, True, True, 3,
)  # , (oparg, followingArgs, withJump) -> withJump ? 0 : 1, 0)
#
# Jump forward by the offset in the immediate operand if the top of the stack is false (in
# Python sense).
#
# Pops: top of the stack
#
jrel_op_graal(loc, "POP_AND_JUMP_IF_FALSE", 0x43, 1, 1, True, True, 3)
#
# Jump forward by the offset in the immediate operand if the top of the stack is true (in
# Python sense).
#
# Pops: top of the stack
#
jrel_op_graal(loc, "POP_AND_JUMP_IF_TRUE", 0x44, 1, 1, True, True, 3)


# ----------------
# making callables
# ----------------

#
# Like {@link #LOAD_DEREF}, but loads the cell itself, not the contents.
#
# Pushes: the cell object
#
free_op_graal(loc, "LOAD_CLOSURE", 0x45, 1, 0, 1)
#
# Reduces multiple stack items into an array of cell objects.
#
# Pops: multiple cells (count = immediate argument)
#
# Pushes: cell object array ({@code PCell[]})
#
def_op_graal(
    loc, "CLOSURE_FROM_STACK", 0x46, 1
)  # , (oparg, followingArgs, withJump) -> oparg, 1)
#
# Creates a function object. The first immediate argument is an index to the constants array
# that determines the {@link CodeUnit} object that will provide the function's code.
#
# Pops: The second immediate arguments contains flags (defined in {@link CodeUnit}) that
# determine whether it will need to pop (in this order): closure, annotations, keyword only
# defaults, defaults.
#
# Pushes: created function
#
nargs_op_graal(
    loc, "MAKE_FUNCTION", 0x47, 1, 2, 2
)  # , (oparg, followingArgs, withJump) -> Integer.bitCount(followingArgs[0]), 1)
# observed.

# -------------------
# collection literals
# -------------------

#
# Creates a collection from multiple elements from the stack. Collection type is determined by
# {@link CollectionBits} in immediate operand.
#
# Pops: items for the collection (count = immediate argument)
#
# Pushes: new collection
#
collection_op_graal(
    loc, "COLLECTION_FROM_STACK", 0x48, 1
)  # , (oparg, followingArgs, withJump) -> CollectionBits.elementCount(oparg), 1)
#
# Add multiple elements from the stack to the collection below them. Collection type is
# determined by {@link CollectionBits} in immediate operand. Tuple is not supported.
#
# Pops: items to be added (count = immediate argument)
#
collection_op_graal(
    loc, "COLLECTION_ADD_STACK", 0x49, 1
)  # , (oparg, followingArgs, withJump) -> CollectionBits.elementCount(oparg) + 1, 1)
#
# Concatenates two collection of the same type. Collection type is determined by
# {@link CollectionBits} in immediate operand. Tuple is not supported.
#
# Pops: second collection, first collection
#
# Pushes: concatenated collection
#
collection_op_graal(loc, "COLLECTION_ADD_COLLECTION", 0x4a, 1, 2, 1)
#
# Converts collection to another type determined by {@link CollectionBits} in immediate
# operand. The converted collection is expected to be an independent copy (they don't share
# storage).
#
# Pops: original collection
#
# Pushes: converted collection
#
collection_op_graal(loc, "COLLECTION_FROM_COLLECTION", 0x4b, 1, 1, 1)
#
# Converts list to tuple by reusing the underlying storage.
#
# Pops: list
#
# Pushes: tuple
#
def_op_graal(loc, "TUPLE_FROM_LIST", 0x4c, 0, 1, 1)

# Adds an item to a collection that is multiple items deep under the top of the stack,
# determined by the immediate argument.
#
# Pops: item to be added
#
collection_op_graal(
    loc, "ADD_TO_COLLECTION", 0x4D, 1
)  #  (oparg, followingArgs, withJump) -> CollectionBits.collectionKind(oparg) == CollectionBits.KIND_DICT ? 2 : 1, 0)
#
# Like {@link #COLLECTION_ADD_COLLECTION} for dicts, but with checks for duplicate keys
# necessary for keyword arguments merge. Note it works with dicts. Keyword arrays need to be
# converted to dicts first.
#
def_op_graal(loc, "KWARGS_DICT_MERGE", 0x4e, 1, 0, 2, 1)
#
# Create a single {@link PKeyword} object. The name is determined by the immediate operand
# which indexes the names array ({@code co_names})
#
# Pops: keyword value
#
# Pushes: keyword object
#
def_op_graal(loc, "MAKE_KEYWORD", 0x4f, 1, 1, 1)

# -----------
# exceptions
# -----------

#
# Jump forward by the offset in the immediate argument if the exception doesn't match the
# expected type. The exception object is {@link PException}, not a python exception.
#
# Pops: expected type, then exception
#
# Pushes (if jumping): the exception
#
jrel_op_graal(loc, "MATCH_EXC_OR_JUMP", 0x50, 1, 0, 1)
#
# Save the current exception state on the stack and set it to the exception on the stack. The
# exception object is {@link PException}, not a python exception. The exception is pushed back
# to the top.
#
# Pops: the exception
#
# Pushes: the saved exception state, the exception
#
def_op_graal(loc, "PUSH_EXC_INFO", 0x51, 0, 0, 1)

# Sets the current exception state to the saved state (by {@link #PUSH_EXC_INFO}) on the stack
# and pop it.
#
# Pops: save exception state
def_op_graal(loc, "POP_EXCEPT", 0x52, 0, 1, 0)

# Restore exception state and reraise exception.
#
# Pops: exception to reraise, then saved exception state
def_op_graal(loc, "END_EXC_HANDLER", 0x53, 0, 2, 0)

# Gets the python-level exception object from a {@link PException}.
#
# Pops: a {@link PException} Pushes: python exception
#
def_op_graal(loc, "UNWRAP_EXC", 0x54, 0, 1, 1)

# ----------
# generators
# ----------
#
# Yield value from the stack to the caller. Saves execution state. The generator will resume at
# the next instruction.
#
# Pops: yielded value
#
def_op_graal(loc, "YIELD_VALUE", 0x55, 0, 1, 0)
# ### Additional opcode in 3.11 here
#
# Resume after yield. Will raise exception passed by {@code throw} if any.
#
# Pushes: value received from {@code send} or {@code None}.
#
def_op_graal(loc, "RESUME_YIELD", 0x56, 0, 0, 1)
#
# Send value into a generator. Jumps forward by the offset in the immediate argument if the
# generator is exhausted. Used to implement {@code yield from}.
#
# Pops: value to be sent, then generator
#
# Pushes (if not jumping): the generator, then the yielded value
#
# Pushes (if jumping): the generator return value
#
jrel_op_graal(
    loc, "SEND", 0x57, 1, 2, 1
)  # , (oparg, followingArgs, withJump) -> withJump ? 1 : 2)

# Exception handler for forwarding {@code throw} calls into {@code yield from}.
#
# Pops: exception, then the generator
#
# Pushes (if not jumping): the generator, then the yielded value
#
# Pushes (if jumping): the generator return value
def_op_graal(
    loc, "THROW", 0x58, 1, 2, 1
)  # , (oparg, followingArgs, withJump) -> withJump ? 1 : 2)

# with statements
#
# Enter a context manager and save data for its exit.
#
# Pops: the context manager
#
# Pushes: the context manager, then maybe-bound {@code __exit__}, then the result of
# {@code __enter__}
def_op_graal(loc, "SETUP_WITH", 0x59, 1, 0, 0)

# Run the exit handler of a context manager and reraise if necessary.
#
# Pops: exception or {@code None}, then maybe-bound {@code __exit__}, then the context manager
def_op_graal(loc, "EXIT_WITH", 0x5A, 0, 3, 0)

# Loads signed byte from immediate operand.
#
def_op_graal(loc, "LOAD_TRUE_O", 0x5B, 1, 0, 0)
def_op_graal(loc, "LOAD_TRUE_B", 0x5C, 1, 0, 0)
def_op_graal(loc, "LOAD_FALSE_O", 0x5D, 1, 0, 0)
def_op_graal(loc, "LOAD_FALSE_B", 0x5E, 1, 0, 0)
def_op_graal(loc, "LOAD_BYTE_O", 0x5F, 1, 0, 1)
def_op_graal(loc, "LOAD_BYTE_I", 0x60, 1, 0, 1)
def_op_graal(loc, "LOAD_INT_O", 0x61, 1, 0, 1)
def_op_graal(loc, "LOAD_INT_I", 0x62, 1, 0, 1)
def_op_graal(loc, "LOAD_LONG_O", 0x63, 1, 0, 1)
def_op_graal(loc, "LOAD_LONG_L", 0x64, 1, 0, 1)
def_op_graal(loc, "LOAD_DOUBLE_O", 0x65, 1, 0, 1)
def_op_graal(loc, "LOAD_DOUBLE_D", 0x66, 1, 0, 1)
# There are more...
# LOAD_FAST*
# STORE_FAST*
# UNARY_OP*
# BINARY_OP*
# FOR_ITER*
# BINARY_SUBSCR*
# and MORE!


update_sets(loc)<|MERGE_RESOLUTION|>--- conflicted
+++ resolved
@@ -19,13 +19,7 @@
 See com.oracle.graal.python/src/com/oracle/graal/python/compiler/OpCodes.java
 """
 
-<<<<<<< HEAD
-from xdis.opcodes.base import init_opdata
-=======
-from typing import Dict, Set
-
 from xdis.opcodes.base import VARYING_STACK_INT, init_opdata
->>>>>>> 5d6c98ed
 from xdis.opcodes.base_graal import findlabels  # noqa
 from xdis.opcodes.base_graal import (
     binary_op_graal,
