"""
CPython 3.12 bytecode opcodes

This is like Python 3.12's opcode.py  with some classification
of stack usage and information for formatting instructions.
"""

import xdis.opcodes.opcode_311 as opcode_311
from xdis.opcodes.base import (
    binary_op,
    def_op,
    finalize_opcodes,
    init_opdata,
    jrel_op,
    rm_op,
    update_pj3,
)
from xdis.opcodes.opcode_311 import opcode_arg_fmt311, opcode_extended_fmt311

version_tuple = (3, 12)
python_implementation = "CPython"

loc = locals()

init_opdata(loc, opcode_311, version_tuple)


# extend opcodes to cover pseudo ops
loc["opname"].extend(["<{%s}>" % i for i in range(256, 267)])
loc["oppop"].extend([0] * 11)
loc["oppush"].extend([0] * 11)

# fmt: off
## These are removed / replaced since 3.11...
#           OP NAME                      OPCODE
#----------------------------------------------
rm_op(loc, "UNARY_POSITIVE"               , 10)
rm_op(loc, "PRINT_EXPR"                   , 70)

rm_op(loc, "LIST_TO_TUPLE"                , 82)
rm_op(loc, "IMPORT_STAR"                  , 84)
rm_op(loc, "ASYNC_GEN_WRAP"               , 87)
rm_op(loc, "PREP_RERAISE_STAR"            , 88)

rm_op(loc, "JUMP_IF_FALSE_OR_POP"         , 111)
rm_op(loc, "JUMP_IF_TRUE_OR_POP"          , 112)
rm_op(loc, "POP_JUMP_FORWARD_IF_FALSE"    , 114)
rm_op(loc, "POP_JUMP_FORWARD_IF_TRUE"     , 115)

rm_op(loc, "POP_JUMP_FORWARD_IF_NONE"     , 129)
rm_op(loc, "POP_JUMP_FORWARD_IF_NOT_NONE" , 128)
rm_op(loc, "LOAD_CLASSDEREF"              , 148)

rm_op(loc, "PRECALL"                      , 166)
rm_op(loc, "POP_JUMP_BACKWARD_IF_NOT_NONE", 173)
rm_op(loc, "POP_JUMP_BACKWARD_IF_NONE"    , 174)
rm_op(loc, "POP_JUMP_BACKWARD_IF_FALSE"   , 175)
rm_op(loc, "POP_JUMP_BACKWARD_IF_TRUE"    , 176)

## These are new since 3.11...
#            OP NAME                              OPCODE POP PUSH
#---------------------------------------------------------------
def_op(loc    , "INTERPRETER_EXIT"                 , 3  ,   1, 0)
def_op(loc    , "END_FOR"                          , 4  ,   2, 0)
def_op(loc    , "END_SEND"                         , 5  ,   1, 0)
def_op(loc    , "RESERVED"                         , 17 ,   0, 0)

binary_op(loc , "BINARY_SLICE"                     , 26 ,   2, 0)
binary_op(loc , "STORE_SLICE"                      , 27 ,   4, 0)

def_op(loc    , "CLEANUP_THROW"                    , 55 ,   2, 1)
def_op(loc    , "LOAD_LOCALS"                      , 87 ,   0, 1)
def_op(loc    , "RETURN_CONST"                     , 121,   0, 0)
def_op(loc    , "LOAD_FAST_CHECK"                  , 127,   0, 1)

jrel_op(loc   , "POP_JUMP_IF_FALSE"                , 114,   1, 0)
jrel_op(loc   , "POP_JUMP_IF_TRUE"                 , 115,   1, 0)
jrel_op(loc   , "POP_JUMP_IF_NOT_NONE"             , 128,   1, 0)
jrel_op(loc   , "POP_JUMP_IF_NONE"                 , 129,   1, 0)

def_op(loc    , "LOAD_SUPER_ATTR"                  , 141,   3, 1)
def_op(loc    , "LOAD_FAST_AND_CLEAR"              , 143,   0, 1)
def_op(loc    , "YIELD_VALUE"                      , 150,   1, 1)
def_op(loc    , "CALL_INTRINSIC_1"                 , 173,   1, 1)
def_op(loc    , "CALL_INTRINSIC_2"                 , 174,   2, 1)
def_op(loc    , "LOAD_FROM_DICT_OR_GLOBALS"        , 175,   1, 1)
def_op(loc    , "LOAD_FROM_DICT_OR_DEREF"          , 176,   1, 1)

#            OP NAME                               OPCODE POP PUSH
def_op(loc    , "INSTRUMENTED_LOAD_SUPER_ATTR"     , 237,   2, 0)
def_op(loc    , "INSTRUMENTED_POP_JUMP_IF_NONE"    , 238,   1, 1)
def_op(loc    , "INSTRUMENTED_POP_JUMP_IF_NOT_NONE", 239,   1, 1)
def_op(loc    , "INSTRUMENTED_RESUME"              , 240,   1, 1)
def_op(loc    , "INSTRUMENTED_CALL"                , 241,   1, 1)
def_op(loc    , "INSTRUMENTED_RETURN_VALUE"        , 242,   1, 0)
def_op(loc    , "INSTRUMENTED_YIELD_VALUE"         , 243,   1, 1)
def_op(loc    , "INSTRUMENTED_CALL_FUNCTION_EX"    , 244,   1, 1)
def_op(loc    , "INSTRUMENTED_JUMP_FORWARD"        , 245,   1, 1)
def_op(loc    , "INSTRUMENTED_JUMP_BACKWARD"       , 246,   1, 1)
def_op(loc    , "INSTRUMENTED_RETURN_CONST"        , 247,   1, 1)
def_op(loc    , "INSTRUMENTED_FOR_ITER"            , 248,   1, 1)
def_op(loc    , "INSTRUMENTED_POP_JUMP_IF_FALSE"   , 249,   1, 1)
def_op(loc    , "INSTRUMENTED_POP_JUMP_IF_TRUE"    , 250,   1, 1)
def_op(loc    , "INSTRUMENTED_END_FOR"             , 251,   2, 0)
def_op(loc    , "INSTRUMENTED_END_SEND"            , 252,   1, 0)
def_op(loc    , "INSTRUMENTED_INSTRUCTION"         , 253,   1, 1)
def_op(loc    , "INSTRUMENTED_LINE"                , 254,   1, 1)

#            OP NAME                              OPCODE POP PUSH
def_op(loc    , "SETUP_FINALLY"                    , 256,   0, 1)
def_op(loc    , "SETUP_CLEANUP"                    , 257,   0, 1)
def_op(loc    , "SETUP_WITH"                       , 258,   0, 1)
def_op(loc    , "POP_BLOCK"                        , 259,   0, 1)

jrel_op(loc   , "JUMP"                             , 260,   0, 0)
jrel_op(loc   , "JUMP_NO_INTERRUPT"                , 261,   0, 0)

def_op(loc    , "LOAD_METHOD"                      , 262,   0, 1)
def_op(loc    , "LOAD_SUPER_METHOD"                , 263,   1, 0)
def_op(loc    , "LOAD_ZERO_SUPER_METHOD"           , 264,   1, 0)
def_op(loc    , "LOAD_ZERO_SUPER_ATTR"             , 265,   1, 0)
def_op(loc    , "STORE_FAST_MAYBE_NULL"            , 266,   1, 0)

### update opinfo tables
loc["hasnargs"] = []
loc["hasstore"] = []
loc["hasvargs"] = []

loc["hasconst"].append(121)
loc["hasfree"].extend([148, 176])
# hasjrel removed 111 112 173 174 175 176 and added 260 261
loc["hasjrel"] = [93, 110, 114, 115, 123, 128, 129, 134, 140, 260, 261]
loc["haslocal"].extend([127, 143, 266])
# hasname removed 160 and added 141 175 262 234 264 265
loc["hasname"] = [90, 91, 95, 96, 97, 98, 101, 106, 108, 109, 116, 141, 175, 262, 263, 264, 265]


### add new arg formats
_intrinsic_1_descs = [
    "INTRINSIC_1_INVALID",
    "INTRINSIC_PRINT",
    "INTRINSIC_IMPORT_STAR",
    "INTRINSIC_STOPITERATION_ERROR",
    "INTRINSIC_ASYNC_GEN_WRAP",
    "INTRINSIC_UNARY_POSITIVE",
    "INTRINSIC_LIST_TO_TUPLE",
    "INTRINSIC_TYPEVAR",
    "INTRINSIC_PARAMSPEC",
    "INTRINSIC_TYPEVARTUPLE",
    "INTRINSIC_SUBSCRIPT_GENERIC",
    "INTRINSIC_TYPEALIAS",
]

_intrinsic_2_descs = [
    "INTRINSIC_2_INVALID",
    "INTRINSIC_PREP_RERAISE_STAR",
    "INTRINSIC_TYPEVAR_WITH_BOUND",
    "INTRINSIC_TYPEVAR_WITH_CONSTRAINTS",
    "INTRINSIC_SET_FUNCTION_TYPE_PARAMS",
]

def format_CALL_INTRINSIC_1(arg) -> str:
    return _intrinsic_1_descs[arg]

def format_CALL_INTRINSIC_2(arg) -> str:
    return _intrinsic_2_descs[arg]

### update arg formatting
<<<<<<< HEAD
opcode_arg_fmt312 = opcode_arg_fmt311.copy()
opcode_arg_fmt312.update(
    {
=======
opcode_arg_fmt312 = {
    **opcode_arg_fmt311,
    **{
>>>>>>> 96c1c8d4
        "CALL_INTRINSIC_1": format_CALL_INTRINSIC_1,
        "CALL_INTRINSIC_2": format_CALL_INTRINSIC_2,
    },
)
opcode_extended_fmt = opcode_arg_extended_fmt312 = opcode_arg_fmt312

<<<<<<< HEAD
# overwrite legacy findlinestarts with the 3.11 version that uses the
# location_table syntax
from xdis.opcodes.opcode_311 import findlinestarts, parse_location_entries  # noqa
=======
# Overwrite legacy findlinestarts with the 3.11 version that uses the
# location_table syntax.
from xdis.opcodes.opcode_311 import findlinestarts, parse_location_entries
>>>>>>> 96c1c8d4

opcode_arg_fmt = opcode_arg_fmt12 = opcode_arg_fmt311.copy()

update_pj3(globals(), loc)
finalize_opcodes(loc)<|MERGE_RESOLUTION|>--- conflicted
+++ resolved
@@ -166,30 +166,16 @@
     return _intrinsic_2_descs[arg]
 
 ### update arg formatting
-<<<<<<< HEAD
 opcode_arg_fmt312 = opcode_arg_fmt311.copy()
 opcode_arg_fmt312.update(
     {
-=======
-opcode_arg_fmt312 = {
-    **opcode_arg_fmt311,
-    **{
->>>>>>> 96c1c8d4
         "CALL_INTRINSIC_1": format_CALL_INTRINSIC_1,
         "CALL_INTRINSIC_2": format_CALL_INTRINSIC_2,
     },
 )
 opcode_extended_fmt = opcode_arg_extended_fmt312 = opcode_arg_fmt312
 
-<<<<<<< HEAD
-# overwrite legacy findlinestarts with the 3.11 version that uses the
-# location_table syntax
 from xdis.opcodes.opcode_311 import findlinestarts, parse_location_entries  # noqa
-=======
-# Overwrite legacy findlinestarts with the 3.11 version that uses the
-# location_table syntax.
-from xdis.opcodes.opcode_311 import findlinestarts, parse_location_entries
->>>>>>> 96c1c8d4
 
 opcode_arg_fmt = opcode_arg_fmt12 = opcode_arg_fmt311.copy()
 
