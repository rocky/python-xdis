"""
CPython 3.12 bytecode opcodes

This is like Python 3.12's opcode.py  with some classification
of stack usage and information for formatting instructions.
"""

import xdis.opcodes.opcode_311 as opcode_311
from xdis.opcodes.base import (
    binary_op,
    def_op,
    finalize_opcodes,
    init_opdata,
    jrel_op,
    local_op,
    name_op,
    rm_op,
    update_pj3,
)
from xdis.opcodes.opcode_311 import opcode_arg_fmt311, opcode_extended_fmt311

version_tuple = (3, 12)
python_implementation = "CPython"

loc = locals()

init_opdata(loc, opcode_311, version_tuple)


# extend opcodes to cover pseudo ops
loc["opname"].extend(["<{%s}>" % i for i in range(256, 267)])
loc["oppop"].extend([0] * 11)
loc["oppush"].extend([0] * 11)

# fmt: off
## These are removed / replaced since 3.11...
#           OP NAME                      OPCODE
#----------------------------------------------
rm_op(loc, "UNARY_POSITIVE"               , 10)
rm_op(loc, "PRINT_EXPR"                   , 70)

rm_op(loc, "LIST_TO_TUPLE"                , 82)
rm_op(loc, "IMPORT_STAR"                  , 84)
rm_op(loc, "ASYNC_GEN_WRAP"               , 87)
rm_op(loc, "PREP_RERAISE_STAR"            , 88)

rm_op(loc, "JUMP_IF_FALSE_OR_POP"         , 111)
rm_op(loc, "JUMP_IF_TRUE_OR_POP"          , 112)
rm_op(loc, "POP_JUMP_FORWARD_IF_FALSE"    , 114)
rm_op(loc, "POP_JUMP_FORWARD_IF_TRUE"     , 115)

rm_op(loc, "POP_JUMP_FORWARD_IF_NONE"     , 129)
rm_op(loc, "POP_JUMP_FORWARD_IF_NOT_NONE" , 128)
rm_op(loc, "LOAD_CLASSDEREF"              , 148)

rm_op(loc, "PRECALL"                      , 166)
rm_op(loc, "POP_JUMP_BACKWARD_IF_NOT_NONE", 173)
rm_op(loc, "POP_JUMP_BACKWARD_IF_NONE"    , 174)
rm_op(loc, "POP_JUMP_BACKWARD_IF_FALSE"   , 175)
rm_op(loc, "POP_JUMP_BACKWARD_IF_TRUE"    , 176)

rm_op(loc, "YIELD_VALUE"                  , 86)
rm_op(loc, "LOAD_METHOD"                  , 160)

## These are new since 3.11...
#            OP NAME                              OPCODE POP PUSH
#---------------------------------------------------------------
def_op(loc    , "INTERPRETER_EXIT"                 , 3  ,   1, 0)
def_op(loc    , "END_FOR"                          , 4  ,   2, 0)
def_op(loc    , "END_SEND"                         , 5  ,   1, 0)
def_op(loc    , "RESERVED"                         , 17 ,   0, 0)

binary_op(loc , "BINARY_SLICE"                     , 26 ,   2, 0)
binary_op(loc , "STORE_SLICE"                      , 27 ,   4, 0)

def_op(loc    , "CLEANUP_THROW"                    , 55 ,   2, 1)
def_op(loc    , "LOAD_LOCALS"                      , 87 ,   0, 1)
def_op(loc    , "RETURN_CONST"                     , 121,   0, 0)
local_op(loc  , "LOAD_FAST_CHECK"                  , 127,   0, 1)

jrel_op(loc   , "POP_JUMP_IF_FALSE"                , 114,   1, 0)
jrel_op(loc   , "POP_JUMP_IF_TRUE"                 , 115,   1, 0)
jrel_op(loc   , "POP_JUMP_IF_NOT_NONE"             , 128,   1, 0)
jrel_op(loc   , "POP_JUMP_IF_NONE"                 , 129,   1, 0)

def_op(loc    , "LOAD_SUPER_ATTR"                  , 141,   3, 1)
def_op(loc    , "LOAD_FAST_AND_CLEAR"              , 143,   0, 1)
def_op(loc    , "YIELD_VALUE"                      , 150,   1, 1)
def_op(loc    , "CALL_INTRINSIC_1"                 , 173,   1, 1)
def_op(loc    , "CALL_INTRINSIC_2"                 , 174,   2, 1)
def_op(loc    , "LOAD_FROM_DICT_OR_GLOBALS"        , 175,   1, 1)
def_op(loc    , "LOAD_FROM_DICT_OR_DEREF"          , 176,   1, 1)

#            OP NAME                               OPCODE POP PUSH
def_op(loc    , "INSTRUMENTED_LOAD_SUPER_ATTR"     , 237,   2, 0)
def_op(loc    , "INSTRUMENTED_POP_JUMP_IF_NONE"    , 238,   1, 1)
def_op(loc    , "INSTRUMENTED_POP_JUMP_IF_NOT_NONE", 239,   1, 1)
def_op(loc    , "INSTRUMENTED_RESUME"              , 240,   1, 1)
def_op(loc    , "INSTRUMENTED_CALL"                , 241,   1, 1)
def_op(loc    , "INSTRUMENTED_RETURN_VALUE"        , 242,   1, 0)
def_op(loc    , "INSTRUMENTED_YIELD_VALUE"         , 243,   1, 1)
def_op(loc    , "INSTRUMENTED_CALL_FUNCTION_EX"    , 244,   1, 1)
def_op(loc    , "INSTRUMENTED_JUMP_FORWARD"        , 245,   1, 1)
def_op(loc    , "INSTRUMENTED_JUMP_BACKWARD"       , 246,   1, 1)
def_op(loc    , "INSTRUMENTED_RETURN_CONST"        , 247,   1, 1)
def_op(loc    , "INSTRUMENTED_FOR_ITER"            , 248,   1, 1)
def_op(loc    , "INSTRUMENTED_POP_JUMP_IF_FALSE"   , 249,   1, 1)
def_op(loc    , "INSTRUMENTED_POP_JUMP_IF_TRUE"    , 250,   1, 1)
def_op(loc    , "INSTRUMENTED_END_FOR"             , 251,   2, 0)
def_op(loc    , "INSTRUMENTED_END_SEND"            , 252,   1, 0)
def_op(loc    , "INSTRUMENTED_INSTRUCTION"         , 253,   1, 1)
def_op(loc    , "INSTRUMENTED_LINE"                , 254,   1, 1)

#            OP NAME                              OPCODE POP PUSH
def_op(loc    , "SETUP_FINALLY"                    , 256,   0, 1)
def_op(loc    , "SETUP_CLEANUP"                    , 257,   0, 1)
def_op(loc    , "SETUP_WITH"                       , 258,   0, 1)
def_op(loc    , "POP_BLOCK"                        , 259,   0, 1)

jrel_op(loc   , "JUMP"                             , 260,   0, 0)
jrel_op(loc   , "JUMP_NO_INTERRUPT"                , 261,   0, 0)

name_op(loc   , "LOAD_METHOD"                      , 262,   0, 1)
def_op(loc    , "LOAD_SUPER_METHOD"                , 263,   1, 0)
def_op(loc    , "LOAD_ZERO_SUPER_METHOD"           , 264,   1, 0)
def_op(loc    , "LOAD_ZERO_SUPER_ATTR"             , 265,   1, 0)
def_op(loc    , "STORE_FAST_MAYBE_NULL"            , 266,   1, 0)

### update opinfo tables
loc["hasnargs"] = []
loc["hasstore"] = []
loc["hasvargs"] = []

loc["hasconst"].append(121)
loc["hasfree"].extend([148, 176])
# hasjrel removed 111 112 173 174 175 176 and added 260 261
loc["hasjrel"] = [93, 110, 114, 115, 123, 128, 129, 134, 140, 260, 261]
loc["haslocal"].extend([127, 143, 266])
# hasname removed 160 and added 141 175 262 234 264 265
loc["hasname"] = [90, 91, 95, 96, 97, 98, 101, 106, 108, 109, 116, 141, 175, 262, 263, 264, 265]
# new hasarg table
loc.update({"hasarg": [90, 91, 92, 93, 94, 95, 96, 97, 98, 99, 100, 101, 102, 103, 104, 105, 106, 107, 108, 109, 110,\
                       114, 115, 116, 117, 118, 119, 120, 121, 122, 123, 124, 125, 126, 127, 128, 129, 130, 131, 132,
                       133, 134, 135, 136, 137, 138, 139, 140, 141, 142, 143, 144, 145, 146, 147, 149, 150, 151, 152,
                       155, 156, 157, 162, 163, 164, 165, 171, 172, 173, 174, 175, 176, 237, 238, 239, 240, 241, 242,
                       243, 244, 245, 246, 247, 248, 249, 250, 251, 252, 253, 254, 260, 261, 262, 263, 264, 265, 266]})

# new hasexc table
loc.update({"hasexc":[264, 265, 266]})

### add new arg formats
_intrinsic_1_descs = [
    "INTRINSIC_1_INVALID",
    "INTRINSIC_PRINT",
    "INTRINSIC_IMPORT_STAR",
    "INTRINSIC_STOPITERATION_ERROR",
    "INTRINSIC_ASYNC_GEN_WRAP",
    "INTRINSIC_UNARY_POSITIVE",
    "INTRINSIC_LIST_TO_TUPLE",
    "INTRINSIC_TYPEVAR",
    "INTRINSIC_PARAMSPEC",
    "INTRINSIC_TYPEVARTUPLE",
    "INTRINSIC_SUBSCRIPT_GENERIC",
    "INTRINSIC_TYPEALIAS",
]

_intrinsic_2_descs = [
    "INTRINSIC_2_INVALID",
    "INTRINSIC_PREP_RERAISE_STAR",
    "INTRINSIC_TYPEVAR_WITH_BOUND",
    "INTRINSIC_TYPEVAR_WITH_CONSTRAINTS",
    "INTRINSIC_SET_FUNCTION_TYPE_PARAMS",
]

def format_CALL_INTRINSIC_1(arg) -> str:
    return _intrinsic_1_descs[arg]

def format_CALL_INTRINSIC_2(arg) -> str:
    return _intrinsic_2_descs[arg]


opcode_extended_fmt = opcode_extended_fmt312 = opcode_extended_fmt311.copy()
opcode_arg_fmt = opcode_arg_fmt12 = opcode_arg_fmt311.copy()

### update arg formatting
opcode_arg_fmt = opcode_arg_fmt312 = opcode_arg_fmt311.copy()
opcode_arg_fmt312.update(
    {
        "CALL_INTRINSIC_1": format_CALL_INTRINSIC_1,
        "CALL_INTRINSIC_2": format_CALL_INTRINSIC_2,
    })
opcode_extended_fmt = opcode_arg_extended_fmt312 = opcode_extended_fmt311.copy()

<<<<<<< HEAD

=======
>>>>>>> 92ad3283
from xdis.opcodes.opcode_311 import findlinestarts  # noqa

update_pj3(globals(), loc)
finalize_opcodes(loc)<|MERGE_RESOLUTION|>--- conflicted
+++ resolved
@@ -191,10 +191,6 @@
     })
 opcode_extended_fmt = opcode_arg_extended_fmt312 = opcode_extended_fmt311.copy()
 
-<<<<<<< HEAD
-
-=======
->>>>>>> 92ad3283
 from xdis.opcodes.opcode_311 import findlinestarts  # noqa
 
 update_pj3(globals(), loc)
