# (C) Copyright 2019-2021, 2023-2024 by Rocky Bernstein
#
#  This program is free software; you can redistribute it and/or
#  modify it under the terms of the GNU General Public License
#  as published by the Free Software Foundation; either version 2
#  of the License, or (at your option) any later version.
#
#  This program is distributed in the hope that it will be useful,
#  but WITHOUT ANY WARRANTY; without even the implied warranty of
#  MERCHANTABILITY or FITNESS FOR A PARTICULAR PURPOSE.  See the
#  GNU General Public License for more details.
#
#  You should have received a copy of the GNU General Public License
#  along with this program; if not, write to the Free Software
#  Foundation, Inc., 51 Franklin Street, Fifth Floor, Boston, MA  02110-1301, USA.
"""
CPython 3.9 bytecode opcodes

This is like Python 3.9's opcode.py with some classification
of stack usage and information for formatting instructions.
"""

from typing import Optional, Tuple

import xdis.opcodes.opcode_38 as opcode_38
from xdis.opcodes.base import (
    binary_op,
    def_op,
    finalize_opcodes,
    init_opdata,
    jabs_op,
    rm_op,
    update_pj3,
)
from xdis.opcodes.format.extended import extended_format_binary_op
from xdis.opcodes.opcode_38 import opcode_arg_fmt38, opcode_extended_fmt38

version_tuple = (3, 9)
python_implementation = "CPython"

loc = locals()

init_opdata(loc, opcode_38, version_tuple)

# fmt: off
# These are removed since 3.8...
rm_op(loc, "BEGIN_FINALLY",       53)
rm_op(loc, "WITH_CLEANUP_START",  81)
rm_op(loc, "WITH_CLEANUP_FINISH", 82)
rm_op(loc, "END_FINALLY",         88)
rm_op(loc, "BUILD_LIST_UNPACK",  149)
rm_op(loc, "BUILD_MAP_UNPACK",   150)
rm_op(loc, "BUILD_MAP_UNPACK_WITH_CALL", 151)
rm_op(loc, "BUILD_TUPLE_UNPACK", 152)
rm_op(loc, "BUILD_SET_UNPACK",   153)
rm_op(loc, "BUILD_TUPLE_UNPACK_WITH_CALL", 158)
rm_op(loc, "CALL_FINALLY",       162)
rm_op(loc, "POP_FINALLY",        163)


# These are new since Python 3.9

#          OP NAME               OPCODE  POP PUSH
#------------------------------------------------
def_op(loc, "RERAISE",                 48,   3, 0)
def_op(loc, "WITH_EXCEPT_START",       49,   0, 1)
def_op(loc, "LOAD_ASSERTION_ERROR",    74,   0, 1)
def_op(loc, "LIST_TO_TUPLE",           82,   1, 1)

binary_op(loc, "IS_OP",               117)
jabs_op(loc, "JUMP_IF_NOT_EXC_MATCH", 121,   2, 0)
binary_op(loc, "CONTAINS_OP",         118,   2, 1)
def_op(loc, "LIST_EXTEND",            162,   2, 1)
def_op(loc, "SET_UPDATE",             163,   2, 1)
def_op(loc, "DICT_MERGE",             164,   2, 1)
def_op(loc, "DICT_UPDATE",            165,   2, 1)

# fmt: on


def extended_format_CONTAINS_OP(opc, instructions) -> Tuple[Optional[str], int]:
    instr = instructions[0]
    return extended_format_binary_op(
<<<<<<< HEAD
        opc, instructions, "%%s %s %%s" % format_CONTAINS_OP(instructions[0].arg)
=======
        opc, instructions, f"%s {format_CONTAINS_OP(instr.arg)} %s", instr.offset
>>>>>>> ebbc17d5
    )


def extended_format_IS_OP(opc, instructions) -> Tuple[Optional[str], int]:
    instr = instructions[0]
    return extended_format_binary_op(
<<<<<<< HEAD
        opc, instructions, "%%s %s %%s" % format_IS_OP(instructions[0].arg)
=======
        opc, instructions, f"%s {format_IS_OP(instr.arg)} %s", instr.offset
>>>>>>> ebbc17d5
    )


def format_CONTAINS_OP(arg) -> str:
    return "in" if arg == 0 else "not in"


def format_IS_OP(arg) -> str:
    return "is" if arg == 0 else "is not"


opcode_arg_fmt39 = opcode_arg_fmt38.copy()
opcode_arg_fmt39.update(
    {
        "CONTAINS_OP": format_CONTAINS_OP,
        "IS_OP": format_IS_OP,
    },
)
opcode_arg_fmt = opcode_arg_fmt39

opcode_extended_fmt39 = opcode_extended_fmt38.copy()
opcode_extended_fmt39.update(
    {
        "CONTAINS_OP": extended_format_CONTAINS_OP,
        "IS_OP": extended_format_IS_OP,
    }
)
opcode_arg_fmt = opcode_arg_fmt39

update_pj3(globals(), loc)
finalize_opcodes(loc)<|MERGE_RESOLUTION|>--- conflicted
+++ resolved
@@ -81,22 +81,14 @@
 def extended_format_CONTAINS_OP(opc, instructions) -> Tuple[Optional[str], int]:
     instr = instructions[0]
     return extended_format_binary_op(
-<<<<<<< HEAD
-        opc, instructions, "%%s %s %%s" % format_CONTAINS_OP(instructions[0].arg)
-=======
-        opc, instructions, f"%s {format_CONTAINS_OP(instr.arg)} %s", instr.offset
->>>>>>> ebbc17d5
+        opc, instructions, "%%s %s %%s" % format_CONTAINS_OP(instr.arg), instr.offset
     )
 
 
 def extended_format_IS_OP(opc, instructions) -> Tuple[Optional[str], int]:
     instr = instructions[0]
     return extended_format_binary_op(
-<<<<<<< HEAD
-        opc, instructions, "%%s %s %%s" % format_IS_OP(instructions[0].arg)
-=======
-        opc, instructions, f"%s {format_IS_OP(instr.arg)} %s", instr.offset
->>>>>>> ebbc17d5
+        opc, instructions, "%%s %s %%s" % format_IS_OP(instr.arg), instrr.offset
     )
 
 
