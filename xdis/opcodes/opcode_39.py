# (C) Copyright 2019-2021, 2023 by Rocky Bernstein
#
#  This program is free software; you can redistribute it and/or
#  modify it under the terms of the GNU General Public License
#  as published by the Free Software Foundation; either version 2
#  of the License, or (at your option) any later version.
#
#  This program is distributed in the hope that it will be useful,
#  but WITHOUT ANY WARRANTY; without even the implied warranty of
#  MERCHANTABILITY or FITNESS FOR A PARTICULAR PURPOSE.  See the
#  GNU General Public License for more details.
#
#  You should have received a copy of the GNU General Public License
#  along with this program; if not, write to the Free Software
#  Foundation, Inc., 51 Franklin Street, Fifth Floor, Boston, MA  02110-1301, USA.
"""
CPython 3.9 bytecode opcodes

This is like Python 3.9's opcode.py with some classification
of stack usage and information for formatting instructions.
"""

import xdis.opcodes.opcode_38 as opcode_38
from xdis.opcodes.base import (
    binary_op,
    def_op,
    finalize_opcodes,
    init_opdata,
    jabs_op,
    rm_op,
    update_pj3,
)
from xdis.opcodes.format import extended_format_binary_op
from xdis.opcodes.opcode_38 import opcode_arg_fmt38, opcode_extended_fmt38

version_tuple = (3, 9)
python_implementation = "CPython"

loc = locals()

init_opdata(loc, opcode_38, version_tuple)

# fmt: off
# These are removed since 3.8...
rm_op(loc, "BEGIN_FINALLY",       53)
rm_op(loc, "WITH_CLEANUP_START",  81)
rm_op(loc, "WITH_CLEANUP_FINISH", 82)
rm_op(loc, "END_FINALLY",         88)
rm_op(loc, "BUILD_LIST_UNPACK",  149)
rm_op(loc, "BUILD_MAP_UNPACK",   150)
rm_op(loc, "BUILD_MAP_UNPACK_WITH_CALL", 151)
rm_op(loc, "BUILD_TUPLE_UNPACK", 152)
rm_op(loc, "BUILD_SET_UNPACK",   153)
rm_op(loc, "BUILD_TUPLE_UNPACK_WITH_CALL", 158)
rm_op(loc, "CALL_FINALLY",       162)
rm_op(loc, "POP_FINALLY",        163)


# These are new since Python 3.9

#          OP NAME               OPCODE  POP PUSH
#------------------------------------------------
def_op(loc, 'RERAISE',                 48,   3, 0)
def_op(loc, 'WITH_EXCEPT_START',       49,   0, 1)
def_op(loc, 'LOAD_ASSERTION_ERROR',    74,   0, 1)
def_op(loc, 'LIST_TO_TUPLE',           82,   1, 1)

binary_op(loc, 'IS_OP',               117)
jabs_op(loc, 'JUMP_IF_NOT_EXC_MATCH', 121,   2, 0)
binary_op(loc, 'CONTAINS_OP',         118,   2, 1)
def_op(loc, 'LIST_EXTEND',            162,   2, 1)
def_op(loc, 'SET_UPDATE',             163,   2, 1)
def_op(loc, 'DICT_MERGE',             164,   2, 1)
def_op(loc, 'DICT_UPDATE',            165,   2, 1)

# fmt: on


def extended_format_CONTAINS_OP(opc, instructions) -> str:
    return extended_format_binary_op(
        opc, instructions, "%%s %s %%s" % format_CONTAINS_OP(instructions[0].arg)
    )


def extended_format_IS_OP(opc, instructions) -> str:
    return extended_format_binary_op(
<<<<<<< HEAD
        opc, instructions, "%%s %s %%s" % format_IS_OP(instructions[0].arg)
=======
        opc,
        instructions,
        f"%s {format_IS_OP(instructions[0].arg)} %s",
>>>>>>> 28caa3cc
    )


def format_CONTAINS_OP(arg):
    return "in" if arg == 0 else "not in"


def format_IS_OP(arg):
    return "is" if arg == 0 else "is not"


opcode_arg_fmt39 = opcode_arg_fmt38.copy()
opcode_arg_fmt39.update(
    {
        "CONTAINS_OP": format_CONTAINS_OP,
        "IS_OP": format_IS_OP,
    },
)
opcode_arg_fmt = opcode_arg_fmt39

opcode_extended_fmt39 = opcode_extended_fmt38.copy()
opcode_extended_fmt39.update(
    {
        "CONTAINS_OP": extended_format_CONTAINS_OP,
        "IS_OP": extended_format_IS_OP,
    }
)
opcode_arg_fmt = opcode_arg_fmt39

update_pj3(globals(), loc)
finalize_opcodes(loc)<|MERGE_RESOLUTION|>--- conflicted
+++ resolved
@@ -84,21 +84,15 @@
 
 def extended_format_IS_OP(opc, instructions) -> str:
     return extended_format_binary_op(
-<<<<<<< HEAD
         opc, instructions, "%%s %s %%s" % format_IS_OP(instructions[0].arg)
-=======
-        opc,
-        instructions,
-        f"%s {format_IS_OP(instructions[0].arg)} %s",
->>>>>>> 28caa3cc
     )
 
 
-def format_CONTAINS_OP(arg):
+def format_CONTAINS_OP(arg) -> str:
     return "in" if arg == 0 else "not in"
 
 
-def format_IS_OP(arg):
+def format_IS_OP(arg) -> str:
     return "is" if arg == 0 else "is not"
 
 
