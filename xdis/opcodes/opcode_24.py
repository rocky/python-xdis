# (C) Copyright 2017 by Rocky Bernstein
"""
CPython 2.4 bytecode opcodes

This is a like Python 2.3's opcode.py with some classification
of stack usage.
"""

import xdis.opcodes.opcode_2x as opcode_2x
<<<<<<< HEAD
from xdis.opcodes.base import \
    def_op, init_opdata, \
    finalize_opcodes, update_pj2
=======
from xdis.opcodes.base import (
    def_op, init_opdata,
    finalize_opcodes, format_extended_arg, update_pj2)
>>>>>>> 6f071cd8

version = 2.4

l = locals()
init_opdata(l, opcode_2x, version)

# Bytecodes added since 2.3
def_op(l, 'NOP',           9,  0,  0)
def_op(l, 'LIST_APPEND',  18,  2,  1)  # Calls list.append(TOS[-i], TOS).
                                       # Used to implement list comprehensions.
def_op(l, 'YIELD_VALUE',  86,  1,  0)

# FIXME remove (fix uncompyle6)
update_pj2(globals(), l)

opcode_arg_fmt = {
    'EXTENDED_ARG': format_extended_arg,
}

finalize_opcodes(l)<|MERGE_RESOLUTION|>--- conflicted
+++ resolved
@@ -7,15 +7,9 @@
 """
 
 import xdis.opcodes.opcode_2x as opcode_2x
-<<<<<<< HEAD
-from xdis.opcodes.base import \
-    def_op, init_opdata, \
-    finalize_opcodes, update_pj2
-=======
 from xdis.opcodes.base import (
     def_op, init_opdata,
     finalize_opcodes, format_extended_arg, update_pj2)
->>>>>>> 6f071cd8
 
 version = 2.4
 
