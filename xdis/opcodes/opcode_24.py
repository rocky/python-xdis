# (C) Copyright 2017 by Rocky Bernstein
"""
CPython 2.4 bytecode opcodes

This is a like Python 2.3's opcode.py with some classification
of stack usage.
"""

import xdis.opcodes.opcode_2x as opcode_2x
from xdis.opcodes.base import (
    def_op, init_opdata,
    finalize_opcodes, update_pj2)

l = locals()
init_opdata(l, opcode_2x, 2.4)

# Bytecodes added since 2.3
def_op(l, 'NOP',           9,  0,  0)
def_op(l, 'LIST_APPEND',  18,  2,  1)  # Calls list.append(TOS[-i], TOS).
                                       # Used to implement list comprehensions.
def_op(l, 'YIELD_VALUE',  86,  1,  0)

# FIXME remove (fix uncompyle6)
update_pj2(globals(), l)

<<<<<<< HEAD
from xdis import PYTHON_VERSION
if PYTHON_VERSION == 2.4:
    import dis
    # print(set(dis.opmap.items()) - set(opmap.items()))
    # print(set(opmap.items()) - set(dis.opmap.items()))
    for item in dis.opmap.items():
        assert item in opmap.items()
    for item in opmap.items():
        assert item in opmap.items()
=======
finalize_opcodes(l)
>>>>>>> 2bed8825
<|MERGE_RESOLUTION|>--- conflicted
+++ resolved
@@ -23,16 +23,4 @@
 # FIXME remove (fix uncompyle6)
 update_pj2(globals(), l)
 
-<<<<<<< HEAD
-from xdis import PYTHON_VERSION
-if PYTHON_VERSION == 2.4:
-    import dis
-    # print(set(dis.opmap.items()) - set(opmap.items()))
-    # print(set(opmap.items()) - set(dis.opmap.items()))
-    for item in dis.opmap.items():
-        assert item in opmap.items()
-    for item in opmap.items():
-        assert item in opmap.items()
-=======
-finalize_opcodes(l)
->>>>>>> 2bed8825
+finalize_opcodes(l)