# (C) Copyright 2025 by Rocky Bernstein
#
#  This program is free software; you can redistribute it and/or
#  modify it under the terms of the GNU General Public License
#  as published by the Free Software Foundation; either version 2
#  of the License, or (at your option) any later version.
#
#  This program is distributed in the hope that it will be useful,
#  but WITHOUT ANY WARRANTY; without even the implied warranty of
#  MERCHANTABILITY or FITNESS FOR A PARTICULAR PURPOSE.  See the
#  GNU General Public License for more details.
#
#  You should have received a copy of the GNU General Public License
#  along with this program; if not, write to the Free Software
#  Foundation, Inc., 51 Franklin Street, Fifth Floor, Boston, MA  02110-1301, USA.
"""
CPython 3.13 bytecode opcodes.

This is like Python 3.13's opcode.py with some classification
of stack usage and information for formatting instructions.
This has similar imformation as the opcodes in Python's opcode.py library.
"""

from typing import Optional, Tuple

<<<<<<< HEAD
from xdis.opcodes.base import (  # noqa
=======
import xdis.opcodes.opcode_3x.opcode_312 as opcode_312
from xdis.opcodes.base import (
>>>>>>> 46cf6ec7
    VARYING_STACK_INT,
    call_op,
    cpython_implementation,
    def_op,
    finalize_opcodes,
    free_op,
    init_opdata,
    local_op,
    nargs_op,
    rm_op,
    update_pj3,
)
from xdis.opcodes.format.extended import NULL_EXTENDED_OP, get_arglist
from xdis.opcodes.opcode_pypy.opcode_36pypy import format_CALL_METHOD

from . import opcode_312

version_tuple = (3, 13)
python_implementation = cpython_implementation

loc = locals()

init_opdata(loc, opcode_312, version_tuple)

# extend op tables for new pseudo ops
loc["opname"].extend(["<267>"])
loc["oppop"].extend([0])
loc["oppush"].extend([0])

# have argument changed in 3.13
HAVE_ARGUMENT = 44

# fmt: off
## Lots of ops changed opcodes in 3.13 so this is long...
## These are removed or replaced since 3.12...
#           OP NAME                      OPCODE
#----------------------------------------------
rm_op(loc, "POP_TOP"                          , 1)
rm_op(loc, "PUSH_NULL"                        , 2)
rm_op(loc, "INTERPRETER_EXIT"                 , 3)
rm_op(loc, "END_FOR"                          , 4)
rm_op(loc, "END_SEND"                         , 5)
rm_op(loc, "NOP"                              , 9)
rm_op(loc, "UNARY_NEGATIVE"                   , 11)
rm_op(loc, "UNARY_NOT"                        , 12)
rm_op(loc, "UNARY_INVERT"                     , 15)
rm_op(loc, "BINARY_SUBSCR"                    , 25)
rm_op(loc, "BINARY_SLICE"                     , 26)
rm_op(loc, "STORE_SLICE"                      , 27)
rm_op(loc, "GET_LEN"                          , 30)
rm_op(loc, "MATCH_MAPPING"                    , 31)
rm_op(loc, "MATCH_SEQUENCE"                   , 32)
rm_op(loc, "MATCH_KEYS"                       , 33)
rm_op(loc, "PUSH_EXC_INFO"                    , 35)
rm_op(loc, "CHECK_EXC_MATCH"                  , 36)
rm_op(loc, "CHECK_EG_MATCH"                   , 37)
rm_op(loc, "WITH_EXCEPT_START"                , 49)
rm_op(loc, "GET_AITER"                        , 50)
rm_op(loc, "GET_ANEXT"                        , 51)
rm_op(loc, "BEFORE_ASYNC_WITH"                , 52)
rm_op(loc, "BEFORE_WITH"                      , 53)
rm_op(loc, "END_ASYNC_FOR"                    , 54)
rm_op(loc, "CLEANUP_THROW"                    , 55)
rm_op(loc, "DELETE_SUBSCR"                    , 61)
rm_op(loc, "GET_ITER"                         , 68)
rm_op(loc, "GET_YIELD_FROM_ITER"              , 69)
rm_op(loc, "LOAD_BUILD_CLASS"                 , 71)
rm_op(loc, "LOAD_ASSERTION_ERROR"             , 74)
rm_op(loc, "RETURN_GENERATOR"                 , 75)
rm_op(loc, "RETURN_VALUE"                     , 83)
rm_op(loc, "SETUP_ANNOTATIONS"                , 85)
rm_op(loc, "LOAD_LOCALS"                      , 87)
rm_op(loc, "POP_EXCEPT"                       , 89)
rm_op(loc, "STORE_NAME"                       , 90)
rm_op(loc, "DELETE_NAME"                      , 91)
rm_op(loc, "UNPACK_SEQUENCE"                  , 92)
rm_op(loc, "FOR_ITER"                         , 93)
rm_op(loc, "UNPACK_EX"                        , 94)
rm_op(loc, "STORE_ATTR"                       , 95)
rm_op(loc, "DELETE_ATTR"                      , 96)
rm_op(loc, "STORE_GLOBAL"                     , 97)
rm_op(loc, "DELETE_GLOBAL"                    , 98)
rm_op(loc, "SWAP"                             , 99)
rm_op(loc, "LOAD_CONST"                       , 100)
rm_op(loc, "LOAD_NAME"                        , 101)
rm_op(loc, "BUILD_TUPLE"                      , 102)
rm_op(loc, "BUILD_LIST"                       , 103)
rm_op(loc, "BUILD_SET"                        , 104)
rm_op(loc, "BUILD_MAP"                        , 105)
rm_op(loc, "COMPARE_OP"                       , 107)
rm_op(loc, "IMPORT_NAME"                      , 108)
rm_op(loc, "IMPORT_FROM"                      , 109)
rm_op(loc, "JUMP_FORWARD"                     , 110)
rm_op(loc, "POP_JUMP_IF_FALSE"                , 114)
rm_op(loc, "POP_JUMP_IF_TRUE"                 , 115)
rm_op(loc, "LOAD_GLOBAL"                      , 116)
rm_op(loc, "IS_OP"                            , 117)
rm_op(loc, "CONTAINS_OP"                      , 118)
rm_op(loc, "RERAISE"                          , 119)
rm_op(loc, "COPY"                             , 120)
rm_op(loc, "RETURN_CONST"                     , 121)
rm_op(loc, "BINARY_OP"                        , 122)
rm_op(loc, "SEND"                             , 123)
rm_op(loc, "LOAD_FAST"                        , 124)
rm_op(loc, "STORE_FAST"                       , 125)
rm_op(loc, "DELETE_FAST"                      , 126)
rm_op(loc, "LOAD_FAST_CHECK"                  , 127)
rm_op(loc, "POP_JUMP_IF_NOT_NONE"             , 128)
rm_op(loc, "POP_JUMP_IF_NONE"                 , 129)
rm_op(loc, "RAISE_VARARGS"                    , 130)
rm_op(loc, "GET_AWAITABLE"                    , 131)
rm_op(loc, "MAKE_FUNCTION"                    , 132)
rm_op(loc, "BUILD_SLICE"                      , 133)
rm_op(loc, "JUMP_BACKWARD_NO_INTERRUPT"       , 134)
rm_op(loc, "MAKE_CELL"                        , 135)
rm_op(loc, "LOAD_DEREF"                       , 137)
rm_op(loc, "STORE_DEREF"                      , 138)
rm_op(loc, "DELETE_DEREF"                     , 139)
rm_op(loc, "JUMP_BACKWARD"                    , 140)
rm_op(loc, "LOAD_SUPER_ATTR"                  , 141)
rm_op(loc, "CALL_FUNCTION_EX"                 , 142)
rm_op(loc, "LOAD_FAST_AND_CLEAR"              , 143)
rm_op(loc, "EXTENDED_ARG"                     , 144)
rm_op(loc, "LIST_APPEND"                      , 145)
rm_op(loc, "SET_ADD"                          , 146)
rm_op(loc, "MAP_ADD"                          , 147)
rm_op(loc, "YIELD_VALUE"                      , 150)
rm_op(loc, "RESUME"                           , 151)
rm_op(loc, "MATCH_CLASS"                      , 152)
rm_op(loc, "FORMAT_VALUE"                     , 155)
rm_op(loc, "BUILD_CONST_KEY_MAP"              , 156)
rm_op(loc, "BUILD_STRING"                     , 157)
rm_op(loc, "LIST_EXTEND"                      , 162)
rm_op(loc, "SET_UPDATE"                       , 163)
rm_op(loc, "DICT_MERGE"                       , 164)
rm_op(loc, "DICT_UPDATE"                      , 165)
rm_op(loc, "CALL"                             , 171)
rm_op(loc, "KW_NAMES"                         , 172)
rm_op(loc, "CALL_INTRINSIC_1"                 , 173)
rm_op(loc, "CALL_INTRINSIC_2"                 , 174)
rm_op(loc, "LOAD_FROM_DICT_OR_GLOBALS"        , 175)
rm_op(loc, "LOAD_FROM_DICT_OR_DEREF"          , 176)
rm_op(loc, "LOAD_CLOSURE"                     , 136)  # now a psuedo-instruction replaced with LOAD_FAST
rm_op(loc, "COPY_FREE_VARS"                   , 149)
rm_op(loc, "INSTRUMENTED_LOAD_SUPER_ATTR"     , 237)
rm_op(loc, "INSTRUMENTED_POP_JUMP_IF_NONE"    , 238)
rm_op(loc, "INSTRUMENTED_POP_JUMP_IF_NOT_NONE", 239)
rm_op(loc, "INSTRUMENTED_RESUME"              , 240)
rm_op(loc, "INSTRUMENTED_CALL"                , 241)
rm_op(loc, "INSTRUMENTED_RETURN_VALUE"        , 242)
rm_op(loc, "INSTRUMENTED_YIELD_VALUE"         , 243)
rm_op(loc, "INSTRUMENTED_CALL_FUNCTION_EX"    , 244)
rm_op(loc, "INSTRUMENTED_JUMP_FORWARD"        , 245)
rm_op(loc, "INSTRUMENTED_JUMP_BACKWARD"       , 246)
rm_op(loc, "INSTRUMENTED_RETURN_CONST"        , 247)
rm_op(loc, "INSTRUMENTED_FOR_ITER"            , 248)
rm_op(loc, "INSTRUMENTED_POP_JUMP_IF_FALSE"   , 249)
rm_op(loc, "INSTRUMENTED_END_FOR"             , 251)
rm_op(loc, "INSTRUMENTED_END_SEND"            , 252)
rm_op(loc, "INSTRUMENTED_INSTRUCTION"         , 253)
rm_op(loc, "SETUP_FINALLY"                    , 256)
rm_op(loc, "SETUP_CLEANUP"                    , 257)
rm_op(loc, "POP_BLOCK"                        , 259)
rm_op(loc, "JUMP"                             , 260)
rm_op(loc, "JUMP_NO_INTERRUPT"                , 261)
rm_op(loc, "LOAD_METHOD"                      , 262)
rm_op(loc, "LOAD_SUPER_METHOD"                , 263)
rm_op(loc, "LOAD_ZERO_SUPER_METHOD"           , 264)
rm_op(loc, "LOAD_ZERO_SUPER_ATTR"             , 265)
rm_op(loc, "STORE_FAST_MAYBE_NULL"            , 266)

## new or redefined ops
#            OP NAME                              OPCODE POP PUSH
# ---------------------------------------------------------------
def_op(loc, "BEFORE_ASYNC_WITH"                , 1   , 0 , 1)
def_op(loc, "BEFORE_WITH"                      , 2   , 0 , 1)
def_op(loc, "BINARY_SLICE"                     , 4   , 2 , 0)
def_op(loc, "BINARY_SUBSCR"                    , 5   , 2 , 1)
def_op(loc, "CHECK_EG_MATCH"                   , 6   , 0 , 0)
def_op(loc, "CHECK_EXC_MATCH"                  , 7   , 0 , 0)
def_op(loc, "CLEANUP_THROW"                    , 8   , 2 , 1)
def_op(loc, "DELETE_SUBSCR"                    , 9   , 2 , 0)
def_op(loc, "END_ASYNC_FOR"                    , 10  , 2 , 0)
def_op(loc, "END_FOR"                          , 11  , 1 , 0)
def_op(loc, "END_SEND"                         , 12  , 1 , 0)
def_op(loc, "EXIT_INIT_CHECK"                  , 13  , 1 , 0)
def_op(loc, "FORMAT_WITH_SPEC"                 , 15  , 1 , 0)
def_op(loc, "GET_AITER"                        , 16  , 1 , 1)
def_op(loc, "GET_ANEXT"                        , 18  , 0 , 1)
def_op(loc, "GET_ITER"                         , 19  , 1 , 1)
def_op(loc, "GET_LEN"                          , 20  , 0 , 1)
def_op(loc, "GET_YIELD_FROM_ITER"              , 21  , 1 , 1)
def_op(loc, "INTERPRETER_EXIT"                 , 22  , 1 , 0)
def_op(loc, "LOAD_ASSERTION_ERROR"             , 23  , 0 , 1)
def_op(loc, "LOAD_BUILD_CLASS"                 , 24  , 0 , 1)
def_op(loc, "LOAD_LOCALS"                      , 25  , 0 , 1)  # Pushes a reference to the locals of the current scope.
                                                               # This is not a name op.
nargs_op(loc, "MAKE_FUNCTION"                  , 26  , VARYING_STACK_INT, 1)
def_op(loc, "MATCH_KEYS"                       , 27  , 0 , 1)
def_op(loc, "MATCH_MAPPING"                    , 28  , 0 , 1)
def_op(loc, "MATCH_SEQUENCE"                   , 29  , 0 , 1)
def_op(loc, "NOP"                              , 30  , 0 , 0)
def_op(loc, "POP_EXCEPT"                       , 31  , 1 , 0)
def_op(loc, "POP_TOP"                          , 32  , 1 , 0)
def_op(loc, "PUSH_EXC_INFO"                    , 33  , 0 , 1)
def_op(loc, "PUSH_NULL"                        , 34  , 0 , 1)
def_op(loc, "RETURN_GENERATOR"                 , 35  , 0 , 1)
def_op(loc, "RETURN_VALUE"                     , 36  , 1 , 0)
def_op(loc, "SETUP_ANNOTATIONS"                , 37  , 1 , 1)
def_op(loc, "STORE_SLICE"                      , 38  , 4 , 0)
def_op(loc, "STORE_SUBSCR"                     , 39  , 3 , 0)
def_op(loc, "UNARY_INVERT"                     , 41  , 1 , 1)
def_op(loc, "UNARY_NEGATIVE"                   , 42  , 1 , 1)
def_op(loc, "UNARY_NOT"                        , 43  , 1 , 1)
def_op(loc, "WITH_EXCEPT_START"                , 44  , 0 , 1)
def_op(loc, "BINARY_OP"                        , 45  , 2 , 1)
def_op(loc, "BUILD_CONST_KEY_MAP"              , 46  , -2, 1)
def_op(loc, "BUILD_LIST"                       , 47  , -1, 1)
def_op(loc, "BUILD_MAP"                        , 48  , -1, -1)
def_op(loc, "BUILD_SET"                        , 49  , -1, 1)
def_op(loc, "BUILD_SLICE"                      , 50  , 2 , 1)
def_op(loc, "BUILD_STRING"                     , 51  , -2, 2)
def_op(loc, "BUILD_TUPLE"                      , 52  , -1, 1)
call_op(loc, "CALL"                            , 53  , 1 , 0)
call_op(loc, "CALL_FUNCTION_EX"                , 54  , -2, 1)
call_op(loc, "CALL_INTRINSIC_1"                , 55  , 1 , 1)
call_op(loc, "CALL_INTRINSIC_2"                , 56  , 2 , 1)
def_op(loc, "COMPARE_OP"                       , 58  , 2 , 1)
def_op(loc, "CONTAINS_OP"                      , 59  , 2 , 1)
def_op(loc, "COPY"                             , 61  , 0 , 1)
def_op(loc, "COPY_FREE_VARS"                   , 62  , 0 , 0)
def_op(loc, "DELETE_ATTR"                      , 63  , 1 , 0)
def_op(loc, "DELETE_DEREF"                     , 64  , 0 , 0)
def_op(loc, "DELETE_FAST"                      , 65  , 0 , 0)
def_op(loc, "DELETE_GLOBAL"                    , 66  , 0 , 0)
def_op(loc, "DELETE_NAME"                      , 67  , 0 , 0)
def_op(loc, "DICT_MERGE"                       , 68  , 2 , 1)
def_op(loc, "DICT_UPDATE"                      , 69  , 2 , 1)
def_op(loc, "ENTER_EXECUTOR"                   , 70  , 0 , 0)
def_op(loc, "EXTENDED_ARG"                     , 71  , 0 , 0)
def_op(loc, "FOR_ITER"                         , 72  , 0 , 1)
def_op(loc, "GET_AWAITABLE"                    , 73  , 0 , 0)
def_op(loc, "IMPORT_FROM"                      , 74  , 0 , 1)
def_op(loc, "IMPORT_NAME"                      , 75  , 2 , 1)
def_op(loc, "IS_OP"                            , 76  , 2 , 1)
def_op(loc, "JUMP_BACKWARD"                    , 77  , 0 , 0)
def_op(loc, "JUMP_BACKWARD_NO_INTERRUPT"       , 78  , 0 , 0)
def_op(loc, "JUMP_FORWARD"                     , 79  , 0 , 0)
def_op(loc, "LIST_APPEND"                      , 80  , 2 , 1)
def_op(loc, "LIST_EXTEND"                      , 81  , 2 , 1)
def_op(loc, "LOAD_ATTR"                        , 82  , 1 , 1)
def_op(loc, "LOAD_CONST"                       , 83  , 0 , 1)
free_op(loc, "LOAD_DEREF"                      , 84  , 0 , 1)
def_op(loc, "LOAD_FAST"                        , 85  , 0 , 1)
def_op(loc, "LOAD_FAST_AND_CLEAR"              , 86  , 0 , 1)
local_op(loc, "LOAD_FAST_CHECK"                , 87  , 0 , 1)
def_op(loc, "LOAD_FAST_LOAD_FAST"              , 88  , 0 , 2)
def_op(loc, "LOAD_FROM_DICT_OR_DEREF"          , 89  , 1 , 1)
def_op(loc, "LOAD_FROM_DICT_OR_GLOBALS"        , 90  , 1 , 1)
def_op(loc, "LOAD_GLOBAL"                      , 91  , 0 , 1)
def_op(loc, "LOAD_NAME"                        , 92  , 0 , 1)
def_op(loc, "LOAD_SUPER_ATTR"                  , 93  , 3 , 1)
free_op(loc, "MAKE_CELL"                       , 94  , 0 , 0)
def_op(loc, "MAP_ADD"                          , 95  , 3 , 1)
def_op(loc, "MATCH_CLASS"                      , 96  , 3 , 1)
def_op(loc, "POP_JUMP_IF_FALSE"                , 97  , 1 , 0)
def_op(loc, "POP_JUMP_IF_NONE"                 , 98  , 1 , 0)
def_op(loc, "POP_JUMP_IF_NOT_NONE"             , 99  , 1 , 0)
def_op(loc, "POP_JUMP_IF_TRUE"                 , 100 , 1 , 0)
def_op(loc, "RAISE_VARARGS"                    , 101 , -1, 1)
def_op(loc, "RERAISE"                          , 102 , 1 , 0)
def_op(loc, "RETURN_CONST"                     , 103 , 0 , 0)
def_op(loc, "SEND"                             , 104 , 0 , 0)
def_op(loc, "SET_ADD"                          , 105 , 1 , 0)
def_op(loc, "SET_UPDATE"                       , 107 , 2 , 1)
def_op(loc, "STORE_ATTR"                       , 108 , 2 , 0)
def_op(loc, "STORE_DEREF"                      , 109 , 1 , 0)
def_op(loc, "STORE_FAST"                       , 110 , 1 , 0)
def_op(loc, "STORE_FAST_LOAD_FAST"             , 111 , 1 , 1)
def_op(loc, "STORE_FAST_STORE_FAST"            , 112 , 2 , 0)
def_op(loc, "STORE_GLOBAL"                     , 113 , 1 , 0)
def_op(loc, "STORE_NAME"                       , 114 , 1 , 0)
def_op(loc, "SWAP"                             , 115 , 0 , 0)
def_op(loc, "UNPACK_EX"                        , 116 , VARYING_STACK_INT, VARYING_STACK_INT)
def_op(loc, "UNPACK_SEQUENCE"                  , 117 , 0 , -1)
def_op(loc, "YIELD_VALUE"                      , 118 , 1 , 1)
def_op(loc, "RESUME"                           , 149 , 0 , 0)
def_op(loc, "INSTRUMENTED_RESUME"              , 236 , 1 , 1)
def_op(loc, "INSTRUMENTED_END_FOR"             , 237 , 2 , 1)
def_op(loc, "INSTRUMENTED_END_SEND"            , 238 , 1 , 0)
def_op(loc, "INSTRUMENTED_RETURN_VALUE"        , 239 , 1 , 0)
def_op(loc, "INSTRUMENTED_RETURN_CONST"        , 240 , 1 , 1)
def_op(loc, "INSTRUMENTED_YIELD_VALUE"         , 241 , 1 , 1)
def_op(loc, "INSTRUMENTED_LOAD_SUPER_ATTR"     , 242 , 2 , 0)
def_op(loc, "INSTRUMENTED_FOR_ITER"            , 243 , 1 , 1)
call_op(loc, "INSTRUMENTED_CALL"               , 244 , 1 , 1)
call_op(loc, "INSTRUMENTED_CALL_KW"            , 245 , 2 , 2)
call_op(loc, "INSTRUMENTED_CALL_FUNCTION_EX"   , 246 , 1 , 1)
def_op(loc, "INSTRUMENTED_INSTRUCTION"         , 247 , 1 , 1)
def_op(loc, "INSTRUMENTED_JUMP_FORWARD"        , 248 , 1 , 1)
def_op(loc, "INSTRUMENTED_JUMP_BACKWARD"       , 249 , 1 , 1)
def_op(loc, "INSTRUMENTED_POP_JUMP_IF_FALSE"   , 251 , 1 , 1)
def_op(loc, "INSTRUMENTED_POP_JUMP_IF_NONE"    , 252 , 1 , 1)
def_op(loc, "INSTRUMENTED_POP_JUMP_IF_NOT_NONE", 253 , 1 , 1)
def_op(loc, "JUMP"                             , 256 , 0 , 0)
def_op(loc, "JUMP_NO_INTERRUPT"                , 257 , 0 , 0)
def_op(loc, "LOAD_CLOSURE"                     , 258 , 0 , 1)
def_op(loc, "LOAD_METHOD"                      , 259 , 0 , 1)
def_op(loc, "LOAD_SUPER_METHOD"                , 260 , 1 , 0)
def_op(loc, "LOAD_ZERO_SUPER_ATTR"             , 261 , 1 , 0)
def_op(loc, "LOAD_ZERO_SUPER_METHOD"           , 262 , 1 , 0)
def_op(loc, "POP_BLOCK"                        , 263 , 1 , 1)
def_op(loc, "SETUP_CLEANUP"                    , 264 , 0 , 2)
def_op(loc, "SETUP_FINALLY"                    , 265 , 0 , 1)
def_op(loc, "SETUP_WITH"                       , 266 , 0 , 1)
def_op(loc, "STORE_FAST_MAYBE_NULL"            , 267 , 1 , 0)

## These are new since 3.12...
#            OP NAME                              OPCODE POP PUSH
# ---------------------------------------------------------------
def_op(loc, "FORMAT_SIMPLE"         , 14 , 1 , 1)
def_op(loc, "TO_BOOL"               , 40 , 0 , 0)
def_op(loc, "CALL_KW"               , 57 , -2, 1)
def_op(loc, "CONVERT_VALUE"         , 60 , 1 , 1)
def_op(loc, "SET_FUNCTION_ATTRIBUTE", 106, 2 , 1)

# fmt: on

### update opinfo tables
# completely redefined tables
loc["hasarg"] = [
    45,
    46,
    47,
    48,
    49,
    50,
    51,
    52,
    53,
    54,
    55,
    56,
    57,
    58,
    59,
    60,
    61,
    62,
    63,
    64,
    65,
    66,
    67,
    68,
    69,
    70,
    71,
    72,
    73,
    74,
    75,
    76,
    77,
    78,
    79,
    80,
    81,
    82,
    83,
    84,
    85,
    86,
    87,
    88,
    89,
    90,
    91,
    92,
    93,
    94,
    95,
    96,
    97,
    98,
    99,
    100,
    101,
    102,
    103,
    104,
    105,
    106,
    107,
    108,
    109,
    110,
    111,
    112,
    113,
    114,
    115,
    116,
    117,
    118,
    149,
    236,
    240,
    241,
    242,
    243,
    244,
    245,
    248,
    249,
    250,
    251,
    252,
    253,
    256,
    257,
    258,
    259,
    260,
    261,
    262,
    264,
    265,
    266,
    267,
]
loc["hascompare"] = [58]
loc["hasconst"] = [83, 103, 240]
loc["haslocal"] = [65, 85, 86, 87, 88, 110, 111, 112, 258, 267]
loc["hasname"] = [
    63,
    66,
    67,
    74,
    75,
    82,
    90,
    91,
    92,
    93,
    108,
    113,
    114,
    259,
    260,
    261,
    262,
]
loc["hasfree"] = [64, 84, 89, 94, 109]
# add new table "hasjump"
loc.update({"hasjump": [72, 77, 78, 79, 97, 98, 99, 100, 104, 256, 257]})
loc["hasjrel"] = loc["hasjump"]


def extended_format_CALL(opc, instructions) -> Tuple[str, Optional[int]]:
    """call_method should be a "CALL_METHOD" instruction. Look in
    `instructions` to see if we can find a method name.  If not we'll
    return None.

    """
    # From opcode description: arg_count indicates the total number of
    # positional and keyword arguments.

    call_method_inst = instructions[0]
    arg_count = call_method_inst.argval
    s = ""

    arglist, arg_count, first_arg = get_arglist(instructions, 0, arg_count)
    if arglist is None:
        arglist = []

    if first_arg is None or first_arg >= len(instructions) - 1:
        return NULL_EXTENDED_OP

    fn_inst = instructions[first_arg + 1]
    if fn_inst.opcode in opc.operator_set and arglist is not None:
        start_offset = fn_inst.offset

    if fn_inst.opname == "PUSH_NULL":
        fn_inst = instructions[first_arg + 2]
        if fn_inst.opname in ("LOAD_NAME",):
            start_offset = fn_inst.offset
            fn_name = fn_inst.tos_str if fn_inst.tos_str else fn_inst.argrepr
            arglist.reverse()
            s = f'{fn_name}({", ".join(arglist)})'
            return s, start_offset

    return NULL_EXTENDED_OP


### update formatting
opcode_arg_fmt = opcode_arg_fmt313 = {
    **opcode_312.opcode_arg_fmt312,
    **{"CALL": format_CALL_METHOD},
}

opcode_extended_fmt = opcode_extended_fmt313 = {
    **opcode_312.opcode_extended_fmt312,
    **{"CALL": extended_format_CALL},
}

for fmt_table in (opcode_arg_fmt313, opcode_extended_fmt313):
    fmt_table.pop("MAKE_FUNCTION")  # MAKE_FUNCTION formatting not in 3.13


# update any calls to findlinestarts to include the version tuple
def findlinestarts_313(code, dup_lines: bool = False):
    lastline = False  # None is a valid line number
    for start, _, line in code.co_lines():
        if line is not lastline:
            lastline = line
            yield start, line


findlinestarts = findlinestarts_313

update_pj3(globals(), loc)
finalize_opcodes(loc)<|MERGE_RESOLUTION|>--- conflicted
+++ resolved
@@ -23,12 +23,7 @@
 
 from typing import Optional, Tuple
 
-<<<<<<< HEAD
-from xdis.opcodes.base import (  # noqa
-=======
-import xdis.opcodes.opcode_3x.opcode_312 as opcode_312
-from xdis.opcodes.base import (
->>>>>>> 46cf6ec7
+from xdis.opcodes.base import
     VARYING_STACK_INT,
     call_op,
     cpython_implementation,
