"""
CPython 3.11 bytecode opcodes

This is like Python 3.11's opcode.py  with some classification
of stack usage and information for formatting instructions.
"""

import xdis.opcodes.opcode_310 as opcode_310
from xdis.opcodes.base import (
    binary_op,
    def_op,
    finalize_opcodes,
    init_opdata,
    jrel_op,
    rm_op,
    update_pj3,
)
from xdis.opcodes.format.extended import extended_format_binary_op
from xdis.opcodes.opcode_310 import opcode_arg_fmt310, opcode_extended_fmt310

version_tuple = (3, 11)
python_implementation = "CPython"


_nb_ops = [
    ("NB_ADD", "+"),
    ("NB_AND", "&"),
    ("NB_FLOOR_DIVIDE", "//"),
    ("NB_LSHIFT", "<<"),
    ("NB_MATRIX_MULTIPLY", "@"),
    ("NB_MULTIPLY", "*"),
    ("NB_REMAINDER", "%"),
    ("NB_OR", "|"),
    ("NB_POWER", "**"),
    ("NB_RSHIFT", ">>"),
    ("NB_SUBTRACT", "-"),
    ("NB_TRUE_DIVIDE", "/"),
    ("NB_XOR", "^"),
    ("NB_INPLACE_ADD", "+="),
    ("NB_INPLACE_AND", "&="),
    ("NB_INPLACE_FLOOR_DIVIDE", "//="),
    ("NB_INPLACE_LSHIFT", "<<="),
    ("NB_INPLACE_MATRIX_MULTIPLY", "@="),
    ("NB_INPLACE_MULTIPLY", "*="),
    ("NB_INPLACE_REMAINDER", "%="),
    ("NB_INPLACE_OR", "|="),
    ("NB_INPLACE_POWER", "**="),
    ("NB_INPLACE_RSHIFT", ">>="),
    ("NB_INPLACE_SUBTRACT", "-="),
    ("NB_INPLACE_TRUE_DIVIDE", "/="),
    ("NB_INPLACE_XOR", "^="),
]


loc = locals()

init_opdata(loc, opcode_310, version_tuple)

# fmt: off
## These are removed / replaced since 3.10...
#         OP NAME                 OPCODE
#---------------------------------------
# Binary ops
rm_op(loc,  "BINARY_POWER",            19)
rm_op(loc,  "BINARY_MULTIPLY",         20)
rm_op(loc,  "BINARY_MATRIX_MULTIPLY",  16)
rm_op(loc,  "BINARY_FLOOR_DIVIDE",     26)
rm_op(loc,  "BINARY_TRUE_DIVIDE",      27)
rm_op(loc,  "BINARY_MODULO",           22)
rm_op(loc,  "BINARY_ADD",              23)
rm_op(loc,  "BINARY_SUBTRACT",         24)
rm_op(loc,  "BINARY_LSHIFT",           62)
rm_op(loc,  "BINARY_RSHIFT",           63)
rm_op(loc,  "BINARY_AND",              64)
rm_op(loc,  "BINARY_XOR",              65)
rm_op(loc,  "BINARY_OR",               66)
# inplace ops
rm_op(loc,  "INPLACE_POWER",           67)
rm_op(loc,  "INPLACE_MULTIPLY",        57)
rm_op(loc,  "INPLACE_MATRIX_MULTIPLY", 17)
rm_op(loc,  "INPLACE_FLOOR_DIVIDE",    28)
rm_op(loc,  "INPLACE_TRUE_DIVIDE",     29)
rm_op(loc,  "INPLACE_MODULO",          59)
rm_op(loc,  "INPLACE_ADD",             55)
rm_op(loc,  "INPLACE_SUBTRACT",        56)
rm_op(loc,  "INPLACE_LSHIFT",          75)
rm_op(loc,  "INPLACE_RSHIFT",          76)
rm_op(loc,  "INPLACE_AND",             77)
rm_op(loc,  "INPLACE_XOR",             78)
rm_op(loc,  "INPLACE_OR",              79)
# call ops
rm_op(loc,  "CALL_FUNCTION",          131)
rm_op(loc,  "CALL_FUNCTION_KW",       141)
rm_op(loc,  "CALL_METHOD",            161)
# DUP and ROT ops
rm_op(loc,  "DUP_TOP",                  4)
rm_op(loc,  "DUP_TOP_TWO",              5)
rm_op(loc,  "ROT_TWO",                  2)
rm_op(loc,  "ROT_THREE",                3)
rm_op(loc,  "ROT_FOUR",                 6)
rm_op(loc,  "ROT_N",                   99)
# exception check and jump
rm_op(loc,  "JUMP_IF_NOT_EXC_MATCH",  121)
# jumps
rm_op(loc,  "JUMP_ABSOLUTE",          113)
rm_op(loc,  "POP_JUMP_IF_FALSE",      114)
rm_op(loc,  "POP_JUMP_IF_TRUE",       115)
# setup with
rm_op(loc,  "SETUP_WITH",             143)
rm_op(loc,  "SETUP_ASYNC_WITH",       154)
# fully removed ops
rm_op(loc,  "COPY_DICT_WITHOUT_KEYS",  34)
rm_op(loc,  "GEN_START",              129)
rm_op(loc,  "POP_BLOCK",               87)
rm_op(loc,  "SETUP_FINALLY",          122)
rm_op(loc,  "YIELD_FROM",              72)
# match, these two ops had stack effects changed
rm_op(loc,  "MATCH_CLASS",            152)
rm_op(loc,  "MATCH_KEYS",              33)


# These are added since 3.10...
#          OP NAME                         OPCODE  POP PUSH
#---------------------------------------------------------
# replaced binary and inplace ops
def_op(loc, "CACHE",                            0,   0, 0)
binary_op(loc, "BINARY_OP",                   122)
# call ops
def_op(loc, "CALL",                           171,   1, 0)
def_op(loc, "KW_NAMES",                       172,   0, 0)
def_op(loc, "PRECALL",                        166,   0, 0)
def_op(loc, "PUSH_NULL",                        2,   0, 1)
# replaced DUP and ROT ops
def_op(loc, "COPY",                           120,   0, 1)
def_op(loc, "SWAP",                            99,   0, 0)
# exception check
def_op(loc, "CHECK_EXC_MATCH",                 36,   0, 0)
# jumps, all jumps are now relative jumps
# TODO will likely have to redefine all abs jump ops as reljumps
jrel_op(loc, "JUMP_BACKWARD",                 140,   0, 0)
jrel_op(loc, "POP_JUMP_BACKWARD_IF_FALSE",    175,   1, 0)
jrel_op(loc, "POP_JUMP_BACKWARD_IF_TRUE",     176,   1, 0)
jrel_op(loc, "POP_JUMP_BACKWARD_IF_NOT_NONE", 173,   1, 0)
jrel_op(loc, "POP_JUMP_BACKWARD_IF_NONE",     174,   1, 0)
jrel_op(loc, "POP_JUMP_FORWARD_IF_FALSE",     114,   1, 0)
jrel_op(loc, "POP_JUMP_FORWARD_IF_TRUE",      115,   1, 0)
jrel_op(loc, "POP_JUMP_FORWARD_IF_NOT_NONE",  128,   1, 0)
jrel_op(loc, "POP_JUMP_FORWARD_IF_NONE",      129,   1, 0)
# setup with
def_op(loc,  "BEFORE_WITH",                     53,  0, 1)
# match
def_op(loc,  "MATCH_CLASS",                    152,  2, 1)
def_op(loc,  "MATCH_KEYS",                      33,  0, 1)
# generators and co-routines
def_op(loc,  "ASYNC_GEN_WRAP",                  87,  0, 0)
def_op(loc,  "RETURN_GENERATOR",                75,  0, 0)
def_op(loc,  "SEND",                           123,  0, 0)
# copy free vars for closures
def_op(loc,  "COPY_FREE_VARS",                 149,  0, 0)
# new jump
jrel_op(loc, "JUMP_BACKWARD_NO_INTERRUPT",    134,   0, 0)
# new create cells op
jrel_op(loc, "MAKE_CELL",                     135,   0, 0)
# new exception handling
jrel_op(loc, "CHECK_EG_MATCH",                 37,   0, 0)
jrel_op(loc, "PREP_RERAISE_STAR",              88,   1, 0)
jrel_op(loc, "PUSH_EXC_INFO",                  35,   0, 1)
# resume, acts like a nop
def_op(loc, "RESUME",                         151,   0, 0)

## Redefined OPS
rm_op(loc, "STORE_DEREF",                     137)
def_op(loc, "STORE_DEREF",                    138,   1, 0)

rm_op(loc, "LOAD_DEREF",                      136)
def_op(loc, "LOAD_DEREF",                     137,   0, 1)

rm_op(loc, "DELETE_DEREF",                    138)
def_op(loc, "DELETE_DEREF",                   139,   0, 0)

rm_op(loc, "GET_AWAITABLE",                    73)
def_op(loc, "GET_AWAITABLE",                  131,   0, 0)

rm_op(loc, "LOAD_CLOSURE",                    135)
def_op(loc, "LOAD_CLOSURE",                   136,   0, 1)

## Update tables

# removed jrel ops 35, 37, 143, 88, 154

loc["hasconst"].append(172)  # KW_NAMES
loc["hasfree"].extend((135, 136, 137, 138, 139))
loc["hasjabs"] = []
loc["hasjrel"] = [
    93, 110, 111, 112, 114, 115, 123, 128, 129, 134, 140, 173, 174, 175,
    176]
# fmt: on


def extended_format_BINARY_OP(opc, instructions):
    opname = _nb_ops[instructions[0].argval][1]
<<<<<<< HEAD
    return extended_format_binary_op(opc, instructions, "%%s %s %%s" % opname)
=======
    if opname == "%":
        opname = "%%"
    return extended_format_binary_op(opc, instructions, f"%s {opname} %s")
>>>>>>> b04f4dbe


def format_BINARY_OP(arg) -> str:
    return _nb_ops[arg][1]


opcode_arg_fmt311 = opcode_arg_fmt310.copy()
del opcode_arg_fmt311["CALL_FUNCTION"]
del opcode_arg_fmt311["CALL_FUNCTION_KW"]
del opcode_arg_fmt311["CALL_METHOD"]

opcode_arg_fmt311 = opcode_arg_fmt310.copy()
opcode_arg_fmt311 = opcode_arg_fmt311.update(
    {
        "BINARY_OP": format_BINARY_OP,
    }
)
opcode_arg_fmt = opcode_arg_fmt311

opcode_extended_fmt311 = opcode_extended_fmt310.copy()
opcode_extended_fmt311.update(
    {
        "BINARY_OP": extended_format_BINARY_OP,
    }
)

del opcode_extended_fmt311["BINARY_ADD"]
del opcode_extended_fmt311["BINARY_AND"]
del opcode_extended_fmt311["BINARY_FLOOR_DIVIDE"]
del opcode_extended_fmt311["BINARY_LSHIFT"]
del opcode_extended_fmt311["BINARY_MATRIX_MULTIPLY"]
del opcode_extended_fmt311["BINARY_MODULO"]
del opcode_extended_fmt311["BINARY_MULTIPLY"]
del opcode_extended_fmt311["BINARY_OR"]
del opcode_extended_fmt311["BINARY_POWER"]
del opcode_extended_fmt311["BINARY_RSHIFT"]
del opcode_extended_fmt311["BINARY_SUBTRACT"]
del opcode_extended_fmt311["BINARY_TRUE_DIVIDE"]
del opcode_extended_fmt311["BINARY_XOR"]
del opcode_extended_fmt311["CALL_FUNCTION"]
del opcode_extended_fmt311["CALL_FUNCTION_KW"]
del opcode_extended_fmt311["CALL_METHOD"]
del opcode_extended_fmt311["INPLACE_ADD"]
del opcode_extended_fmt311["INPLACE_AND"]
del opcode_extended_fmt311["INPLACE_FLOOR_DIVIDE"]
del opcode_extended_fmt311["INPLACE_LSHIFT"]
del opcode_extended_fmt311["INPLACE_MATRIX_MULTIPLY"]
del opcode_extended_fmt311["INPLACE_MODULO"]
del opcode_extended_fmt311["INPLACE_MULTIPLY"]
del opcode_extended_fmt311["INPLACE_OR"]
del opcode_extended_fmt311["INPLACE_POWER"]
del opcode_extended_fmt311["INPLACE_RSHIFT"]
del opcode_extended_fmt311["INPLACE_SUBTRACT"]
del opcode_extended_fmt311["INPLACE_TRUE_DIVIDE"]
del opcode_extended_fmt311["INPLACE_XOR"]

opcode_extended_fmt = opcode_extended_fmt311

update_pj3(globals(), loc)
finalize_opcodes(loc)<|MERGE_RESOLUTION|>--- conflicted
+++ resolved
@@ -199,13 +199,9 @@
 
 def extended_format_BINARY_OP(opc, instructions):
     opname = _nb_ops[instructions[0].argval][1]
-<<<<<<< HEAD
-    return extended_format_binary_op(opc, instructions, "%%s %s %%s" % opname)
-=======
     if opname == "%":
         opname = "%%"
-    return extended_format_binary_op(opc, instructions, f"%s {opname} %s")
->>>>>>> b04f4dbe
+    return extended_format_binary_op(opc, instructions, "%%s %s %%s" % opname)
 
 
 def format_BINARY_OP(arg) -> str:
