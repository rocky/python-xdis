--- conflicted
+++ resolved
@@ -248,13 +248,10 @@
     return extended_format_binary_op(opc, instructions, "%%s %s %%s" % opname)
 
 
-<<<<<<< HEAD
 def format_BINARY_OP(arg):
     return _nb_ops[arg][1]
 
 
-opcode_arg_fmt311 = copy(opcode_arg_fmt310)
-=======
 def extended_format_COPY_OP(
     opc, instructions: list
 ) -> tuple:
@@ -295,16 +292,11 @@
     return "", None
 
 
-def format_BINARY_OP(arg: int) -> str:
-    return _nb_ops[arg][1]
-
-
 def format_SWAP_OP(arg: int) -> str:
     return "TOS <-> TOS%s" % (arg-1)
 
-
-opcode_arg_fmt311 = opcode_arg_fmt310.copy()
->>>>>>> 5538f4b0
+opcode_arg_fmt311 = copy(opcode_arg_fmt310)
+
 del opcode_arg_fmt311["CALL_FUNCTION"]
 del opcode_arg_fmt311["CALL_FUNCTION_KW"]
 del opcode_arg_fmt311["CALL_METHOD"]
@@ -321,12 +313,8 @@
 opcode_extended_fmt311.update(
     {
         "BINARY_OP": extended_format_BINARY_OP,
-<<<<<<< HEAD
+        "COPY": extended_format_COPY_OP,
     },
-=======
-        "COPY": extended_format_COPY_OP,
-     }
->>>>>>> 5538f4b0
 )
 
 del opcode_extended_fmt311["BINARY_ADD"]
