"""
CPython 3.11 bytecode opcodes

This is like Python 3.11's opcode.py  with some classification
of stack usage and information for formatting instructions.
"""

from typing import Optional

import xdis.opcodes.opcode_310 as opcode_310
from xdis.opcodes.base import (
    binary_op,
    def_op,
    finalize_opcodes,
    init_opdata,
    jrel_op,
    rm_op,
    update_pj3,
)
from xdis.opcodes.format.extended import extended_format_binary_op
from xdis.opcodes.opcode_310 import opcode_arg_fmt310, opcode_extended_fmt310

version_tuple = (3, 11)
python_implementation = "CPython"

oppush = []
oppop = []
opmap = {}

_nb_ops = [
    ("NB_ADD", "+"),
    ("NB_AND", "&"),
    ("NB_FLOOR_DIVIDE", "//"),
    ("NB_LSHIFT", "<<"),
    ("NB_MATRIX_MULTIPLY", "@"),
    ("NB_MULTIPLY", "*"),
    ("NB_REMAINDER", "%"),
    ("NB_OR", "|"),
    ("NB_POWER", "**"),
    ("NB_RSHIFT", ">>"),
    ("NB_SUBTRACT", "-"),
    ("NB_TRUE_DIVIDE", "/"),
    ("NB_XOR", "^"),
    ("NB_INPLACE_ADD", "+="),
    ("NB_INPLACE_AND", "&="),
    ("NB_INPLACE_FLOOR_DIVIDE", "//="),
    ("NB_INPLACE_LSHIFT", "<<="),
    ("NB_INPLACE_MATRIX_MULTIPLY", "@="),
    ("NB_INPLACE_MULTIPLY", "*="),
    ("NB_INPLACE_REMAINDER", "%="),
    ("NB_INPLACE_OR", "|="),
    ("NB_INPLACE_POWER", "**="),
    ("NB_INPLACE_RSHIFT", ">>="),
    ("NB_INPLACE_SUBTRACT", "-="),
    ("NB_INPLACE_TRUE_DIVIDE", "/="),
    ("NB_INPLACE_XOR", "^="),
]


loc = locals()

init_opdata(loc, opcode_310, version_tuple)

# fmt: off
## These are removed / replaced since 3.10...
#         OP NAME                 OPCODE
#---------------------------------------
# Binary ops
rm_op(loc,  "BINARY_POWER",            19)
rm_op(loc,  "BINARY_MULTIPLY",         20)
rm_op(loc,  "BINARY_MATRIX_MULTIPLY",  16)
rm_op(loc,  "BINARY_FLOOR_DIVIDE",     26)
rm_op(loc,  "BINARY_TRUE_DIVIDE",      27)
rm_op(loc,  "BINARY_MODULO",           22)
rm_op(loc,  "BINARY_ADD",              23)
rm_op(loc,  "BINARY_SUBTRACT",         24)
rm_op(loc,  "BINARY_LSHIFT",           62)
rm_op(loc,  "BINARY_RSHIFT",           63)
rm_op(loc,  "BINARY_AND",              64)
rm_op(loc,  "BINARY_XOR",              65)
rm_op(loc,  "BINARY_OR",               66)
# inplace ops
rm_op(loc,  "INPLACE_POWER",           67)
rm_op(loc,  "INPLACE_MULTIPLY",        57)
rm_op(loc,  "INPLACE_MATRIX_MULTIPLY", 17)
rm_op(loc,  "INPLACE_FLOOR_DIVIDE",    28)
rm_op(loc,  "INPLACE_TRUE_DIVIDE",     29)
rm_op(loc,  "INPLACE_MODULO",          59)
rm_op(loc,  "INPLACE_ADD",             55)
rm_op(loc,  "INPLACE_SUBTRACT",        56)
rm_op(loc,  "INPLACE_LSHIFT",          75)
rm_op(loc,  "INPLACE_RSHIFT",          76)
rm_op(loc,  "INPLACE_AND",             77)
rm_op(loc,  "INPLACE_XOR",             78)
rm_op(loc,  "INPLACE_OR",              79)
# call ops
rm_op(loc,  "CALL_FUNCTION",          131)
rm_op(loc,  "CALL_FUNCTION_KW",       141)
rm_op(loc,  "CALL_METHOD",            161)
# DUP and ROT ops
rm_op(loc,  "DUP_TOP",                  4)
rm_op(loc,  "DUP_TOP_TWO",              5)
rm_op(loc,  "ROT_TWO",                  2)
rm_op(loc,  "ROT_THREE",                3)
rm_op(loc,  "ROT_FOUR",                 6)
rm_op(loc,  "ROT_N",                   99)
# exception check and jump
rm_op(loc,  "JUMP_IF_NOT_EXC_MATCH",  121)
# jumps
rm_op(loc,  "JUMP_ABSOLUTE",          113)
rm_op(loc,  "POP_JUMP_IF_FALSE",      114)
rm_op(loc,  "POP_JUMP_IF_TRUE",       115)
# setup with
rm_op(loc,  "SETUP_WITH",             143)
rm_op(loc,  "SETUP_ASYNC_WITH",       154)
# fully removed ops
rm_op(loc,  "COPY_DICT_WITHOUT_KEYS",  34)
rm_op(loc,  "GEN_START",              129)
rm_op(loc,  "POP_BLOCK",               87)
rm_op(loc,  "SETUP_FINALLY",          122)
rm_op(loc,  "YIELD_FROM",              72)
# match, these two ops had stack effects changed
rm_op(loc,  "MATCH_CLASS",            152)
rm_op(loc,  "MATCH_KEYS",              33)
## Redefined OPS
rm_op(loc, "GET_AWAITABLE",                    73)
rm_op(loc, "LOAD_CLOSURE",                    135)
rm_op(loc, "LOAD_DEREF",                      136)
rm_op(loc, "STORE_DEREF",                     137)
rm_op(loc, "DELETE_DEREF",                    138)

# These are added since 3.10...
#          OP NAME                         OPCODE  POP PUSH
#---------------------------------------------------------
# replaced binary and inplace ops
def_op(loc, "CACHE",                            0,   0, 0)
binary_op(loc, "BINARY_OP",                   122)
# call ops
def_op(loc, "CALL",                           171,   1, 0)
def_op(loc, "KW_NAMES",                       172,   0, 0)
def_op(loc, "PRECALL",                        166, 100, 0)
def_op(loc, "PUSH_NULL",                        2,   0, 1)
# replaced DUP and ROT ops
def_op(loc, "COPY",                           120,   0, 1)
def_op(loc, "SWAP",                            99,   0, 0)
# exception check
def_op(loc, "CHECK_EXC_MATCH",                 36,   0, 0)
# jumps, all jumps are now relative jumps
# TODO will likely have to redefine all abs jump ops as reljumps
jrel_op(loc, "JUMP_BACKWARD",                 140,   0, 0)
jrel_op(loc, "POP_JUMP_BACKWARD_IF_FALSE",    175,   1, 0)
jrel_op(loc, "POP_JUMP_BACKWARD_IF_TRUE",     176,   1, 0)
jrel_op(loc, "POP_JUMP_BACKWARD_IF_NOT_NONE", 173,   1, 0)
jrel_op(loc, "POP_JUMP_BACKWARD_IF_NONE",     174,   1, 0)
jrel_op(loc, "POP_JUMP_FORWARD_IF_FALSE",     114,   1, 0)
jrel_op(loc, "POP_JUMP_FORWARD_IF_TRUE",      115,   1, 0)
jrel_op(loc, "POP_JUMP_FORWARD_IF_NOT_NONE",  128,   1, 0)
jrel_op(loc, "POP_JUMP_FORWARD_IF_NONE",      129,   1, 0)
# setup with
def_op(loc,  "BEFORE_WITH",                     53,  0, 1)
# match
def_op(loc,  "MATCH_CLASS",                    152,  3, 1)
def_op(loc,  "MATCH_KEYS",                      33,  0, 1)
# generators and co-routines
def_op(loc,  "ASYNC_GEN_WRAP",                  87,  0, 0)
def_op(loc,  "RETURN_GENERATOR",                75,  0, 0)
def_op(loc,  "SEND",                           123,  0, 0)
# copy free vars for closures
def_op(loc,  "COPY_FREE_VARS",                 149,  0, 0)
# new jump
jrel_op(loc, "JUMP_BACKWARD_NO_INTERRUPT",    134,   0, 0)
# new create cells op
jrel_op(loc, "MAKE_CELL",                     135,   0, 0)
# new exception handling
jrel_op(loc, "CHECK_EG_MATCH",                 37,   0, 0)
jrel_op(loc, "PREP_RERAISE_STAR",              88,   1, 0)
jrel_op(loc, "PUSH_EXC_INFO",                  35,   0, 1)
# resume, acts like a nop
def_op(loc, "RESUME",                         151,   0, 0)
## Redefined OPS
def_op(loc, "GET_AWAITABLE",                  131,   0, 0)
def_op(loc, "LOAD_CLOSURE",                   136,   0, 1)
def_op(loc, "LOAD_DEREF",                     137,   0, 1)
def_op(loc, "STORE_DEREF",                    138,   1, 0)
def_op(loc, "DELETE_DEREF",                   139,   0, 0)


## Update tables
# removed jrel ops 35, 37, 143, 88, 154

loc["hasconst"].append(172)  # KW_NAMES
loc["hasfree"].extend((135, 136, 137, 138, 139))
loc["hasjabs"] = []
loc["hasjrel"] = [
    93, 110, 111, 112, 114, 115, 123, 128, 129, 134, 140, 173, 174, 175,
    176]
<<<<<<< HEAD
=======

# Changed stack effects
oppop[opmap["POP_EXCEPT"]] = 1
oppop[opmap["END_ASYNC_FOR"]] = 2
oppop[opmap["RERAISE"]] = 1

>>>>>>> e94f8a38
# fmt: on


def extended_format_BINARY_OP(opc, instructions) -> Optional[str]:
    opname = _nb_ops[instructions[0].argval][1]
    if opname == "%":
        opname = "%%"
    return extended_format_binary_op(opc, instructions, f"%s {opname} %s")


def format_BINARY_OP(arg) -> str:
    return _nb_ops[arg][1]


opcode_arg_fmt311 = opcode_arg_fmt310.copy()
del opcode_arg_fmt311["CALL_FUNCTION"]
del opcode_arg_fmt311["CALL_FUNCTION_KW"]
del opcode_arg_fmt311["CALL_METHOD"]

opcode_arg_fmt = opcode_arg_fmt311 = {
    **opcode_arg_fmt310,
    **{
        "BINARY_OP": format_BINARY_OP,
    },
}

opcode_extended_fmt311 = {
    **opcode_extended_fmt310,
    **{
        "BINARY_OP": extended_format_BINARY_OP,
    },
}

del opcode_extended_fmt311["BINARY_ADD"]
del opcode_extended_fmt311["BINARY_AND"]
del opcode_extended_fmt311["BINARY_FLOOR_DIVIDE"]
del opcode_extended_fmt311["BINARY_LSHIFT"]
del opcode_extended_fmt311["BINARY_MATRIX_MULTIPLY"]
del opcode_extended_fmt311["BINARY_MODULO"]
del opcode_extended_fmt311["BINARY_MULTIPLY"]
del opcode_extended_fmt311["BINARY_OR"]
del opcode_extended_fmt311["BINARY_POWER"]
del opcode_extended_fmt311["BINARY_RSHIFT"]
del opcode_extended_fmt311["BINARY_SUBTRACT"]
del opcode_extended_fmt311["BINARY_TRUE_DIVIDE"]
del opcode_extended_fmt311["BINARY_XOR"]
del opcode_extended_fmt311["CALL_FUNCTION"]
del opcode_extended_fmt311["CALL_FUNCTION_KW"]
del opcode_extended_fmt311["CALL_METHOD"]
del opcode_extended_fmt311["INPLACE_ADD"]
del opcode_extended_fmt311["INPLACE_AND"]
del opcode_extended_fmt311["INPLACE_FLOOR_DIVIDE"]
del opcode_extended_fmt311["INPLACE_LSHIFT"]
del opcode_extended_fmt311["INPLACE_MATRIX_MULTIPLY"]
del opcode_extended_fmt311["INPLACE_MODULO"]
del opcode_extended_fmt311["INPLACE_MULTIPLY"]
del opcode_extended_fmt311["INPLACE_OR"]
del opcode_extended_fmt311["INPLACE_POWER"]
del opcode_extended_fmt311["INPLACE_RSHIFT"]
del opcode_extended_fmt311["INPLACE_SUBTRACT"]
del opcode_extended_fmt311["INPLACE_TRUE_DIVIDE"]
del opcode_extended_fmt311["INPLACE_XOR"]

opcode_extended_fmt = opcode_extended_fmt311

update_pj3(globals(), loc)
finalize_opcodes(loc)

def parse_location_entries(location_bytes, first_line):
    """
    Parses the locations table described in: https://github.com/python/cpython/blob/3.11/Objects/locations.md
    The locations table replaced the line number table starting in 3.11
    """
    def starts_new_entry(b): return bool(b & 0b10000000) # bit 7 is set
    def extract_code(b): return (b & 0b01111000) >> 3 # extracts bits 3-6
    def extract_length(b): return (b & 0b00000111) + 1 # extracts bit 0-2

    def iter_location_codes(loc_bytes):
        if len(loc_bytes) == 0:
            return []
        
        iter_locs = iter(loc_bytes)
        entry_codes = [next(iter_locs)]

        for b in iter_locs:
            if starts_new_entry(b):
                yield entry_codes
                entry_codes = [b]
            else:
                entry_codes.append(b)
        
        if entry_codes:
            yield entry_codes

    def iter_varints(varint_bytes):
        if len(varint_bytes) == 0:
            return []
        
        def has_next_byte(b): return bool(b & 0b0100_0000) # has bit 6 set
        def get_value(b): return (b & 0b00111111) # extracts bits 0-5

        iter_varint_bytes = iter(varint_bytes)

        current_value = 0
        shift_amt = 0

        for b in iter_varint_bytes:
            current_value += get_value(b) << shift_amt
            if has_next_byte(b):
                shift_amt += 6
            else:
                yield current_value
                current_value = 0
                shift_amt = 0

    def decode_signed_varint(s): return -(s>>1) if s & 1 else (s>>1)

    entries = [] # tuples of (code units, start line, end line, start column, end column)

    last_line = first_line

    for location_codes in iter_location_codes(location_bytes):
        first_byte = location_codes[0]
        location_length = extract_length(first_byte)
        code = extract_code(first_byte)

        if code <= 9: # short form
            start_line = last_line
            end_line = start_line
            second_byte = location_codes[1]
            start_column = (code*8) + ((second_byte>>4)&7)
            end_column = start_column + (second_byte&15)
        elif code <= 12: # one line form
            start_line = last_line + code - 10
            end_line = start_line
            start_column = location_codes[1]
            end_column = location_codes[2]
        elif code == 13: # no column info
            (start_line_delta,) = iter_varints(location_codes[1:])
            start_line = last_line + decode_signed_varint(start_line_delta)
            end_line = start_line
            start_column = None
            end_column = None
        elif code == 14: # long form
            (start_line_delta, end_line_delta, start_column, end_column) = iter_varints(location_codes[1:])
            start_line = last_line + decode_signed_varint(start_line_delta)
            end_line = start_line + end_line_delta
        else: # code == 15, no location
            start_line = None
            end_line = None
            start_column = None
            end_column = None

        entries.append((location_length, start_line, end_line, start_column, end_column))

        last_line = start_line if start_line is not None else last_line

    return entries

def findlinestarts(code, dup_lines=False):
    """Find the offsets in a byte code which are start of lines in the source.

    Generate pairs (offset, lineno) as described in Python/compile.c.
    """

    # try to get the co_linetable from a native code object
    # fall back to the lnotab if it's a portable code object, which will store the same bytes
    # we do this because in a native code object, co_lnotab gets mapped back to the legacy lnotab format
    locations_table_bytes = getattr(code, 'co_linetable', code.co_lnotab)
    location_table_entries = parse_location_entries(locations_table_bytes, code.co_firstlineno)

    current_offset = 0
    previous_line = None

    for offset_delta, start_line, _, _, _ in location_table_entries:

        # emit an entry when the line changes; start_line==None means there is no line information
        if start_line is not None and start_line != previous_line:
            yield current_offset, start_line
            previous_line = start_line
    
        current_offset += 2*offset_delta

update_pj3(globals(), loc)
finalize_opcodes(loc)<|MERGE_RESOLUTION|>--- conflicted
+++ resolved
@@ -194,15 +194,12 @@
 loc["hasjrel"] = [
     93, 110, 111, 112, 114, 115, 123, 128, 129, 134, 140, 173, 174, 175,
     176]
-<<<<<<< HEAD
-=======
 
 # Changed stack effects
 oppop[opmap["POP_EXCEPT"]] = 1
 oppop[opmap["END_ASYNC_FOR"]] = 2
 oppop[opmap["RERAISE"]] = 1
 
->>>>>>> e94f8a38
 # fmt: on
 
 
