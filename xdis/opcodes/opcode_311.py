# (C) Copyright 2024
# by Rocky Bernstein
#
#  This program is free software; you can redistribute it and/or
#  modify it under the terms of the GNU General Public License
#  as published by the Free Software Foundation; either version 2
#  of the License, or (at your option) any later version.
#
#  This program is distributed in the hope that it will be useful,
#  but WITHOUT ANY WARRANTY; without even the implied warranty of
#  MERCHANTABILITY or FITNESS FOR A PARTICULAR PURPOSE.  See the
#  GNU General Public License for more details.
#
#  You should have received a copy of the GNU General Public License
#  along with this program; if not, write to the Free Software
#  Foundation, Inc., 51 Franklin Street, Fifth Floor, Boston, MA  02110-1301, USA.
"""
CPython 3.11 bytecode opcodes

This is like Python 3.11's opcode.py  with some classification
of stack usage and information for formatting instructions.
"""

<<<<<<< HEAD
=======
from typing import Optional, Tuple

>>>>>>> ebbc17d5
import xdis.opcodes.opcode_310 as opcode_310
from xdis.opcodes.base import (
    binary_op,
    def_op,
    finalize_opcodes,
    init_opdata,
    jrel_op,
    rm_op,
    update_pj3,
)
from xdis.opcodes.format.extended import extended_format_binary_op
from xdis.opcodes.opcode_310 import opcode_arg_fmt310, opcode_extended_fmt310

version_tuple = (3, 11)
python_implementation = "CPython"

oppush = []
oppop = []
opmap = {}

_nb_ops = [
    ("NB_ADD", "+"),
    ("NB_AND", "&"),
    ("NB_FLOOR_DIVIDE", "//"),
    ("NB_LSHIFT", "<<"),
    ("NB_MATRIX_MULTIPLY", "@"),
    ("NB_MULTIPLY", "*"),
    ("NB_REMAINDER", "%"),
    ("NB_OR", "|"),
    ("NB_POWER", "**"),
    ("NB_RSHIFT", ">>"),
    ("NB_SUBTRACT", "-"),
    ("NB_TRUE_DIVIDE", "/"),
    ("NB_XOR", "^"),
    ("NB_INPLACE_ADD", "+="),
    ("NB_INPLACE_AND", "&="),
    ("NB_INPLACE_FLOOR_DIVIDE", "//="),
    ("NB_INPLACE_LSHIFT", "<<="),
    ("NB_INPLACE_MATRIX_MULTIPLY", "@="),
    ("NB_INPLACE_MULTIPLY", "*="),
    ("NB_INPLACE_REMAINDER", "%="),
    ("NB_INPLACE_OR", "|="),
    ("NB_INPLACE_POWER", "**="),
    ("NB_INPLACE_RSHIFT", ">>="),
    ("NB_INPLACE_SUBTRACT", "-="),
    ("NB_INPLACE_TRUE_DIVIDE", "/="),
    ("NB_INPLACE_XOR", "^="),
]


loc = locals()

init_opdata(loc, opcode_310, version_tuple)

# fmt: off
## These are removed / replaced since 3.10...
#         OP NAME                 OPCODE
#---------------------------------------
# Binary ops
rm_op(loc,  "BINARY_POWER",            19)
rm_op(loc,  "BINARY_MULTIPLY",         20)
rm_op(loc,  "BINARY_MATRIX_MULTIPLY",  16)
rm_op(loc,  "BINARY_FLOOR_DIVIDE",     26)
rm_op(loc,  "BINARY_TRUE_DIVIDE",      27)
rm_op(loc,  "BINARY_MODULO",           22)
rm_op(loc,  "BINARY_ADD",              23)
rm_op(loc,  "BINARY_SUBTRACT",         24)
rm_op(loc,  "BINARY_LSHIFT",           62)
rm_op(loc,  "BINARY_RSHIFT",           63)
rm_op(loc,  "BINARY_AND",              64)
rm_op(loc,  "BINARY_XOR",              65)
rm_op(loc,  "BINARY_OR",               66)
# inplace ops
rm_op(loc,  "INPLACE_POWER",           67)
rm_op(loc,  "INPLACE_MULTIPLY",        57)
rm_op(loc,  "INPLACE_MATRIX_MULTIPLY", 17)
rm_op(loc,  "INPLACE_FLOOR_DIVIDE",    28)
rm_op(loc,  "INPLACE_TRUE_DIVIDE",     29)
rm_op(loc,  "INPLACE_MODULO",          59)
rm_op(loc,  "INPLACE_ADD",             55)
rm_op(loc,  "INPLACE_SUBTRACT",        56)
rm_op(loc,  "INPLACE_LSHIFT",          75)
rm_op(loc,  "INPLACE_RSHIFT",          76)
rm_op(loc,  "INPLACE_AND",             77)
rm_op(loc,  "INPLACE_XOR",             78)
rm_op(loc,  "INPLACE_OR",              79)
# call ops
rm_op(loc,  "CALL_FUNCTION",          131)
rm_op(loc,  "CALL_FUNCTION_KW",       141)
rm_op(loc,  "CALL_METHOD",            161)
# DUP and ROT ops
rm_op(loc,  "DUP_TOP",                  4)
rm_op(loc,  "DUP_TOP_TWO",              5)
rm_op(loc,  "ROT_TWO",                  2)
rm_op(loc,  "ROT_THREE",                3)
rm_op(loc,  "ROT_FOUR",                 6)
rm_op(loc,  "ROT_N",                   99)
# exception check and jump
rm_op(loc,  "JUMP_IF_NOT_EXC_MATCH",  121)
# jumps
rm_op(loc,  "JUMP_ABSOLUTE",          113)
rm_op(loc,  "POP_JUMP_IF_FALSE",      114)
rm_op(loc,  "POP_JUMP_IF_TRUE",       115)
# setup with
rm_op(loc,  "SETUP_WITH",             143)
rm_op(loc,  "SETUP_ASYNC_WITH",       154)
# fully removed ops
rm_op(loc,  "COPY_DICT_WITHOUT_KEYS",  34)
rm_op(loc,  "GEN_START",              129)
rm_op(loc,  "POP_BLOCK",               87)
rm_op(loc,  "SETUP_FINALLY",          122)
rm_op(loc,  "YIELD_FROM",              72)
# match, these two ops had stack effects changed
rm_op(loc,  "MATCH_CLASS",            152)
rm_op(loc,  "MATCH_KEYS",              33)

## Redefined OPS

# We to redefine 138 from DELETE_REF to STORE_DEREF.
# So we have to rm DELETE_DEREF with opcode 138 *before* adding
# STORE_DEREF with opcode 138.

rm_op(loc, "GET_AWAITABLE",                    73)
rm_op(loc, "LOAD_CLOSURE",                    135)
rm_op(loc, "LOAD_DEREF",                      136)
rm_op(loc, "STORE_DEREF",                     137)
rm_op(loc, "DELETE_DEREF",                    138)

## Redefined OPS
def_op(loc, "GET_AWAITABLE",                  131,   0, 0)
def_op(loc, "LOAD_CLOSURE",                   136,   0, 1)
def_op(loc, "LOAD_DEREF",                     137,   0, 1)
def_op(loc, "STORE_DEREF",                    138,   1, 0)
def_op(loc, "DELETE_DEREF",                   139,   0, 0)

# These are added since 3.10...
#          OP NAME                         OPCODE  POP PUSH
#---------------------------------------------------------
# replaced binary and inplace ops
def_op(loc, "CACHE",                            0,   0, 0)
binary_op(loc, "BINARY_OP",                   122)
# call ops
def_op(loc, "CALL",                           171,   1, 0)
def_op(loc, "KW_NAMES",                       172,   0, 0)
def_op(loc, "PRECALL",                        166, 100, 0)
def_op(loc, "PUSH_NULL",                        2,   0, 1)
# replaced DUP and ROT ops
def_op(loc, "COPY",                           120,   0, 1)
def_op(loc, "SWAP",                            99,   0, 0)
# exception check
def_op(loc, "CHECK_EXC_MATCH",                 36,   0, 0)
# jumps, all jumps are now relative jumps
# TODO will likely have to redefine all abs jump ops as reljumps
jrel_op(loc, "JUMP_BACKWARD",                 140,   0, 0)
jrel_op(loc, "POP_JUMP_BACKWARD_IF_FALSE",    175,   1, 0)
jrel_op(loc, "POP_JUMP_BACKWARD_IF_TRUE",     176,   1, 0)
jrel_op(loc, "POP_JUMP_BACKWARD_IF_NOT_NONE", 173,   1, 0)
jrel_op(loc, "POP_JUMP_BACKWARD_IF_NONE",     174,   1, 0)
jrel_op(loc, "POP_JUMP_FORWARD_IF_FALSE",     114,   1, 0)
jrel_op(loc, "POP_JUMP_FORWARD_IF_TRUE",      115,   1, 0)
jrel_op(loc, "POP_JUMP_FORWARD_IF_NOT_NONE",  128,   1, 0)
jrel_op(loc, "POP_JUMP_FORWARD_IF_NONE",      129,   1, 0)
# setup with
def_op(loc,  "BEFORE_WITH",                     53,  0, 1)
# match
def_op(loc,  "MATCH_CLASS",                    152,  3, 1)
def_op(loc,  "MATCH_KEYS",                      33,  0, 1)
# generators and co-routines
def_op(loc,  "ASYNC_GEN_WRAP",                  87,  0, 0)
def_op(loc,  "RETURN_GENERATOR",                75,  0, 0)
def_op(loc,  "SEND",                           123,  0, 0)
# copy free vars for closures
def_op(loc,  "COPY_FREE_VARS",                 149,  0, 0)
# new jump
jrel_op(loc, "JUMP_BACKWARD_NO_INTERRUPT",    134,   0, 0)
# new create cells op
jrel_op(loc, "MAKE_CELL",                     135,   0, 0)
# new exception handling
jrel_op(loc, "CHECK_EG_MATCH",                 37,   0, 0)
jrel_op(loc, "PREP_RERAISE_STAR",              88,   1, 0)
jrel_op(loc, "PUSH_EXC_INFO",                  35,   0, 1)
# resume, acts like a nop
def_op(loc, "RESUME",                         151,   0, 0)

## Update tables
# removed jrel ops 35, 37, 143, 88, 154

loc["hasconst"].append(172)  # KW_NAMES
loc["hasfree"].extend((135, 136, 137, 138, 139))
loc["hasjabs"] = []
loc["hasjrel"] = [
    93, 110, 111, 112, 114, 115, 123, 128, 129, 134, 140, 173, 174, 175,
    176]

# Changed stack effects
oppop[opmap["POP_EXCEPT"]] = 1
oppop[opmap["END_ASYNC_FOR"]] = 2
oppop[opmap["RERAISE"]] = 1

# fmt: on


<<<<<<< HEAD
def extended_format_BINARY_OP(opc, instructions):
=======
def extended_format_BINARY_OP(opc, instructions) -> Tuple[str, Optional[int]]:
>>>>>>> ebbc17d5
    opname = _nb_ops[instructions[0].argval][1]
    if opname == "%":
        opname = "%%"
    return extended_format_binary_op(opc, instructions, "%%s %s %%s" % opname)


def format_BINARY_OP(arg) -> str:
    return _nb_ops[arg][1]


opcode_arg_fmt311 = opcode_arg_fmt310.copy()
del opcode_arg_fmt311["CALL_FUNCTION"]
del opcode_arg_fmt311["CALL_FUNCTION_KW"]
del opcode_arg_fmt311["CALL_METHOD"]

opcode_arg_fmt311 = opcode_arg_fmt310.copy()
opcode_arg_fmt311 = opcode_arg_fmt311.update(
    {
        "BINARY_OP": format_BINARY_OP,
    }
)
opcode_arg_fmt = opcode_arg_fmt311

opcode_extended_fmt311 = opcode_extended_fmt310.copy()
opcode_extended_fmt311.update(
    {
        "BINARY_OP": extended_format_BINARY_OP,
    }
)

del opcode_extended_fmt311["BINARY_ADD"]
del opcode_extended_fmt311["BINARY_AND"]
del opcode_extended_fmt311["BINARY_FLOOR_DIVIDE"]
del opcode_extended_fmt311["BINARY_LSHIFT"]
del opcode_extended_fmt311["BINARY_MATRIX_MULTIPLY"]
del opcode_extended_fmt311["BINARY_MODULO"]
del opcode_extended_fmt311["BINARY_MULTIPLY"]
del opcode_extended_fmt311["BINARY_OR"]
del opcode_extended_fmt311["BINARY_POWER"]
del opcode_extended_fmt311["BINARY_RSHIFT"]
del opcode_extended_fmt311["BINARY_SUBTRACT"]
del opcode_extended_fmt311["BINARY_TRUE_DIVIDE"]
del opcode_extended_fmt311["BINARY_XOR"]
del opcode_extended_fmt311["CALL_FUNCTION"]
del opcode_extended_fmt311["CALL_FUNCTION_KW"]
# del opcode_extended_fmt311["CALL_METHOD"]
del opcode_extended_fmt311["INPLACE_ADD"]
del opcode_extended_fmt311["INPLACE_AND"]
del opcode_extended_fmt311["INPLACE_FLOOR_DIVIDE"]
del opcode_extended_fmt311["INPLACE_LSHIFT"]
del opcode_extended_fmt311["INPLACE_MATRIX_MULTIPLY"]
del opcode_extended_fmt311["INPLACE_MODULO"]
del opcode_extended_fmt311["INPLACE_MULTIPLY"]
del opcode_extended_fmt311["INPLACE_OR"]
del opcode_extended_fmt311["INPLACE_POWER"]
del opcode_extended_fmt311["INPLACE_RSHIFT"]
del opcode_extended_fmt311["INPLACE_SUBTRACT"]
del opcode_extended_fmt311["INPLACE_TRUE_DIVIDE"]
del opcode_extended_fmt311["INPLACE_XOR"]

opcode_extended_fmt = opcode_extended_fmt311

update_pj3(globals(), loc)
finalize_opcodes(loc)


def parse_location_entries(location_bytes, first_line):
    """
    Parses the locations table described in: https://github.com/python/cpython/blob/3.11/Objects/locations.md
    The locations table replaced the line number table starting in 3.11
    """

    def starts_new_entry(b):
        return bool(b & 0b10000000)  # bit 7 is set

    def extract_code(b):
        return (b & 0b01111000) >> 3  # extracts bits 3-6

    def extract_length(b):
        return (b & 0b00000111) + 1  # extracts bit 0-2

    def iter_location_codes(loc_bytes):
        if len(loc_bytes) == 0:
            return []

        iter_locs = iter(loc_bytes)
        entry_codes = [next(iter_locs)]

        for b in iter_locs:
            if starts_new_entry(b):
                yield entry_codes
                entry_codes = [b]
            else:
                entry_codes.append(b)

        if entry_codes:
            yield entry_codes

    def iter_varints(varint_bytes):
        if len(varint_bytes) == 0:
            return []

        def has_next_byte(b):
            return bool(b & 0b01000000)  # has bit 6 set

        def get_value(b):
            return b & 0b00111111  # extracts bits 0-5

        iter_varint_bytes = iter(varint_bytes)

        current_value = 0
        shift_amt = 0

        for b in iter_varint_bytes:
            current_value += get_value(b) << shift_amt
            if has_next_byte(b):
                shift_amt += 6
            else:
                yield current_value
                current_value = 0
                shift_amt = 0

    def decode_signed_varint(s):
        return -(s >> 1) if s & 1 else (s >> 1)

    entries = (
        []
    )  # tuples of (code units, start line, end line, start column, end column)

    last_line = first_line

    for location_codes in iter_location_codes(location_bytes):
        first_byte = location_codes[0]
        location_length = extract_length(first_byte)
        code = extract_code(first_byte)

        if code <= 9:  # short form
            start_line = last_line
            end_line = start_line
            second_byte = location_codes[1]
            start_column = (code * 8) + ((second_byte >> 4) & 7)
            end_column = start_column + (second_byte & 15)
        elif code <= 12:  # one line form
            start_line = last_line + code - 10
            end_line = start_line
            start_column = location_codes[1]
            end_column = location_codes[2]
        elif code == 13:  # no column info
            (start_line_delta,) = iter_varints(location_codes[1:])
            start_line = last_line + decode_signed_varint(start_line_delta)
            end_line = start_line
            start_column = None
            end_column = None
        elif code == 14:  # long form
            (start_line_delta, end_line_delta, start_column, end_column) = iter_varints(
                location_codes[1:]
            )
            start_line = last_line + decode_signed_varint(start_line_delta)
            end_line = start_line + end_line_delta
        else:  # code == 15, no location
            start_line = None
            end_line = None
            start_column = None
            end_column = None

        entries.append(
            (location_length, start_line, end_line, start_column, end_column)
        )

        last_line = start_line if start_line is not None else last_line

    return entries


from xdis.cross_dis import findlinestarts  # noqa

opcode_arg_fmt = opcode_arg_fmt311 = opcode_arg_fmt310.copy()

update_pj3(globals(), loc)
finalize_opcodes(loc)<|MERGE_RESOLUTION|>--- conflicted
+++ resolved
@@ -21,11 +21,7 @@
 of stack usage and information for formatting instructions.
 """
 
-<<<<<<< HEAD
-=======
-from typing import Optional, Tuple
-
->>>>>>> ebbc17d5
+
 import xdis.opcodes.opcode_310 as opcode_310
 from xdis.opcodes.base import (
     binary_op,
@@ -228,11 +224,7 @@
 # fmt: on
 
 
-<<<<<<< HEAD
-def extended_format_BINARY_OP(opc, instructions):
-=======
-def extended_format_BINARY_OP(opc, instructions) -> Tuple[str, Optional[int]]:
->>>>>>> ebbc17d5
+def extended_format_BINARY_OP(opc, instructions) -> tuple:
     opname = _nb_ops[instructions[0].argval][1]
     if opname == "%":
         opname = "%%"
