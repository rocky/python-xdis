--- conflicted
+++ resolved
@@ -292,7 +292,7 @@
 
 
 def format_SWAP_OP(arg: int) -> str:
-    return f"TOS <-> TOS{arg-1}"
+    return f"TOS <-> TOS%s" % arg-1
 
 
 opcode_arg_fmt311 = opcode_arg_fmt310.copy()
@@ -304,28 +304,18 @@
 opcode_arg_fmt311 = opcode_arg_fmt311.update(
     {
         "BINARY_OP": format_BINARY_OP,
-<<<<<<< HEAD
+        "SWAP": format_SWAP_OP,
     }
 )
 opcode_arg_fmt = opcode_arg_fmt311
-=======
-        "SWAP": format_SWAP_OP,
-    },
-}
->>>>>>> c941e710
 
 opcode_extended_fmt311 = opcode_extended_fmt310.copy()
 opcode_extended_fmt311.update(
     {
         "BINARY_OP": extended_format_BINARY_OP,
-<<<<<<< HEAD
-    }
+        "COPY": extended_format_COPY_OP,
+     }
 )
-=======
-        "COPY": extended_format_COPY_OP,
-    },
-}
->>>>>>> c941e710
 
 del opcode_extended_fmt311["BINARY_ADD"]
 del opcode_extended_fmt311["BINARY_AND"]
