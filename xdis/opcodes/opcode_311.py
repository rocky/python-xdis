--- conflicted
+++ resolved
@@ -21,10 +21,7 @@
 of stack usage and information for formatting instructions.
 """
 
-<<<<<<< HEAD
-=======
 from typing import Dict, List, Optional, Tuple
->>>>>>> 9345bb6f
 
 import xdis.opcodes.opcode_310 as opcode_310
 from xdis.opcodes.base import (
