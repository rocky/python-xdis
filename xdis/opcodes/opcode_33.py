--- conflicted
+++ resolved
@@ -21,10 +21,6 @@
     update_pj3,
 )
 
-<<<<<<< HEAD
-version = 3.3
-=======
->>>>>>> e980ee72
 version_tuple = (3, 3)
 python_implementation = "CPython"
 
@@ -107,13 +103,8 @@
 opcode_arg_fmt = {
     "CALL_FUNCTION": format_CALL_FUNCTION_pos_name_encoded,
     "EXTENDED_ARG": format_extended_arg,
-<<<<<<< HEAD
-    "MAKE_CLOSURE": format_MAKE_FUNCTION,
-    "MAKE_FUNCTION": format_MAKE_FUNCTION,
-=======
     "MAKE_CLOSURE": opcode_3x.format_MAKE_FUNCTION_30_35,
     "MAKE_FUNCTION": opcode_3x.format_MAKE_FUNCTION_30_35,
->>>>>>> e980ee72
     "RAISE_VARARGS": format_RAISE_VARARGS_older,
 }
 
