--- conflicted
+++ resolved
@@ -25,18 +25,10 @@
 def_op(loc, "YIELD_FROM", 72, 1, 0)
 # fmt: on
 
-<<<<<<< HEAD
 opcode_extended_fmt = opcode_extended_fmt33 = opcode_extended_fmt_base
 opcode_arg_fmt33 = opcode_arg_fmt_base.copy()
 opcode_arg_fmt33.update(
     {
-=======
-
-opcode_extended_fmt = opcode_extended_fmt33 = opcode_extended_fmt_base.copy()
-opcode_arg_fmt = opcode_arg_fmt33 = {
-    **opcode_arg_fmt_base,
-    **{
->>>>>>> f4356fbe
         "MAKE_CLOSURE": format_MAKE_FUNCTION_30_35,
         "MAKE_FUNCTION": format_MAKE_FUNCTION_30_35,
         "RAISE_VARARGS": format_RAISE_VARARGS_older,
