# (C) Copyright 2018-2023 by Rocky Bernstein
#
#  This program is free software; you can redistribute it and/or
#  modify it under the terms of the GNU General Public License
#  as published by the Free Software Foundation; either version 2
#  of the License, or (at your option) any later version.
#
#  This program is distributed in the hope that it will be useful,
#  but WITHOUT ANY WARRANTY; without even the implied warranty of
#  MERCHANTABILITY or FITNESS FOR A PARTICULAR PURPOSE.  See the
#  GNU General Public License for more details.
#
#  You should have received a copy of the GNU General Public License
#  along with this program; if not, write to the Free Software
#  Foundation, Inc., 51 Franklin Street, Fifth Floor, Boston, MA  02110-1301, USA.
"""
CPython 1.3 bytecode opcodes

This is used in bytecode disassembly. This is similar to the
opcodes in Python's dis.py library.
"""

import xdis.opcodes.opcode_14 as opcode_14

# This is used from outside this module
from xdis.cross_dis import findlabels
from xdis.opcodes.base import (  # Although these aren't used here, they are exported
    def_op,
    extended_format_MAKE_FUNCTION_10_27,
    extended_format_RAISE_VARARGS_older,
    extended_format_MAKE_FUNCTION_10_32,
    extended_format_RETURN_VALUE,
    finalize_opcodes,
    format_extended_arg,
<<<<<<< HEAD
    format_MAKE_FUNCTION_10_32,
=======
    format_MAKE_FUNCTION_10_27,
>>>>>>> e980ee72
    format_RAISE_VARARGS_older,
    init_opdata,
    rm_op,
    update_pj2,
)

version_tuple = (1, 3)
python_implementation = "CPython"

loc = l = locals()
init_opdata(l, opcode_14, version_tuple)

# 1.3 - 1.4 bytecodes differences
rm_op(l, "BINARY_POWER", 19)
def_op(l, "LOAD_GLOBALS", 84)

update_pj2(globals(), l)

opcode_arg_fmt = {
    "EXTENDED_ARG": format_extended_arg,
<<<<<<< HEAD
    "MAKE_FUNCTION": format_MAKE_FUNCTION_10_32,
=======
    "MAKE_FUNCTION": format_MAKE_FUNCTION_10_27,
>>>>>>> e980ee72
    "RAISE_VARARGS": format_RAISE_VARARGS_older,
}

finalize_opcodes(l)

opcode_extended_fmt = {
    "RAISE_VARARGS": extended_format_RAISE_VARARGS_older,
<<<<<<< HEAD
    "MAKE_FUNCTION": extended_format_MAKE_FUNCTION_10_32,
=======
    "MAKE_FUNCTION": extended_format_MAKE_FUNCTION_10_27,
>>>>>>> e980ee72
    "RETURN_VALUE": extended_format_RETURN_VALUE,
}

findlinestarts = opcode_14.findlinestarts<|MERGE_RESOLUTION|>--- conflicted
+++ resolved
@@ -32,11 +32,7 @@
     extended_format_RETURN_VALUE,
     finalize_opcodes,
     format_extended_arg,
-<<<<<<< HEAD
-    format_MAKE_FUNCTION_10_32,
-=======
     format_MAKE_FUNCTION_10_27,
->>>>>>> e980ee72
     format_RAISE_VARARGS_older,
     init_opdata,
     rm_op,
@@ -57,11 +53,7 @@
 
 opcode_arg_fmt = {
     "EXTENDED_ARG": format_extended_arg,
-<<<<<<< HEAD
-    "MAKE_FUNCTION": format_MAKE_FUNCTION_10_32,
-=======
     "MAKE_FUNCTION": format_MAKE_FUNCTION_10_27,
->>>>>>> e980ee72
     "RAISE_VARARGS": format_RAISE_VARARGS_older,
 }
 
@@ -69,11 +61,7 @@
 
 opcode_extended_fmt = {
     "RAISE_VARARGS": extended_format_RAISE_VARARGS_older,
-<<<<<<< HEAD
-    "MAKE_FUNCTION": extended_format_MAKE_FUNCTION_10_32,
-=======
     "MAKE_FUNCTION": extended_format_MAKE_FUNCTION_10_27,
->>>>>>> e980ee72
     "RETURN_VALUE": extended_format_RETURN_VALUE,
 }
 
