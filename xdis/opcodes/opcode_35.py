--- conflicted
+++ resolved
@@ -37,14 +37,10 @@
     update_pj3,
     varargs_op,
 )
-<<<<<<< HEAD
-from xdis.opcodes.opcode_33 import extended_format_MAKE_FUNCTION, format_MAKE_FUNCTION
-=======
 from xdis.opcodes.opcode_3x import (
     extended_format_MAKE_FUNCTION_30_35,
     format_MAKE_FUNCTION_30_35,
 )
->>>>>>> e980ee72
 
 version_tuple = (3, 5)
 python_implementation = "CPython"
@@ -102,26 +98,16 @@
     "CALL_FUNCTION_KW": format_CALL_FUNCTION_pos_name_encoded,
     "CALL_FUNCTION_VAR_KW": format_CALL_FUNCTION_pos_name_encoded,
     "EXTENDED_ARG": format_extended_arg,
-<<<<<<< HEAD
-    "MAKE_CLOSURE": format_MAKE_FUNCTION,
-    "MAKE_FUNCTION": format_MAKE_FUNCTION,
-=======
     "MAKE_CLOSURE": format_MAKE_FUNCTION_30_35,
     "MAKE_FUNCTION": format_MAKE_FUNCTION_30_35,
->>>>>>> e980ee72
     "RAISE_VARARGS": format_RAISE_VARARGS_older,
 }
 
 opcode_extended_fmt = {
     "CALL_FUNCTION": extended_format_CALL_FUNCTION,
     "LOAD_ATTR": extended_format_ATTR,
-<<<<<<< HEAD
-    "MAKE_CLOSURE": extended_format_MAKE_FUNCTION,
-    "MAKE_FUNCTION": extended_format_MAKE_FUNCTION,
-=======
     "MAKE_CLOSURE": extended_format_MAKE_FUNCTION_30_35,
     "MAKE_FUNCTION": extended_format_MAKE_FUNCTION_30_35,
->>>>>>> e980ee72
     "RAISE_VARARGS": extended_format_RAISE_VARARGS_older,
     "RETURN_VALUE": extended_format_RETURN_VALUE,
     "STORE_ATTR": extended_format_ATTR,
