--- conflicted
+++ resolved
@@ -102,7 +102,7 @@
 fields2copy_313 = "hasarg hasexc".split()  # added in 3.12
 fields2copy_314 = "hasjump".split()  # added in 3.13
 
-def init_opdata(loc, from_mod, version_tuple=None, is_pypy: bool=False) -> None:
+def init_opdata(loc, from_mod, version_tuple=None, is_pypy=False):
     """Sets up a number of the structures found in Python's
     opcode.py. Python opcode.py routines assign attributes to modules.
     In order to do this in a modular way here, the local dictionary
@@ -159,11 +159,7 @@
         loc["unaryop"] = set([])
 
 
-<<<<<<< HEAD
 def binary_op(loc, name, opcode, pop=2, push=1):
-=======
-def binary_op(loc: dict, name: str, opcode: int, pop: int = 2, push: int = 1) -> None:
->>>>>>> 83e933e0
     """
     Put opcode in the class of instructions that are binary operations.
     """
@@ -171,13 +167,7 @@
     def_op(loc, name, opcode, pop, push)
 
 
-<<<<<<< HEAD
 def call_op(loc, name, opcode, pop=-2, push=1, fallthrough=True):
-=======
-def call_op(
-    loc: dict, name: str, opcode: int, pop: int = -2, push: int = 1, fallthrough: bool=True
-) -> None:
->>>>>>> 83e933e0
     """
     Put opcode in the class of instructions that perform calls.
     """
@@ -185,36 +175,23 @@
     nargs_op(loc, name, opcode, pop, push, fallthrough)
 
 
-<<<<<<< HEAD
 def compare_op(loc, name, opcode, pop=2, push=1):
-=======
-def compare_op(loc: dict, name: str, opcode: int, pop: int = 2, push: int = 1) -> None:
->>>>>>> 83e933e0
     def_op(loc, name, opcode, pop, push)
     loc["hascompare"].append(opcode)
     loc["binaryop"].add(opcode)
 
 
-<<<<<<< HEAD
 def conditional_op(loc, name, opcode):
     loc["hascompare"].append(opcode)
 
 
 def const_op(loc, name, opcode, pop=0, push=1):
-=======
-def conditional_op(loc: dict, name: str, opcode: int) -> None:
-    loc["hascompare"].append(opcode)
-
-
-def const_op(loc: dict, name: str, opcode: int, pop: int = 0, push: int = 1) -> None:
->>>>>>> 83e933e0
     def_op(loc, name, opcode, pop, push)
     loc["hasconst"].append(opcode)
     loc["nullaryop"].add(opcode)
 
 
 def def_op(
-<<<<<<< HEAD
     loc,
     op_name,
     opcode,
@@ -222,15 +199,6 @@
     push=-2,
     fallthrough=True,
 ):
-=======
-    loc: dict,
-    op_name: str,
-    opcode: int,
-    pop: int = -2,
-    push: int = -2,
-    fallthrough: bool = True,
-) -> None:
->>>>>>> 83e933e0
     loc["opname"][opcode] = op_name
     loc["opmap"][op_name] = opcode
     loc["oppush"][opcode] = push
@@ -239,26 +207,12 @@
         loc["nofollow"].append(opcode)
 
 
-<<<<<<< HEAD
 def free_op(loc, name, opcode, pop=0, push=1):
-=======
-def free_op(loc: dict, name: str, opcode: int, pop: int = 0, push: int = 1) -> None:
->>>>>>> 83e933e0
     def_op(loc, name, opcode, pop, push)
     loc["hasfree"].append(opcode)
 
 
 def jabs_op(
-<<<<<<< HEAD
-    loc,
-    name,
-    opcode,
-    pop=0,
-    push=0,
-    conditional=False,
-    fallthrough=True,
-):
-=======
     loc: dict,
     name: str,
     opcode: int,
@@ -267,7 +221,6 @@
     conditional: bool = False,
     fallthrough: bool = True,
 ) -> None:
->>>>>>> 83e933e0
     """
     Put opcode in the class of instructions that can perform an absolute jump.
     """
@@ -287,21 +240,13 @@
         loc["hascondition"].append(opcode)
 
 
-<<<<<<< HEAD
 def local_op(loc, name, opcode, pop=0, push=1):
-=======
-def local_op(loc, name, opcode: int, pop=0, push=1) -> None:
->>>>>>> 83e933e0
     def_op(loc, name, opcode, pop, push)
     loc["haslocal"].append(opcode)
     loc["nullaryop"].add(opcode)
 
 
-<<<<<<< HEAD
 def name_op(loc, op_name, opcode, pop=-2, push=-2):
-=======
-def name_op(loc: int, op_name, opcode: int, pop=-2, push=-2) -> None:
->>>>>>> 83e933e0
     """
     Put opcode in the class of instructions that index into the "name" table.
     """
@@ -310,13 +255,7 @@
     loc["nullaryop"].add(opcode)
 
 
-<<<<<<< HEAD
 def nargs_op(loc, name, opcode, pop=-2, push=-1, fallthrough=True):
-=======
-def nargs_op(
-    loc, name: str, opcode: int, pop: int = -2, push: int = -1, fallthrough=True
-) -> None:
->>>>>>> 83e933e0
     """
     Put opcode in the class of instructions that have a variable number of (or *n*) arguments
     """
@@ -406,11 +345,7 @@
     loc["hasstore"].append(op)
 
 
-<<<<<<< HEAD
 def ternary_op(loc, name, opcode, pop=3, push=1):
-=======
-def ternary_op(loc: dict, name: str, opcode: int, pop: int = 3, push: int = 1) -> None:
->>>>>>> 83e933e0
     """
     Put opcode in the class of instructions that are ternary operations.
     """
@@ -418,11 +353,7 @@
     def_op(loc, name, opcode, pop, push)
 
 
-<<<<<<< HEAD
 def unary_op(loc, name, op, pop=1, push=1):
-=======
-def unary_op(loc, name: str, op, pop: int=1, push: int=1) -> None:
->>>>>>> 83e933e0
     loc["unaryop"].add(op)
     def_op(loc, name, op, pop, push)
 
