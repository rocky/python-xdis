# (C) Copyright 2017 by Rocky Bernstein
"""
Common routines for entering and classifiying opcodes. Inspired by,
limited by, and somewhat compatible with the corresponding
Python opcode.py structures
"""

from copy import deepcopy
from xdis.bytecode import findlinestarts, findlabels
import xdis.wordcode
from xdis import IS_PYPY, PYTHON_VERSION

<<<<<<< HEAD
if PYTHON_VERSION < 2.4:
    from sets import Set as set
    frozenset = set

cmp_op = ('<', '<=', '==', '!=', '>', '>=', 'in', 'not in', 'is',
        'is not', 'exception match', 'BAD')
=======
cmp_op = ('<', '<=', '==', '!=', '>', '>=', 'in', 'not-in', 'is',
        'is-not', 'exception-match', 'BAD')
>>>>>>> 4764a112

# Opcodes greater than 90 take an instruction operand or "argument"
# as opcode.py likes to call it.
HAVE_ARGUMENT = 90

fields2copy = """
hascompare hasconst hasfree hasjabs hasjrel haslocal
hasname hasnargs hasvargs oppop oppush
""".split()

def init_opdata(l, from_mod, version=None, is_pypy=False):
    """Sets up a number of the structures found in Python's
    opcode.py. Python opcode.py routines assign attributes to modules.
    In order to do this in a modular way here, the local dictionary
    for the module is passed.
    """

    if version:
        l['python_version'] = version
    l['is_pypy'] = is_pypy
    l['cmp_op'] = cmp_op
    l['HAVE_ARGUMENT'] = HAVE_ARGUMENT
    if version <= 3.5:
        l['findlinestarts'] = findlinestarts
        l['findlabels']     = findlabels
    else:
        l['findlinestarts'] = xdis.wordcode.findlinestarts
        l['findlabels']     = xdis.wordcode.findlabels

    l['opmap'] = deepcopy(from_mod.opmap)
    l['opname'] = deepcopy(from_mod.opname)

    for field in fields2copy:
        l[field] = list(getattr(from_mod, field))


def compare_op(l, name, op, pop=2, push=1):
    def_op(l, name, op, pop, push)
    l['hascompare'].append(op)

def const_op(l, name, op, pop=0, push=1):
    def_op(l, name, op, pop, push)
    l['hasconst'].append(op)

def def_op(l, op_name, opcode, pop=-2, push=-2):
    l['opname'][opcode] = op_name
    l['opmap'][op_name] = opcode
    l['oppush'][opcode] = push
    l['oppop'][opcode] = pop

def free_op(l, name, op, pop=0, push=1):
    def_op(l, name, op, pop, push)
    l['hasfree'].append(op)

def jabs_op(l, name, op, pop=0, push=0):
    def_op(l, name, op, pop, push)
    l['hasjabs'].append(op)

def jrel_op(l, name, op, pop=0, push=0):
    def_op(l, name, op, pop, push)
    l['hasjrel'].append(op)

def local_op(l, name, op, pop=0, push=1):
    def_op(l, name, op, pop, push)
    l['haslocal'].append(op)

def name_op(l, op_name, op_code, pop=-2, push=-2):
    def_op(l, op_name, op_code, push, pop)
    l['hasname'].append(op_code)

def nargs_op(l, name, op, pop=-2, push=-2):
    def_op(l, name, op, pop, push)
    l['hasnargs'].append(op)

def rm_op(l, name, op):
    """Remove an opcode. This is used when basing a new Python release off
    of another one, and there is an opcode that is in the old release
    that was removed in the new release.
    We are pretty aggressive about removing traces of the op.
    """

    # opname is an array, so we need to keep the position in there.
    l['opname'][op] = '<%s>' % op

    if op in l['hasconst']:
       l['hasconst'].remove(op)
    if op in l['hascompare']:
       l['hascompare'].remove(op)
    if op in l['hasfree']:
       l['hasfree'].remove(op)
    if op in l['hasjabs']:
       l['hasjabs'].remove(op)
    if op in l['hasname']:
       l['hasname'].remove(op)
    if op in l['hasjrel']:
       l['hasjrel'].remove(op)
    if op in l['haslocal']:
       l['haslocal'].remove(op)
    if op in l['hasname']:
       l['hasname'].remove(op)
    if op in l['hasnargs']:
       l['hasnargs'].remove(op)
    if op in l['hasvargs']:
       l['hasvargs'].remove(op)

    assert l['opmap'][name] == op
    del l['opmap'][name]

def varargs_op(l, op_name, op_code, pop=-1, push=1):
    def_op(l, op_name, op_code, pop, push)
    l['hasvargs'].append(op_code)

# Some of the convoluted code below reflects some of the
# many Python idiocies over the years.

def finalize_opcodes(l):
    # Not sure why, but opcode.py address has opcode.EXTENDED_ARG
    # as well as opmap['EXTENDED_ARG']
    l['EXTENDED_ARG'] = l['opmap']['EXTENDED_ARG']

    if 'ARG_MAX_VALUE' not in l:
        # In Python 3.6+ this is 8, but we expect
        # those opcodes to set that
        l['ARG_MAX_VALUE'] = 1 << 16

    l['EXTENDED_ARG'] = l['opmap']['EXTENDED_ARG']

    l['opmap'] = fix_opcode_names(l['opmap'])
    # Now add in the attributes into the module
    for op in l['opmap']:
        l[op] = l['opmap'][op]
    l['JUMP_OPs'] = frozenset(l['hasjrel'] + l['hasjabs'])
    opcode_check(l)


def fix_opcode_names(opmap):
    """
    Python stupidly named some OPCODES with a + which prevents using opcode name
    directly as an attribute, e.g. SLICE+3. So we turn that into SLICE_3 so we
    can then use opcode_23.SLICE_3.  Later Python's fix this.
    """
    return dict([(k.replace('+', '_'), v)
                  for (k, v) in opmap.items()])


def update_pj3(g, l):
    g.update({'PJIF': l['opmap']['POP_JUMP_IF_FALSE']})
    g.update({'PJIT': l['opmap']['POP_JUMP_IF_TRUE']})
    update_sets(l)

def update_pj2(g, l):
    g.update({'PJIF': l['opmap']['JUMP_IF_FALSE']})
    g.update({'PJIT': l['opmap']['JUMP_IF_TRUE']})
    update_sets(l)

def update_sets(l):
    l['COMPARE_OPS'] = frozenset(l['hascompare'])
    l['CONST_OPS']   = frozenset(l['hasconst'])
    l['FREE_OPS']    = frozenset(l['hasfree'])
    l['JREL_OPS']    = frozenset(l['hasjrel'])
    l['JABS_OPS']    = frozenset(l['hasjabs'])
    l['JUMP_UNCONDITONAL']    = frozenset([l['opmap']['JUMP_ABSOLUTE'],
                                     l['opmap']['JUMP_FORWARD']])
    l['LOOP_OPS']    = frozenset([l['opmap']['SETUP_LOOP']])
    l['LOCAL_OPS']   = frozenset(l['haslocal'])
    l['JUMP_OPS']    = (l['JABS_OPS']
                              | l['JREL_OPS']
                              | l['LOOP_OPS']
                              | l['JUMP_UNCONDITONAL'])
    l['NAME_OPS']    = frozenset(l['hasname'])
    l['NARGS_OPS']   = frozenset(l['hasnargs'])
    l['VARGS_OPS']   = frozenset(l['hasvargs'])

def format_extended_arg(arg):
    return str(arg * (1 << 16))

def format_extended_arg36(arg):
    return str(arg * (1 << 8))

def opcode_check(l):
    """When the version of Python we are running happens
    to have the same opcode set as the opcode we are
    importing, we perform checks to make sure our opcode
    set matches exactly.
    """
    # Python 2.6 reports 2.6000000000000001
    if (abs(PYTHON_VERSION - l['python_version']) <= 0.01
        and IS_PYPY == l['is_pypy']):
        import dis
        opmap = fix_opcode_names(dis.opmap)
        # print(set(opmap.items()) - set(l['opmap'].items()))
        # print(set(l['opmap'].items()) - set(opmap.items()))

        for item in l['opmap'].items():
            assert item in opmap.items()
        for item in opmap.items():
            assert item in l['opmap'].items()

def dump_opcodes(opmap):
    """Utility for dumping opcodes"""
    op2name = {}
    for k in opmap.keys():
        op2name[opmap[k]] = k
    for i in sorted(op2name.keys()):
        print("%-3s %s" % (str(i), op2name[i]))<|MERGE_RESOLUTION|>--- conflicted
+++ resolved
@@ -10,17 +10,12 @@
 import xdis.wordcode
 from xdis import IS_PYPY, PYTHON_VERSION
 
-<<<<<<< HEAD
 if PYTHON_VERSION < 2.4:
     from sets import Set as set
     frozenset = set
 
-cmp_op = ('<', '<=', '==', '!=', '>', '>=', 'in', 'not in', 'is',
-        'is not', 'exception match', 'BAD')
-=======
 cmp_op = ('<', '<=', '==', '!=', '>', '>=', 'in', 'not-in', 'is',
         'is-not', 'exception-match', 'BAD')
->>>>>>> 4764a112
 
 # Opcodes greater than 90 take an instruction operand or "argument"
 # as opcode.py likes to call it.
