--- conflicted
+++ resolved
@@ -349,22 +349,14 @@
         return "%s.%s" % (instructions[1].argrepr, instructions[0].argrepr)
 
 
-<<<<<<< HEAD
-def extended_format_MAKE_FUNCTION_10_32(opc, instructions) -> str:
-=======
-def extended_format_MAKE_FUNCTION_10_27(opc, instructions) -> str:
->>>>>>> e980ee72
+def extended_format_MAKE_FUNCTION_10_27(opc, instructions):
     """
     instructions[0] should be a "MAKE_FUNCTION" or "MAKE_CLOSURE" instruction. TOS
     should have the function or closure name.
 
-<<<<<<< HEAD
-    This code works for Python versions up to and including 3.2
-=======
     This code works for Python versions up to and including 2.7.
     Python docs for MAKE_FUNCTION and MAKE_CLOSURE the was changed in 33, but testing
     shows that the change was really made in Python 3.0 or so.
->>>>>>> e980ee72
     """
     # From opcode description: argc indicates the total number of positional and keyword arguments.
     # Sometimes the function name is in the stack arg positions back.
@@ -376,11 +368,7 @@
     if code_inst.opname == "LOAD_CONST" and hasattr(code_inst.argval, "co_name"):
         s += "%s: " % code_inst.argval.co_name
         pass
-<<<<<<< HEAD
-    s += format_MAKE_FUNCTION_10_32(inst.arg)
-=======
     s += format_MAKE_FUNCTION_10_27(inst.arg)
->>>>>>> e980ee72
     return s
 
 
@@ -425,13 +413,6 @@
     return "%d positional, %d named" % (pos_args, name_default)
 
 
-<<<<<<< HEAD
-def format_MAKE_FUNCTION_10_32(argc: int) -> str:
-    """
-    ``argc`` is the operand  of a  "MAKE_FUNCTION" or "MAKE_CLOSURE" instruction.
-
-    This code works for Python versions up to and including 3.2.
-=======
 def format_MAKE_FUNCTION_10_27(argc: int) -> str:
     """
     ``argc`` is the operand  of a  "MAKE_FUNCTION" or "MAKE_CLOSURE" instruction.
@@ -439,7 +420,6 @@
     This code works for Python versions up to and including 2.7.
     Python docs for MAKE_FUNCTION and MAKE_CLOSURE the was changed in 33, but testing
     shows that the change was really made in Python 3.0 or so.
->>>>>>> e980ee72
     """
     return "%s default parameters" % argc
 
