# (C) Copyright 2017 by Rocky Bernstein
"""
Common routines for entering and classifiying opcodes. Inspired by,
limited by, and somewhat compatible with the corresponding
Python opcode.py structures
"""

from copy import deepcopy
from xdis.bytecode import findlinestarts, findlabels
import xdis.wordcode
from xdis import IS_PYPY, PYTHON_VERSION

if PYTHON_VERSION < 2.4:
    from sets import Set as set
    frozenset = set

cmp_op = ('<', '<=', '==', '!=', '>', '>=', 'in', 'not-in', 'is',
        'is-not', 'exception-match', 'BAD')

# Opcodes greater than 90 take an instruction operand or "argument"
# as opcode.py likes to call it.
HAVE_ARGUMENT = 90

fields2copy = """
hascompare hasconst hasfree hasjabs hasjrel haslocal
hasname hasnargs hasvargs oppop oppush
""".split()

def init_opdata(l, from_mod, version=None, is_pypy=False):
    """Sets up a number of the structures found in Python's
    opcode.py. Python opcode.py routines assign attributes to modules.
    In order to do this in a modular way here, the local dictionary
    for the module is passed.
    """

    if version:
        l['python_version'] = version
    l['is_pypy'] = is_pypy
    l['cmp_op'] = cmp_op
    l['HAVE_ARGUMENT'] = HAVE_ARGUMENT
    if version <= 3.5:
        l['findlinestarts'] = findlinestarts
        l['findlabels']     = findlabels
    else:
        l['findlinestarts'] = xdis.wordcode.findlinestarts
        l['findlabels']     = xdis.wordcode.findlabels

    l['opmap'] = deepcopy(from_mod.opmap)
    l['opname'] = deepcopy(from_mod.opname)

    for field in fields2copy:
        l[field] = list(getattr(from_mod, field))


def compare_op(l, name, op, pop=2, push=1):
    def_op(l, name, op, pop, push)
    l['hascompare'].append(op)

def const_op(l, name, op, pop=0, push=1):
    def_op(l, name, op, pop, push)
    l['hasconst'].append(op)

def def_op(l, op_name, opcode, pop=-2, push=-2):
    l['opname'][opcode] = op_name
    l['opmap'][op_name] = opcode
    l['oppush'][opcode] = push
    l['oppop'][opcode] = pop

def free_op(l, name, op, pop=0, push=1):
    def_op(l, name, op, pop, push)
    l['hasfree'].append(op)

def jabs_op(l, name, op, pop=0, push=0):
    def_op(l, name, op, pop, push)
    l['hasjabs'].append(op)

def jrel_op(l, name, op, pop=0, push=0):
    def_op(l, name, op, pop, push)
    l['hasjrel'].append(op)

def local_op(l, name, op, pop=0, push=1):
    def_op(l, name, op, pop, push)
    l['haslocal'].append(op)

def name_op(l, op_name, op_code, pop=-2, push=-2):
    def_op(l, op_name, op_code, push, pop)
    l['hasname'].append(op_code)

def nargs_op(l, name, op, pop=-2, push=-2):
    def_op(l, name, op, pop, push)
    l['hasnargs'].append(op)

def rm_op(l, name, op):
    """Remove an opcode. This is used when basing a new Python release off
    of another one, and there is an opcode that is in the old release
    that was removed in the new release.
    We are pretty aggressive about removing traces of the op.
    """

    # opname is an array, so we need to keep the position in there.
    l['opname'][op] = '<%s>' % op

    if op in l['hasconst']:
       l['hasconst'].remove(op)
    if op in l['hascompare']:
       l['hascompare'].remove(op)
    if op in l['hasfree']:
       l['hasfree'].remove(op)
    if op in l['hasjabs']:
       l['hasjabs'].remove(op)
    if op in l['hasname']:
       l['hasname'].remove(op)
    if op in l['hasjrel']:
       l['hasjrel'].remove(op)
    if op in l['haslocal']:
       l['haslocal'].remove(op)
    if op in l['hasname']:
       l['hasname'].remove(op)
    if op in l['hasnargs']:
       l['hasnargs'].remove(op)
    if op in l['hasvargs']:
       l['hasvargs'].remove(op)

    assert l['opmap'][name] == op
    del l['opmap'][name]

def varargs_op(l, op_name, op_code, pop=-1, push=1):
    def_op(l, op_name, op_code, pop, push)
    l['hasvargs'].append(op_code)

# Some of the convoluted code below reflects some of the
# many Python idiocies over the years.

def finalize_opcodes(l):
    # Not sure why, but opcode.py address has opcode.EXTENDED_ARG
    # as well as opmap['EXTENDED_ARG']
    l['EXTENDED_ARG'] = l['opmap']['EXTENDED_ARG']

    if 'ARG_MAX_VALUE' not in l:
        # In Python 3.6+ this is 8, but we expect
        # those opcodes to set that
        l['ARG_MAX_VALUE'] = 1 << 16

    l['EXTENDED_ARG'] = l['opmap']['EXTENDED_ARG']

    l['opmap'] = fix_opcode_names(l['opmap'])
    # Now add in the attributes into the module
    for op in l['opmap']:
        l[op] = l['opmap'][op]
    l['JUMP_OPs'] = frozenset(l['hasjrel'] + l['hasjabs'])
    opcode_check(l)


def fix_opcode_names(opmap):
    """
    Python stupidly named some OPCODES with a + which prevents using opcode name
    directly as an attribute, e.g. SLICE+3. So we turn that into SLICE_3 so we
    can then use opcode_23.SLICE_3.  Later Python's fix this.
    """
    return dict([(k.replace('+', '_'), v)
                  for (k, v) in opmap.items()])


def update_pj3(g, l):
    g.update({'PJIF': l['opmap']['POP_JUMP_IF_FALSE']})
    g.update({'PJIT': l['opmap']['POP_JUMP_IF_TRUE']})
    update_sets(l)

def update_pj2(g, l):
    g.update({'PJIF': l['opmap']['JUMP_IF_FALSE']})
    g.update({'PJIT': l['opmap']['JUMP_IF_TRUE']})
    update_sets(l)

def update_sets(l):
    l['COMPARE_OPS'] = frozenset(l['hascompare'])
    l['CONST_OPS']   = frozenset(l['hasconst'])
    l['FREE_OPS']    = frozenset(l['hasfree'])
    l['JREL_OPS']    = frozenset(l['hasjrel'])
    l['JABS_OPS']    = frozenset(l['hasjabs'])
    l['JUMP_UNCONDITONAL']    = frozenset([l['opmap']['JUMP_ABSOLUTE'],
                                     l['opmap']['JUMP_FORWARD']])
    l['LOOP_OPS']    = frozenset([l['opmap']['SETUP_LOOP']])
    l['LOCAL_OPS']   = frozenset(l['haslocal'])
    l['JUMP_OPS']    = (l['JABS_OPS']
                              | l['JREL_OPS']
                              | l['LOOP_OPS']
                              | l['JUMP_UNCONDITONAL'])
    l['NAME_OPS']    = frozenset(l['hasname'])
    l['NARGS_OPS']   = frozenset(l['hasnargs'])
    l['VARGS_OPS']   = frozenset(l['hasvargs'])

def format_extended_arg(arg):
    return str(arg * (1 << 16))

def format_extended_arg36(arg):
    return str(arg * (1 << 8))

def opcode_check(l):
    """When the version of Python we are running happens
    to have the same opcode set as the opcode we are
    importing, we perform checks to make sure our opcode
    set matches exactly.
    """
    # Python 2.6 reports 2.6000000000000001
    if (abs(PYTHON_VERSION - l['python_version']) <= 0.01
        and IS_PYPY == l['is_pypy']):
<<<<<<< HEAD
        import dis
        opmap = fix_opcode_names(dis.opmap)
        # print(set(opmap.items()) - set(l['opmap'].items()))
        # print(set(l['opmap'].items()) - set(opmap.items()))

        for item in l['opmap'].items():
            assert item in opmap.items()
        for item in opmap.items():
            assert item in l['opmap'].items()
=======
        try:
            import dis
            opmap = fix_opcode_names(dis.opmap)
            # print(set(opmap.items()) - set(l['opmap'].items()))
            # print(set(l['opmap'].items()) - set(opmap.items()))

            assert all(item in opmap.items() for item in l['opmap'].items())
            assert all(item in l['opmap'].items() for item in opmap.items())
        except:
            import sys
            print("No dis module in this version of Python:\n%s" %
                  sys.version_info)
>>>>>>> ff6c93eb

def dump_opcodes(opmap):
    """Utility for dumping opcodes"""
    op2name = {}
    for k in opmap.keys():
        op2name[opmap[k]] = k
    for i in sorted(op2name.keys()):
        print("%-3s %s" % (str(i), op2name[i]))<|MERGE_RESOLUTION|>--- conflicted
+++ resolved
@@ -204,17 +204,6 @@
     # Python 2.6 reports 2.6000000000000001
     if (abs(PYTHON_VERSION - l['python_version']) <= 0.01
         and IS_PYPY == l['is_pypy']):
-<<<<<<< HEAD
-        import dis
-        opmap = fix_opcode_names(dis.opmap)
-        # print(set(opmap.items()) - set(l['opmap'].items()))
-        # print(set(l['opmap'].items()) - set(opmap.items()))
-
-        for item in l['opmap'].items():
-            assert item in opmap.items()
-        for item in opmap.items():
-            assert item in l['opmap'].items()
-=======
         try:
             import dis
             opmap = fix_opcode_names(dis.opmap)
@@ -227,7 +216,6 @@
             import sys
             print("No dis module in this version of Python:\n%s" %
                   sys.version_info)
->>>>>>> ff6c93eb
 
 def dump_opcodes(opmap):
     """Utility for dumping opcodes"""
