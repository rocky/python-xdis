--- conflicted
+++ resolved
@@ -342,19 +342,15 @@
     loc["hasstore"].append(op)
 
 
-<<<<<<< HEAD
+def ternary_op(loc, name, opcode, pop=3, push=1):
+    """
+    Put opcode in the class of instructions that are ternary operations.
+    """
+    loc["ternaryop"].add(opcode)
+    def_op(loc, name, opcode, pop, push)
+
+
 def unary_op(loc, name, op, pop=1, push=1):
-=======
-def ternary_op(loc: dict, name: str, opcode: int, pop: int = 3, push: int = 1):
-    """
-    Put opcode in the class of instructions that are ternary operations.
-    """
-    loc["ternaryop"].add(opcode)
-    def_op(loc, name, opcode, pop, push)
-
-
-def unary_op(loc, name: str, op, pop=1, push=1):
->>>>>>> cc7ba4bf
     loc["unaryop"].add(op)
     def_op(loc, name, op, pop, push)
 
