--- conflicted
+++ resolved
@@ -125,18 +125,8 @@
         loc["get_jump_target_maps"] = wordcode.get_jump_target_maps
 
     if from_mod is not None:
-<<<<<<< HEAD
         loc["opmap"] = copy(from_mod.opmap)
         loc["opname"] = copy(from_mod.opname)
-=======
-        loc["opmap"] = deepcopy(from_mod.opmap)
-        loc["opname"] = deepcopy(from_mod.opname)
-        if version_tuple is not None:
-            if version_tuple >= (3,13):
-                fields2copy.extend(fields2copy_313)
-            if version_tuple >= (3,14):
-                fields2copy.extend(fields2copy_314)
->>>>>>> 31cc0f56
         for field in fields2copy:
             loc[field] = copy(getattr(from_mod, field))
         pass
