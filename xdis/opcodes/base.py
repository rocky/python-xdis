--- conflicted
+++ resolved
@@ -109,12 +109,7 @@
 fields2copy_313 = "hasarg hasexc".split()  # added in 3.12
 fields2copy_314 = "hasjump".split()  # added in 3.13
 
-<<<<<<< HEAD
 def init_opdata(loc, from_mod, version_tuple=None, is_pypy=False):
-=======
-
-def init_opdata(loc, from_mod, version_tuple=None, is_pypy: bool = False) -> None:
->>>>>>> 54fbed3b
     """Sets up a number of the structures found in Python's
     opcode.py. Python opcode.py routines assign attributes to modules.
     In order to do this in a modular way here, the local dictionary
@@ -137,12 +132,8 @@
         loc["get_jump_target_maps"] = wordcode.get_jump_target_maps
 
     if from_mod is not None:
-<<<<<<< HEAD
         loc["opmap"] = copy(from_mod.opmap)
         loc["opname"] = copy(from_mod.opname)
-        for field in fields2copy:
-            loc[field] = copy(getattr(from_mod, field))
-=======
         loc["opmap"] = deepcopy(from_mod.opmap)
         loc["opname"] = deepcopy(from_mod.opname)
         if version_tuple is not None:
@@ -151,9 +142,9 @@
             if version_tuple >= (3, 14):
                 fields2copy.extend(fields2copy_314)
         for field in fields2copy:
+            loc[field] = copy(getattr(from_mod, field))
             if hasattr(from_mod, field):
-                loc[field] = deepcopy(getattr(from_mod, field))
->>>>>>> 54fbed3b
+                loc[field] = copy(getattr(from_mod, field))
         pass
     else:
         # FIXME: DRY with above
@@ -192,18 +183,7 @@
     def_op(loc, name, opcode, pop, push)
 
 
-<<<<<<< HEAD
 def call_op(loc, name, opcode, pop=-2, push=1, fallthrough=True):
-=======
-def call_op(
-    loc: dict,
-    name: str,
-    opcode: int,
-    pop: int = -2,
-    push: int = 1,
-    fallthrough: bool = True,
-) -> None:
->>>>>>> 54fbed3b
     """
     Put opcode in the class of instructions that perform calls.
     """
@@ -276,19 +256,7 @@
         loc["hascondition"].append(opcode)
 
 
-<<<<<<< HEAD
 def jrel_op(loc, name, opcode, pop=0, push=0, conditional=False, fallthrough=True):
-=======
-def jrel_op(
-    loc,
-    name: str,
-    opcode: int,
-    pop: int = 0,
-    push: int = 0,
-    conditional=False,
-    fallthrough=True,
-) -> None:
->>>>>>> 54fbed3b
     """
     Put opcode in the class of instructions that can perform a relative jump.
     """
@@ -419,11 +387,7 @@
     def_op(loc, name, opcode, pop, push)
 
 
-<<<<<<< HEAD
 def unary_op(loc, name, op, pop=1, push=1):
-=======
-def unary_op(loc, name: str, op, pop: int = 1, push: int = 1) -> None:
->>>>>>> 54fbed3b
     loc["unaryop"].add(op)
     def_op(loc, name, op, pop, push)
 
@@ -431,11 +395,7 @@
 # This is not in Python. The operand indicates how
 # items on the pop from the stack. BUILD_TUPLE_UNPACK
 # is line this.
-<<<<<<< HEAD
 def varargs_op(loc, op_name, op_code, pop=-1, push=1):
-=======
-def varargs_op(loc, op_name, op_code, pop: int = -1, push: int = 1) -> None:
->>>>>>> 54fbed3b
     def_op(loc, op_name, op_code, pop, push)
     loc["hasvargs"].append(op_code)
 
@@ -488,22 +448,14 @@
     return dict([(k.replace("+", "_"), v) for (k, v) in opmap.items()])
 
 
-<<<<<<< HEAD
 def update_pj3(g, loc, is_pypy=False, is_rust=False):
-=======
-def update_pj3(g, loc, is_pypy: bool = False, is_rust: bool = False) -> None:
->>>>>>> 54fbed3b
     if loc["version_tuple"] < (3, 11):
         g.update({"PJIF": loc["opmap"]["POP_JUMP_IF_FALSE"]})
         g.update({"PJIT": loc["opmap"]["POP_JUMP_IF_TRUE"]})
     update_sets(loc, is_pypy, is_rust)
 
 
-<<<<<<< HEAD
 def update_pj2(g, loc, is_pypy=False):
-=======
-def update_pj2(g, loc, is_pypy: bool = False) -> None:
->>>>>>> 54fbed3b
     g.update({"PJIF": loc["opmap"]["JUMP_IF_FALSE"]})
     g.update({"PJIT": loc["opmap"]["JUMP_IF_TRUE"]})
     update_sets(loc, is_pypy)
@@ -553,19 +505,11 @@
     loc["NARGS_OPS"] = frozenset(loc["hasnargs"])
     loc["VARGS_OPS"] = frozenset(loc["hasvargs"])
     loc["STORE_OPS"] = frozenset(loc["hasstore"])
-<<<<<<< HEAD
     # if python_version and python_version >= (3,12):
     #     loc["ARG_OPS"] = frozenset(loc["hasarg"])
     #     loc["EXC_OPS"] = frozenset(loc["hasarg"])
     # if python_version and python_version >= (3,13):
     #     loc["JUMP_OPS"] = frozenset(loc["hasjump"])
-=======
-    if python_version and python_version >= (3, 12):
-        loc["ARG_OPS"] = frozenset(loc["hasarg"])
-        loc["EXC_OPS"] = frozenset(loc["hasarg"])
-    if python_version and python_version >= (3, 13):
-        loc["JUMP_OPS"] = frozenset(loc["hasjump"])
->>>>>>> 54fbed3b
 
 
 def dump_opcodes(opmap):
