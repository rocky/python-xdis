--- conflicted
+++ resolved
@@ -349,11 +349,7 @@
         return "%s.%s" % (instructions[1].argrepr, instructions[0].argrepr)
 
 
-<<<<<<< HEAD
-def extended_format_MAKE_FUNCTION_10_32(opc, instructions):
-=======
 def extended_format_MAKE_FUNCTION_10_27(opc, instructions):
->>>>>>> c3c0d953
     """
     instructions[0] should be a "MAKE_FUNCTION" or "MAKE_CLOSURE" instruction. TOS
     should have the function or closure name.
@@ -417,11 +413,7 @@
     return "%d positional, %d named" % (pos_args, name_default)
 
 
-<<<<<<< HEAD
-def format_MAKE_FUNCTION_10_32(argc):
-=======
 def format_MAKE_FUNCTION_10_27(argc: int) -> str:
->>>>>>> c3c0d953
     """
     ``argc`` is the operand  of a  "MAKE_FUNCTION" or "MAKE_CLOSURE" instruction.
 
