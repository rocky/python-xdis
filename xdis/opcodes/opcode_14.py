--- conflicted
+++ resolved
@@ -84,18 +84,10 @@
 
 
 opcode_arg_fmt = {
-<<<<<<< HEAD
-    "MAKE_FUNCTION": format_MAKE_FUNCTION_10_32,
-}
-
-opcode_extended_fmt = {
-    "MAKE_FUNCTION": extended_format_MAKE_FUNCTION_10_32,
-=======
     "MAKE_FUNCTION": format_MAKE_FUNCTION_10_27,
 }
 
 opcode_extended_fmt = {
     "MAKE_FUNCTION": extended_format_MAKE_FUNCTION_10_27,
->>>>>>> e980ee72
     "RETURN_VALUE": extended_format_RETURN_VALUE,
 }