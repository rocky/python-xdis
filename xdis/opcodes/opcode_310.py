# (C) Copyright 2021, 2023-2024 by Rocky Bernstein
#
#  This program is free software; you can redistribute it and/or
#  modify it under the terms of the GNU General Public License
#  as published by the Free Software Foundation; either version 2
#  of the License, or (at your option) any later version.
#
#  This program is distributed in the hope that it will be useful,
#  but WITHOUT ANY WARRANTY; without even the implied warranty of
#  MERCHANTABILITY or FITNESS FOR A PARTICULAR PURPOSE.  See the
#  GNU General Public License for more details.
#
#  You should have received a copy of the GNU General Public License
#  along with this program; if not, write to the Free Software
#  Foundation, Inc., 51 Franklin Street, Fifth Floor, Boston, MA  02110-1301, USA.
"""
CPython 3.10 bytecode opcodes

This is like Python 3.10's opcode.py with some classification
of stack usage and information for formatting instructions.
"""

import xdis.opcodes.opcode_39 as opcode_39
from xdis.cross_dis import findlinestarts  # noqa
from xdis.opcodes.base import def_op, finalize_opcodes, init_opdata, rm_op, update_pj3
from xdis.opcodes.opcode_39 import opcode_arg_fmt39, opcode_extended_fmt39

version_tuple = (3, 10)
python_implementation = "CPython"

loc = locals()

init_opdata(loc, opcode_39, version_tuple)

# fmt: off

# These are removed since 3.9...
rm_op(loc,  "RERAISE",                  48)

# These are added since 3.9...
#         OP NAME                   OPCODE  POP PUSH
#------------------------------------------------
def_op(loc, "GET_LEN",                  30,   0, 1)
def_op(loc, "MATCH_MAPPING",            31,   0, 1)
def_op(loc, "MATCH_SEQUENCE",           32,   0, 1)
def_op(loc, "MATCH_KEYS",               33,   0, 2)
def_op(loc, "COPY_DICT_WITHOUT_KEYS",   34,   2, 2)
def_op(loc, "ROT_N",                    99,   0, 0)
def_op(loc, "RERAISE",                 119,   3, 0)
def_op(loc, "GEN_START",               129,   1, 0)
def_op(loc, "MATCH_CLASS",             152,   2, 1)
# fmt: on


opcode_arg_fmt = opcode_arg_fmt310 = opcode_arg_fmt39.copy()
opcode_extended_fmt = opcode_extended_fmt310 = opcode_extended_fmt39.copy()

# fmt: on

<<<<<<< HEAD
# lnotab format changed in 3.10.
# Using pre 3.10 code, some line numbers can come out negative.

# From 3.10 https://github.com/python/cpython/blob/main/Objects/lnotab_notes.txt

# Description of the internal format of the line number table in Python 3.10
# and earlier.

# (For 3.11 onwards, see Objects/locations.md)

# Conceptually, the line number table consists of a sequence of triples:
#     start-offset (inclusive), end-offset (exclusive), line-number.

# Note that not all byte codes have a line number so we need handle
# `None` for the line-number.

# However, storing the above sequence directly would be very
# inefficient as we would need 12 bytes per entry.

# First, note that the end of one entry is the same as the start of
# the next, so we can overlap entries.  Second, we don't really need
# arbitrary access to the sequence, so we can store deltas.

# We just need to store (end - start, line delta) pairs. The start
# offset of the first entry is always zero.

# Third, most deltas are small, so we can use a single byte for each
# value, as long we allow several entries for the same line.

# Consider the following table
#      Start    End     Line
#       0       6       1
#       6       50      2
#       50      350     7
#       350     360     No line number
#       360     376     8
#       376     380     208

# Stripping the redundant ends gives:

#    End-Start  Line-delta
#       6         +1
#       44        +1
#       300       +5
#       10        No line number
#       16        +1
#       4         +200


# Note that the end - start value is always positive.

# Finally, in order to fit into a single byte we need to convert start
# deltas to the range 0 <= delta <= 254, and line deltas to the range
# -127 <= delta <= 127.
#
# A line delta of -128 is used to indicate no line number.  Also note
# that a delta of zero indicates that there are no bytecodes in the
# given range, which means we can use an invalid line number for that
# range.

# Final form:

#    Start delta   Line delta
#     6               +1
#     44              +1
#     254             +5
#     46              0
#     10              -128 (No line number, treated as a delta of zero)
#     16              +1
#     0               +127 (line 135, but the range is empty as no bytecodes are
#                           at line 135)
#     4               +73

# Iterating over the table.
# -------------------------

# For the `co_lines` attribute we want to emit the full form, omitting
# the (350, 360, No line number) and empty entries.

NO_LINE_NUMBER = -128


def findlinestarts(code, dup_lines=False):
    """Find the offsets in a byte code which are start of lines in the source.

    Generate pairs (offset, lineno) as described in Python/compile.c.
    """
    lineno_table = code.co_lnotab
    byte_increments = list(lineno_table[0::2])

    # line_deltas is an array of 8-bit *signed* integers
    lineno_deltas = [x if x < 0x80 else x - 0x100 for x in lineno_table[1::2]]

    lineno = code.co_firstlineno
    end_offset = 0  # highest offset seen so far
    yield 0, lineno
    for byte_incr, lineno_delta in zip(byte_increments, lineno_deltas):
        if lineno_delta == 0:
            # No change to line number, just accumulate changes to "end_offset"
            # This allows us to accrue offset deltas larger than 254 or so.
            end_offset += byte_incr
            continue
        start_offset = end_offset
        end_offset = start_offset + byte_incr
        if lineno_delta == NO_LINE_NUMBER:
            # No line number -- omit reporting lineno table entry
            continue
        lineno += lineno_delta
        if end_offset == start_offset:
            # Empty range, omit reporting lineno table entry.
            # This allows us to accrue line number deltas larger than 254 or so.
            continue
        yield start_offset, lineno


opcode_arg_fmt = opcode_arg_fmt10 = opcode_arg_fmt39.copy()

=======
opcode_arg_fmt = opcode_arg_fmt10 = opcode_arg_fmt39.copy()

>>>>>>> dec2e74c
update_pj3(globals(), loc)
finalize_opcodes(loc)<|MERGE_RESOLUTION|>--- conflicted
+++ resolved
@@ -57,127 +57,7 @@
 
 # fmt: on
 
-<<<<<<< HEAD
-# lnotab format changed in 3.10.
-# Using pre 3.10 code, some line numbers can come out negative.
-
-# From 3.10 https://github.com/python/cpython/blob/main/Objects/lnotab_notes.txt
-
-# Description of the internal format of the line number table in Python 3.10
-# and earlier.
-
-# (For 3.11 onwards, see Objects/locations.md)
-
-# Conceptually, the line number table consists of a sequence of triples:
-#     start-offset (inclusive), end-offset (exclusive), line-number.
-
-# Note that not all byte codes have a line number so we need handle
-# `None` for the line-number.
-
-# However, storing the above sequence directly would be very
-# inefficient as we would need 12 bytes per entry.
-
-# First, note that the end of one entry is the same as the start of
-# the next, so we can overlap entries.  Second, we don't really need
-# arbitrary access to the sequence, so we can store deltas.
-
-# We just need to store (end - start, line delta) pairs. The start
-# offset of the first entry is always zero.
-
-# Third, most deltas are small, so we can use a single byte for each
-# value, as long we allow several entries for the same line.
-
-# Consider the following table
-#      Start    End     Line
-#       0       6       1
-#       6       50      2
-#       50      350     7
-#       350     360     No line number
-#       360     376     8
-#       376     380     208
-
-# Stripping the redundant ends gives:
-
-#    End-Start  Line-delta
-#       6         +1
-#       44        +1
-#       300       +5
-#       10        No line number
-#       16        +1
-#       4         +200
-
-
-# Note that the end - start value is always positive.
-
-# Finally, in order to fit into a single byte we need to convert start
-# deltas to the range 0 <= delta <= 254, and line deltas to the range
-# -127 <= delta <= 127.
-#
-# A line delta of -128 is used to indicate no line number.  Also note
-# that a delta of zero indicates that there are no bytecodes in the
-# given range, which means we can use an invalid line number for that
-# range.
-
-# Final form:
-
-#    Start delta   Line delta
-#     6               +1
-#     44              +1
-#     254             +5
-#     46              0
-#     10              -128 (No line number, treated as a delta of zero)
-#     16              +1
-#     0               +127 (line 135, but the range is empty as no bytecodes are
-#                           at line 135)
-#     4               +73
-
-# Iterating over the table.
-# -------------------------
-
-# For the `co_lines` attribute we want to emit the full form, omitting
-# the (350, 360, No line number) and empty entries.
-
-NO_LINE_NUMBER = -128
-
-
-def findlinestarts(code, dup_lines=False):
-    """Find the offsets in a byte code which are start of lines in the source.
-
-    Generate pairs (offset, lineno) as described in Python/compile.c.
-    """
-    lineno_table = code.co_lnotab
-    byte_increments = list(lineno_table[0::2])
-
-    # line_deltas is an array of 8-bit *signed* integers
-    lineno_deltas = [x if x < 0x80 else x - 0x100 for x in lineno_table[1::2]]
-
-    lineno = code.co_firstlineno
-    end_offset = 0  # highest offset seen so far
-    yield 0, lineno
-    for byte_incr, lineno_delta in zip(byte_increments, lineno_deltas):
-        if lineno_delta == 0:
-            # No change to line number, just accumulate changes to "end_offset"
-            # This allows us to accrue offset deltas larger than 254 or so.
-            end_offset += byte_incr
-            continue
-        start_offset = end_offset
-        end_offset = start_offset + byte_incr
-        if lineno_delta == NO_LINE_NUMBER:
-            # No line number -- omit reporting lineno table entry
-            continue
-        lineno += lineno_delta
-        if end_offset == start_offset:
-            # Empty range, omit reporting lineno table entry.
-            # This allows us to accrue line number deltas larger than 254 or so.
-            continue
-        yield start_offset, lineno
-
-
 opcode_arg_fmt = opcode_arg_fmt10 = opcode_arg_fmt39.copy()
 
-=======
-opcode_arg_fmt = opcode_arg_fmt10 = opcode_arg_fmt39.copy()
-
->>>>>>> dec2e74c
 update_pj3(globals(), loc)
 finalize_opcodes(loc)