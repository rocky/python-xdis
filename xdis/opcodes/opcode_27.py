# (C) Copyright 2017, 2019-2021, 2023 by Rocky Bernstein
#
#  This program is free software; you can redistribute it and/or
#  modify it under the terms of the GNU General Public License
#  as published by the Free Software Foundation; either version 2
#  of the License, or (at your option) any later version.
#
#  This program is distributed in the hope that it will be useful,
#  but WITHOUT ANY WARRANTY; without even the implied warranty of
#  MERCHANTABILITY or FITNESS FOR A PARTICULAR PURPOSE.  See the
#  GNU General Public License for more details.
#
#  You should have received a copy of the GNU General Public License
#  along with this program; if not, write to the Free Software
#  Foundation, Inc., 51 Franklin Street, Fifth Floor, Boston, MA  02110-1301, USA.
"""
CPython 2.7 bytecode opcodes

This is a like Python 2.7's opcode.py with some classification
of stack usage.
"""

import xdis.opcodes.opcode_26 as opcode_26
from xdis.opcodes.base import (
    compare_op,
    def_op,
    extended_format_ATTR,
    extended_format_CALL_FUNCTION,
<<<<<<< HEAD
    extended_format_MAKE_FUNCTION_10_32,
=======
    extended_format_MAKE_FUNCTION_10_27,
>>>>>>> e980ee72
    extended_format_RAISE_VARARGS_older,
    extended_format_RETURN_VALUE,
    finalize_opcodes,
    format_CALL_FUNCTION_pos_name_encoded,
    format_extended_arg,
<<<<<<< HEAD
    format_MAKE_FUNCTION_10_32,
=======
    format_MAKE_FUNCTION_10_27,
>>>>>>> e980ee72
    format_RAISE_VARARGS_older,
    init_opdata,
    jabs_op,
    jrel_op,
    name_op,
    rm_op,
    update_pj3,
    varargs_op,
)

<<<<<<< HEAD
version = 2.7
=======
>>>>>>> e980ee72
version_tuple = (2, 7)
python_implementation = "CPython"

loc = l = locals()
init_opdata(l, opcode_26, version_tuple)

# fmt: off
# Below are opcode changes since Python 2.6
rm_op(l, "BUILD_MAP",     104)
rm_op(l, "LOAD_ATTR",     105)
rm_op(l, "COMPARE_OP",    106)
rm_op(l, "IMPORT_NAME",   107)
rm_op(l, "IMPORT_FROM",   108)
rm_op(l, "JUMP_IF_FALSE", 111)
rm_op(l, "EXTENDED_ARG",  143)
rm_op(l, "JUMP_IF_TRUE",  112)

# These have changed since 2.6 in stack effects.
#          OP NAME            OPCODE   POP PUSH
#-----------------------------------------------
def_op(l, "END_FINALLY",            88,  3,  0)
jrel_op(l, "SETUP_EXCEPT",         121,  0,  0, conditional=True)  # ""
jrel_op(l, "SETUP_FINALLY" ,       122,  0,  0, conditional=True)  # ""


def_op(l, "LIST_APPEND",            94,  2,  1)  # Calls list.append(TOS[-i], TOS).

# Used to implement list comprehensions.
varargs_op(l, 'BUILD_SET',         104, -1,  1)  # TOS is count of set items
def_op(l,  "BUILD_MAP",            105,  0,  1)  # count is in argument
name_op(l, "LOAD_ATTR",            106,  1,  1)  # Operand is in name list
compare_op(l, "COMPARE_OP", 107)

name_op(l, "IMPORT_NAME",          108, 2,   1)  # Index in name list
name_op(l, "IMPORT_FROM",          109, 0,   1)

jabs_op(l, "JUMP_IF_FALSE_OR_POP", 111)  # Target byte offset from beginning of code
jabs_op(l, "JUMP_IF_TRUE_OR_POP",  112)  # ""
jabs_op(l, "POP_JUMP_IF_FALSE",    114, 2,   1, conditional=True)  # ""
jabs_op(l, "POP_JUMP_IF_TRUE",     115, 2,   1, conditional=True)  # ""
jrel_op(l, "SETUP_WITH",           143, 0,   4)

def_op(l, "EXTENDED_ARG", 145)
def_op(l, "SET_ADD", 146, 1, 0)  # Calls set.add(TOS1[-i], TOS).
# Used to implement set comprehensions.
def_op(l, "MAP_ADD",               147, 3, 1)  # Calls dict.setitem(TOS1[-i], TOS, TOS1)
# Used to implement dict comprehensions.
# fmt: on

update_pj3(globals(), l)

opcode_arg_fmt = {
<<<<<<< HEAD
    "MAKE_FUNCTION": format_MAKE_FUNCTION_10_32,
=======
    "MAKE_FUNCTION": format_MAKE_FUNCTION_10_27,
>>>>>>> e980ee72
    "EXTENDED_ARG": format_extended_arg,
    "CALL_FUNCTION": format_CALL_FUNCTION_pos_name_encoded,
    "RAISE_VARARGS": format_RAISE_VARARGS_older,
}

finalize_opcodes(l)

opcode_extended_fmt = {
    "CALL_FUNCTION": extended_format_CALL_FUNCTION,
    "LOAD_ATTR": extended_format_ATTR,
<<<<<<< HEAD
    "MAKE_FUNCTION": extended_format_MAKE_FUNCTION_10_32,
=======
    "MAKE_FUNCTION": extended_format_MAKE_FUNCTION_10_27,
>>>>>>> e980ee72
    "RAISE_VARARGS": extended_format_RAISE_VARARGS_older,
    "RETURN_VALUE": extended_format_RETURN_VALUE,
    "STORE_ATTR": extended_format_ATTR,
}<|MERGE_RESOLUTION|>--- conflicted
+++ resolved
@@ -26,21 +26,13 @@
     def_op,
     extended_format_ATTR,
     extended_format_CALL_FUNCTION,
-<<<<<<< HEAD
-    extended_format_MAKE_FUNCTION_10_32,
-=======
     extended_format_MAKE_FUNCTION_10_27,
->>>>>>> e980ee72
     extended_format_RAISE_VARARGS_older,
     extended_format_RETURN_VALUE,
     finalize_opcodes,
     format_CALL_FUNCTION_pos_name_encoded,
     format_extended_arg,
-<<<<<<< HEAD
-    format_MAKE_FUNCTION_10_32,
-=======
     format_MAKE_FUNCTION_10_27,
->>>>>>> e980ee72
     format_RAISE_VARARGS_older,
     init_opdata,
     jabs_op,
@@ -51,10 +43,6 @@
     varargs_op,
 )
 
-<<<<<<< HEAD
-version = 2.7
-=======
->>>>>>> e980ee72
 version_tuple = (2, 7)
 python_implementation = "CPython"
 
@@ -107,11 +95,7 @@
 update_pj3(globals(), l)
 
 opcode_arg_fmt = {
-<<<<<<< HEAD
-    "MAKE_FUNCTION": format_MAKE_FUNCTION_10_32,
-=======
     "MAKE_FUNCTION": format_MAKE_FUNCTION_10_27,
->>>>>>> e980ee72
     "EXTENDED_ARG": format_extended_arg,
     "CALL_FUNCTION": format_CALL_FUNCTION_pos_name_encoded,
     "RAISE_VARARGS": format_RAISE_VARARGS_older,
@@ -122,11 +106,7 @@
 opcode_extended_fmt = {
     "CALL_FUNCTION": extended_format_CALL_FUNCTION,
     "LOAD_ATTR": extended_format_ATTR,
-<<<<<<< HEAD
-    "MAKE_FUNCTION": extended_format_MAKE_FUNCTION_10_32,
-=======
     "MAKE_FUNCTION": extended_format_MAKE_FUNCTION_10_27,
->>>>>>> e980ee72
     "RAISE_VARARGS": extended_format_RAISE_VARARGS_older,
     "RETURN_VALUE": extended_format_RETURN_VALUE,
     "STORE_ATTR": extended_format_ATTR,
