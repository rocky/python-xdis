--- conflicted
+++ resolved
@@ -1,8 +1,4 @@
-<<<<<<< HEAD
-# Copyright (c) 2016-2019 by Rocky Bernstein
-=======
-# Copyright (c) 2016-2018, 2020 by Rocky Bernstein
->>>>>>> 679d727c
+# Copyright (c) 2016-2020 by Rocky Bernstein
 #
 #  This program is free software; you can redistribute it and/or
 #  modify it under the terms of the GNU General Public License
