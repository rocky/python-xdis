--- conflicted
+++ resolved
@@ -16,7 +16,6 @@
 # imports so this can run on older Pythons. This is
 # intended to be a more cross-version Python program
 
-<<<<<<< HEAD
 import datetime, sys
 
 try:
@@ -34,10 +33,6 @@
 
         def __len__(self):
             return len(self.todo)
-=======
-import datetime, re, sys
-from collections import deque
->>>>>>> 71709156
 
 import xdis
 
