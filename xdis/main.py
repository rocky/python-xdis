--- conflicted
+++ resolved
@@ -30,7 +30,6 @@
 # imports so this can run on older Pythons. This is
 # intended to be a more cross-version Python program
 
-<<<<<<< HEAD
 import datetime, re, sys
 
 try:
@@ -48,10 +47,6 @@
 
         def __len__(self):
             return len(self.todo)
-=======
-import datetime, os, re, sys, types
-from collections import deque
->>>>>>> 60136f46
 
 import xdis
 
