# (C) Copyright 2018-2021 by Rocky Bernstein
#
#  This program is free software; you can redistribute it and/or
#  modify it under the terms of the GNU General Public License
#  as published by the Free Software Foundation; either version 2
#  of the License, or (at your option) any later version.
#
#  This program is distributed in the hope that it will be useful,
#  but WITHOUT ANY WARRANTY; without even the implied warranty of
#  MERCHANTABILITY or FITNESS FOR A PARTICULAR PURPOSE.  See the
#  GNU General Public License for more details.
#
#  You should have received a copy of the GNU General Public License
#  along with this program; if not, write to the Free Software
#  Foundation, Inc., 51 Franklin Street, Fifth Floor, Boston, MA  02110-1301, USA.

"""Facilitates importing opmaps for the a given Python version"""
import copy
import sys
from xdis import IS_PYPY
from xdis.magics import canonic_python_version

from xdis.opcodes import opcode_10 as opcode_10
from xdis.opcodes import opcode_11 as opcode_11
from xdis.opcodes import opcode_13 as opcode_13
from xdis.opcodes import opcode_14 as opcode_14
from xdis.opcodes import opcode_15 as opcode_15
from xdis.opcodes import opcode_16 as opcode_16
from xdis.opcodes import opcode_20 as opcode_20
from xdis.opcodes import opcode_21 as opcode_21
from xdis.opcodes import opcode_22 as opcode_22
from xdis.opcodes import opcode_23 as opcode_23
from xdis.opcodes import opcode_24 as opcode_24
from xdis.opcodes import opcode_25 as opcode_25
from xdis.opcodes import opcode_26 as opcode_26
from xdis.opcodes import opcode_27 as opcode_27
from xdis.opcodes import opcode_30 as opcode_30
from xdis.opcodes import opcode_31 as opcode_31
from xdis.opcodes import opcode_32 as opcode_32
from xdis.opcodes import opcode_33 as opcode_33
from xdis.opcodes import opcode_34 as opcode_34
from xdis.opcodes import opcode_35 as opcode_35
from xdis.opcodes import opcode_36 as opcode_36
from xdis.opcodes import opcode_37 as opcode_37
from xdis.opcodes import opcode_38 as opcode_38
from xdis.opcodes import opcode_39 as opcode_39

from xdis.opcodes import opcode_26pypy as opcode_26pypy
from xdis.opcodes import opcode_27pypy as opcode_27pypy
from xdis.opcodes import opcode_32pypy as opcode_32pypy
from xdis.opcodes import opcode_33pypy as opcode_33pypy
from xdis.opcodes import opcode_35pypy as opcode_35pypy
from xdis.opcodes import opcode_36pypy as opcode_36pypy
from xdis.opcodes import opcode_37pypy as opcode_37pypy

# FIXME
op_imports = {
    1.0     : opcode_10,
    '1.0'   : opcode_10,
    1.1     : opcode_11,
    '1.1'   : opcode_11,
    1.2     : opcode_11,
    '1.2'   : opcode_11,
    1.3     : opcode_13,
    '1.3'   : opcode_13,
    1.4     : opcode_14,
    '1.4'   : opcode_14,
    1.5     : opcode_15,
    '1.5'   : opcode_15,
    1.6     : opcode_16,
    '1.6'   : opcode_16,
    '2.0'   : opcode_20,
    2.0     : opcode_20,
    '2.1'   : opcode_21,
    2.1     : opcode_21,
    '2.2'   : opcode_22,
    2.2     : opcode_22,
    '2.3a0' : opcode_23,
    2.3     : opcode_23,
    '2.4b1' : opcode_24,
    2.4     : opcode_24,
    '2.5c2' : opcode_25,
    2.5     : opcode_25,
    '2.6a1' : opcode_26,
    2.6     : opcode_26,
    '2.7'   : opcode_27,
    2.7     : opcode_27,
    '2.7.18candidate1' : opcode_27,
    '3.0'   : opcode_30,
    3.0     : opcode_30,
    '3.0a5' : opcode_30,
    '3.1'   : opcode_31,
    '3.1a0+': opcode_31,
    3.1     : opcode_31,
    '3.2'   : opcode_32,
    '3.2a2' : opcode_32,
    3.2     : opcode_32,
    '3.3a4' : opcode_33,
    3.3     : opcode_33,
    '3.4'   : opcode_34,
    '3.4rc2': opcode_34,
    3.4     : opcode_34,
    '3.5'   : opcode_35,
    '3.5.1' : opcode_35,
    '3.5.2' : opcode_35,
    '3.5.3' : opcode_35,
    '3.5.4' : opcode_35,
    3.5     : opcode_35,
    '3.6rc1': opcode_36,
    '3.6rc1': opcode_36,
    3.6     : opcode_36,
    '3.7.0beta3': opcode_37,
    '3.7.0.beta3': opcode_37,
    '3.7.0' : opcode_37,
    3.7     : opcode_37,
    '3.8.0alpha0' : opcode_38,
    '3.8.0a0': opcode_38,
    '3.8.0a3+': opcode_38,
    '3.8.0alpha3': opcode_38,
    '3.8.0beta2': opcode_38,
    '3.8.0rc1+': opcode_38,
    '3.8.0candidate1': opcode_38,
    '3.8' : opcode_38,
    '3.9.0alpha1' : opcode_39,
    '3.9.0alpha2' : opcode_39,
    '3.9.0beta5' : opcode_39,
    '3.9' : opcode_39,
    3.9 : opcode_39,

    '2.6pypy':  opcode_26pypy,
    '2.7pypy':  opcode_27pypy,
    '3.2pypy':  opcode_32pypy,
    '3.3pypy':  opcode_33pypy,
    '3.5pypy':  opcode_35pypy,
    '3.6pypy':  opcode_36pypy,
    '3.6.1pypy':  opcode_36pypy,
    '3.7pypy':    opcode_37pypy,
    }

for k, v in canonic_python_version.items():
    if v in op_imports:
        op_imports[k] = op_imports[v]

def get_opcode_module(version_info=None, variant=None):
    # FIXME: DRY with magics.sysinfo2float()
    if version_info is None:
        version_info = sys.version_info
        if variant is None and IS_PYPY:
            variant = 'pypy'
            pass
        pass
    elif isinstance(version_info, float):
        int_vers = int(version_info * 10)
        version_info = [int_vers // 10, int_vers % 10]

    vers_str = '.'.join([str(v) for v in version_info[0:3]])
    if len(version_info) >= 3 and version_info[3] != 'final':
        vers_str += ''.join([str(v) for v in version_info[3:]])
    if variant is None:
        try:
            import platform
            variant = platform.python_implementation()
            if platform in ('Jython', 'Pyston'):
                vers_str += variant
                pass
        except:
            # Python may be too old, e.g. < 2.6 or implementation may
            # just not have platform
            pass
    else:
        vers_str += variant

    return op_imports[canonic_python_version[vers_str]]

def remap_opcodes(op_obj, alternate_opmap):
    # All these lists are 255 in length, with index i corresponding to opcode i
    if hasattr(op_obj, 'REMAPPED') and op_obj.REMAPPED:
        return op_obj

    positional_opcode_lists = [
        'opname',  # Opcode's name
        'oppop',  # How many items this opcode pops off the stack
        'oppush'  # How many items this opcode pushes onto the stack
    ]

    # These lists contain all the opcodes that fit a certain description
    categorized_opcode_lists = [
        'hascompare',
        'hascondition',
        'hasconst',
        'hasfree',
        'hasjabs',
        'hasjrel',
        'haslocal',
        'hasname',
        'hasnargs',
        'hasvargs',
        'nofollow'
    ]

    new_opmap = copy.deepcopy(op_obj.opmap)
    new_lists = {}
    for list_name in positional_opcode_lists:
        if hasattr(op_obj, list_name):
            new_lists[list_name] = copy.deepcopy(getattr(op_obj, list_name))
    for list_name in categorized_opcode_lists:
        if hasattr(op_obj, list_name):
            new_lists[list_name] = copy.deepcopy(getattr(op_obj, list_name))

    new_frozensets = {}
    for i in dir(op_obj):
        item = getattr(op_obj, i)
        if isinstance(item, frozenset):
            item = list(item)
            new_frozensets[i] = copy.deepcopy(item)

    opcodes_with_args = {}
    for opname, opcode in op_obj.opmap.items():
        if opcode >= op_obj.HAVE_ARGUMENT:
<<<<<<< HEAD
            opcode_with_args[opname] = opcode
=======
            opcodes_with_args[opname] = opcode
>>>>>>> 02ec67ec

    for opname, alt_opcode in alternate_opmap.items():
        if opname not in op_obj.opmap:
            raise KeyError("The opname {} was not found in Python's original opmap for version {}".format(opname, op_obj.version))
        else:
            original_opcode = op_obj.opmap[opname]
            new_opmap[opname] = alt_opcode
            if original_opcode == alt_opcode:
                continue

            if hasattr(op_obj, opname):
                setattr(op_obj, opname, alt_opcode)

            for list_name in positional_opcode_lists:
                if not hasattr(op_obj, list_name):
                    continue
                new_opcode_list = new_lists[list_name]
                original_list = getattr(op_obj, list_name)
                new_opcode_list[alt_opcode] = original_list[original_opcode]

            for list_name in categorized_opcode_lists:
                if not hasattr(op_obj, list_name):
                    continue
                new_opcode_list = new_lists[list_name]
                original_list = getattr(op_obj, list_name)
                if original_opcode in original_list:
                    new_opcode_list[original_list.index(original_opcode)] = alt_opcode

            for set_name, frozen_set_list in new_frozensets.items():
                if original_opcode in getattr(op_obj, set_name):
                    idx = list(getattr(op_obj, set_name)).index(original_opcode)
                    frozen_set_list[idx] = alt_opcode

    new_opcodes_with_args = {}
    for opname in opcodes_with_args.keys():
        new_opcodes_with_args[opname] = new_opmap[opname]
    lowest_opcode_with_arg = min(new_opcodes_with_args.values())
    setattr(op_obj, 'HAVE_ARGUMENT', lowest_opcode_with_arg)
    if hasattr(op_obj, 'PJIF'):
        if hasattr(op_obj, 'POP_JUMP_IF_FALSE') and 'POP_JUMP_IF_FALSE' in new_opmap:
            # 2.7 and later
            setattr(op_obj, 'PJIF', new_opmap['POP_JUMP_IF_FALSE'])
        if hasattr(op_obj, 'JUMP_IF_FALSE') and 'JUMP_IF_FALSE' in new_opmap:
            setattr(op_obj, 'PJIF', new_opmap['JUMP_IF_FALSE'])
    if hasattr(op_obj, 'PJIT'):
        if hasattr(op_obj, 'POP_JUMP_IF_TRUE') and 'POP_JUMP_IF_TRUE' in new_opmap:
            # 2.7 and later
            setattr(op_obj, 'PJIT', new_opmap['POP_JUMP_IF_TRUE'])
        if hasattr(op_obj, 'JUMP_IF_TRUE') and 'JUMP_IF_TRUE' in new_opmap:
            setattr(op_obj, 'PJIT', new_opmap['JUMP_IF_TRUE'])

    for new_list_name, new_list in new_lists.items():
        setattr(op_obj, new_list_name, new_list)
    for new_frozenset_name, new_frozenset in new_frozensets.items():
        setattr(op_obj, new_frozenset_name, frozenset(new_frozenset))

    setattr(op_obj, 'opmap', new_opmap)
    setattr(op_obj, 'REMAPPED', True)
    return op_obj


if __name__ == '__main__':
    print(get_opcode_module())<|MERGE_RESOLUTION|>--- conflicted
+++ resolved
@@ -216,12 +216,7 @@
 
     opcodes_with_args = {}
     for opname, opcode in op_obj.opmap.items():
-        if opcode >= op_obj.HAVE_ARGUMENT:
-<<<<<<< HEAD
-            opcode_with_args[opname] = opcode
-=======
             opcodes_with_args[opname] = opcode
->>>>>>> 02ec67ec
 
     for opname, alt_opcode in alternate_opmap.items():
         if opname not in op_obj.opmap:
