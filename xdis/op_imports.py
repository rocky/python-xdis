# (C) Copyright 2018-2019, 2021-2023, 2025 by Rocky Bernstein
#
#  This program is free software; you can redistribute it and/or
#  modify it under the terms of the GNU General Public License
#  as published by the Free Software Foundation; either version 2
#  of the License, or (at your option) any later version.
#
#  This program is distributed in the hope that it will be useful,
#  but WITHOUT ANY WARRANTY; without even the implied warranty of
#  MERCHANTABILITY or FITNESS FOR A PARTICULAR PURPOSE.  See the
#  GNU General Public License for more details.
#
#  You should have received a copy of the GNU General Public License
#  along with this program; if not, write to the Free Software
#  Foundation, Inc., 51 Franklin Street, Fifth Floor, Boston, MA  02110-1301, USA.

"""Facilitates for importing Python opcode maps for a given Python version"""
import copy
import sys

from xdis.magics import canonic_python_version
from xdis.opcodes import (
    opcode_10,
    opcode_11,
    opcode_12,
    opcode_13,
    opcode_14,
    opcode_15,
    opcode_16,
    opcode_20,
    opcode_21,
    opcode_22,
    opcode_23,
    opcode_24,
    opcode_25,
    opcode_26,
    opcode_26pypy,
    opcode_27,
    opcode_27pypy,
    opcode_30,
    opcode_31,
    opcode_32,
    opcode_32pypy,
    opcode_33,
    opcode_33pypy,
    opcode_34,
    opcode_35,
    opcode_35pypy,
    opcode_36,
    opcode_36pypy,
    opcode_37,
    opcode_37pypy,
    opcode_38,
    opcode_38pypy,
    opcode_39,
    opcode_39pypy,
    opcode_310,
    opcode_310pypy,
    opcode_311,
    opcode_311pypy,
    opcode_312,
    opcode_313,
    opcode_314,
)
from xdis.version_info import IS_PYPY, version_tuple_to_str

# FIXME
op_imports = {
    1.0: opcode_10,
    "1.0": opcode_10,
    1.1: opcode_11,
    "1.1": opcode_11,
    1.2: opcode_12,
    "1.2": opcode_12,
    1.3: opcode_13,
    "1.3": opcode_13,
    1.4: opcode_14,
    "1.4": opcode_14,
    1.5: opcode_15,
    "1.5": opcode_15,
    1.6: opcode_16,
    "1.6": opcode_16,
    "2.0": opcode_20,
    2.0: opcode_20,
    "2.1": opcode_21,
    2.1: opcode_21,
    "2.2": opcode_22,
    2.2: opcode_22,
    "2.3a0": opcode_23,
    2.3: opcode_23,
    "2.4b1": opcode_24,
    2.4: opcode_24,
    "2.5c2": opcode_25,
    2.5: opcode_25,
    "2.5.0dropbox": opcode_25,
    "2.6a1": opcode_26,
    "2.6pypy": opcode_26pypy,
    2.6: opcode_26,
    "2.7": opcode_27,
    2.7: opcode_27,
    "2.7.18candidate1": opcode_27,
    "2.7pypy": opcode_27pypy,
    "2.7.12pypy": opcode_27pypy,
    "3.0": opcode_30,
    3.0: opcode_30,
    "3.0a5": opcode_30,
    "3.1": opcode_31,
    "3.1a0+": opcode_31,
    3.1: opcode_31,
    "3.2": opcode_32,
    "3.2a2": opcode_32,
    3.2: opcode_32,
    "3.2pypy": opcode_32pypy,
    "3.3a4": opcode_33,
    3.3: opcode_33,
    "3.3pypy": opcode_33pypy,
    "3.4": opcode_34,
    "3.4rc2": opcode_34,
    3.4: opcode_34,
    "3.5": opcode_35,
    "3.5pypy": opcode_35pypy,
    "3.5.1": opcode_35,
    "3.5.2": opcode_35,
    "3.5.3": opcode_35,
    "3.5.4": opcode_35,
    3.5: opcode_35,
    "3.6rc1": opcode_36,
    3.6: opcode_36,
    "3.6pypy": opcode_36pypy,
    "3.6.1pypy": opcode_36pypy,
    "3.7.0beta3": opcode_37,
    "3.7.0.beta3": opcode_37,
    "3.7.0": opcode_37,
    "3.7pypy": opcode_37pypy,
    3.7: opcode_37,
    "3.8.0alpha0": opcode_38,
    "3.8.0a0": opcode_38,
    "3.8.0a3+": opcode_38,
    "3.8.0alpha3": opcode_38,
    "3.8.0beta2": opcode_38,
    "3.8.0rc1+": opcode_38,
    "3.8.0candidate1": opcode_38,
    "3.8": opcode_38,
<<<<<<< HEAD
=======
    "3.8pypy": opcode_38pypy,
>>>>>>> 3f72cf81
    "3.8.0pypy": opcode_38pypy,
    "3.8.12pypy": opcode_38pypy,
    "3.8.13pypy": opcode_38pypy,
    "3.8.14pypy": opcode_38pypy,
    "3.8.15pypy": opcode_38pypy,
    "3.8.16pypy": opcode_38pypy,
    "3.8.17pypy": opcode_38pypy,
    "3.9.0alpha1": opcode_39,
    "3.9.0alpha2": opcode_39,
    "3.9.0beta5": opcode_39,
    "3.9": opcode_39,
    "3.9pypy": opcode_39pypy,
    "3.9.15pypy": opcode_39pypy,
    "3.9.16pypy": opcode_39pypy,
    "3.9.17pypy": opcode_39pypy,
    "3.9.18pypy": opcode_39pypy,
    3.9: opcode_39,
    "3.10.0rc2": opcode_310,
    "3.10.b1": opcode_310,
    "3.10": opcode_310,
    "3.10pypy": opcode_310pypy,
    "3.10.12pypy": opcode_310pypy,
    "3.11": opcode_311,
    "3.11.0": opcode_311,
    "3.11.1": opcode_311,
    "3.11.2": opcode_311,
    "3.11.3": opcode_311,
    "3.11.4": opcode_311,
    "3.11.5": opcode_311,
    "3.11a7e": opcode_311,
    "3.11.13pypy": opcode_311pypy,
    3.11: opcode_311,
    "3.12.0rc2": opcode_312,
    "3.12.0": opcode_312,
    "3.13.0rc3": opcode_313,
    "3.14b3": opcode_314,
    "3.14.0": opcode_314,
    "3.14": opcode_314,
    3.14: opcode_314,
}

for k, v in canonic_python_version.items():
    if v in op_imports:
        op_imports[k] = op_imports[v]


def get_opcode_module(version_info=None, variant=None):
    if version_info is None:
        version_info = sys.version_info
        if variant is None and IS_PYPY:
            variant = "pypy"
            pass
        pass
    elif isinstance(version_info, float):
        int_vers = int(version_info * 10)
        version_info = [int_vers // 10, int_vers % 10]

    vers_str = version_tuple_to_str(version_info)
    if len(version_info) > 3 and version_info[3] != "final":
        vers_str += version_tuple_to_str(version_info, start=3)

    if vers_str not in canonic_python_version:
        vers_str = version_tuple_to_str(version_info[:2])

    if variant is None:
        try:
            import platform

            variant = platform.python_implementation()
            if platform in ("Jython", "Pyston"):
                vers_str += variant
                pass
        except ImportError:
            # Python may be too old, e.g. < 2.6 or implementation may
            # just not have the ``platform`` attribute.
            pass
    elif variant != "Graal":
        vers_str += variant

    return op_imports[canonic_python_version[vers_str]]


def remap_opcodes(op_obj, alternate_opmap):
    # All these lists are 255 in length, with index, ``i``, corresponding to opcode ``i``
    if hasattr(op_obj, "REMAPPED") and op_obj.REMAPPED:
        return op_obj

    positional_opcode_lists = [
        "opname",  # Opcode's name
        "oppop",  # How many items this opcode pops off the stack
        "oppush",  # How many items this opcode pushes onto the stack
    ]

    # These lists contain all the opcodes that fit a certain description
    categorized_opcode_lists = [
        "hascompare",
        "hascondition",
        "hasconst",
        "hasfree",
        "hasjabs",
        "hasjrel",
        "haslocal",
        "hasname",
        "hasnargs",
        "hasvargs",
        "nofollow",
    ]

    new_opmap = copy.deepcopy(op_obj.opmap)
    new_lists = {}
    for list_name in positional_opcode_lists:
        if hasattr(op_obj, list_name):
            new_lists[list_name] = copy.deepcopy(getattr(op_obj, list_name))
    for list_name in categorized_opcode_lists:
        if hasattr(op_obj, list_name):
            new_lists[list_name] = copy.deepcopy(getattr(op_obj, list_name))

    new_frozensets = {}
    for i in dir(op_obj):
        item = getattr(op_obj, i)
        if isinstance(item, frozenset):
            item = list(item)
            new_frozensets[i] = copy.deepcopy(item)

    opcodes_with_args = {}
    for opname, opcode in op_obj.opmap.items():
        if opcode >= op_obj.HAVE_ARGUMENT:
            opcodes_with_args[opname] = opcode

    for opname, alt_opcode in alternate_opmap.items():
        if opname not in op_obj.opmap:
            raise KeyError(
                "The opname {} was not found in Python's original opmap for version {}".format(
                    opname, op_obj.version
                )
            )
        else:
            original_opcode = op_obj.opmap[opname]
            new_opmap[opname] = alt_opcode
            if original_opcode == alt_opcode:
                continue

            if hasattr(op_obj, opname):
                setattr(op_obj, opname, alt_opcode)

            for list_name in positional_opcode_lists:
                if not hasattr(op_obj, list_name):
                    continue
                new_opcode_list = new_lists[list_name]
                original_list = getattr(op_obj, list_name)
                new_opcode_list[alt_opcode] = original_list[original_opcode]

            for list_name in categorized_opcode_lists:
                if not hasattr(op_obj, list_name):
                    continue
                new_opcode_list = new_lists[list_name]
                original_list = getattr(op_obj, list_name)
                if original_opcode in original_list:
                    new_opcode_list[original_list.index(original_opcode)] = alt_opcode

            for set_name, frozen_set_list in new_frozensets.items():
                if original_opcode in getattr(op_obj, set_name):
                    idx = list(getattr(op_obj, set_name)).index(original_opcode)
                    frozen_set_list[idx] = alt_opcode

    new_opcodes_with_args = {}
    for opname in opcodes_with_args.keys():
        new_opcodes_with_args[opname] = new_opmap[opname]
    lowest_opcode_with_arg = min(new_opcodes_with_args.values())
    setattr(op_obj, "HAVE_ARGUMENT", lowest_opcode_with_arg)
    if hasattr(op_obj, "PJIF"):
        if hasattr(op_obj, "POP_JUMP_IF_FALSE") and "POP_JUMP_IF_FALSE" in new_opmap:
            # 2.7 and later
            setattr(op_obj, "PJIF", new_opmap["POP_JUMP_IF_FALSE"])
        if hasattr(op_obj, "JUMP_IF_FALSE") and "JUMP_IF_FALSE" in new_opmap:
            setattr(op_obj, "PJIF", new_opmap["JUMP_IF_FALSE"])
    if hasattr(op_obj, "PJIT"):
        if hasattr(op_obj, "POP_JUMP_IF_TRUE") and "POP_JUMP_IF_TRUE" in new_opmap:
            # 2.7 and later
            setattr(op_obj, "PJIT", new_opmap["POP_JUMP_IF_TRUE"])
        if hasattr(op_obj, "JUMP_IF_TRUE") and "JUMP_IF_TRUE" in new_opmap:
            setattr(op_obj, "PJIT", new_opmap["JUMP_IF_TRUE"])

    for new_list_name, new_list in new_lists.items():
        setattr(op_obj, new_list_name, new_list)
    for new_frozenset_name, new_frozenset in new_frozensets.items():
        setattr(op_obj, new_frozenset_name, frozenset(new_frozenset))

    setattr(op_obj, "opmap", new_opmap)
    setattr(op_obj, "REMAPPED", True)
    return op_obj


if __name__ == "__main__":
    print(get_opcode_module())<|MERGE_RESOLUTION|>--- conflicted
+++ resolved
@@ -141,10 +141,7 @@
     "3.8.0rc1+": opcode_38,
     "3.8.0candidate1": opcode_38,
     "3.8": opcode_38,
-<<<<<<< HEAD
-=======
     "3.8pypy": opcode_38pypy,
->>>>>>> 3f72cf81
     "3.8.0pypy": opcode_38pypy,
     "3.8.12pypy": opcode_38pypy,
     "3.8.13pypy": opcode_38pypy,
