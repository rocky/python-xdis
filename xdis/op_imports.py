# (C) Copyright 2018-2019, 2021-2023, 2025 by Rocky Bernstein
#
#  This program is free software; you can redistribute it and/or
#  modify it under the terms of the GNU General Public License
#  as published by the Free Software Foundation; either version 2
#  of the License, or (at your option) any later version.
#
#  This program is distributed in the hope that it will be useful,
#  but WITHOUT ANY WARRANTY; without even the implied warranty of
#  MERCHANTABILITY or FITNESS FOR A PARTICULAR PURPOSE.  See the
#  GNU General Public License for more details.
#
#  You should have received a copy of the GNU General Public License
#  along with this program; if not, write to the Free Software
#  Foundation, Inc., 51 Franklin Street, Fifth Floor, Boston, MA  02110-1301, USA.

"""Facilitates for importing Python opcode maps for a given Python version"""
import copy
import sys

from xdis.magics import canonic_python_version
from xdis.opcodes import (
    opcode_10,
    opcode_11,
    opcode_12,
    opcode_13,
    opcode_14,
    opcode_15,
    opcode_16,
    opcode_20,
    opcode_21,
    opcode_22,
    opcode_23,
    opcode_24,
    opcode_25,
    opcode_26,
    opcode_26pypy,
    opcode_27,
    opcode_27pypy,
    opcode_30,
    opcode_31,
    opcode_32,
    opcode_32pypy,
    opcode_33,
    opcode_33pypy,
    opcode_34,
    opcode_35,
    opcode_35pypy,
    opcode_36,
    opcode_36pypy,
    opcode_37,
    opcode_37pypy,
    opcode_38,
    opcode_38pypy,
    opcode_39,
    opcode_39pypy,
    opcode_310,
    opcode_310pypy,
    opcode_311,
    opcode_311pypy,
    opcode_312,
    opcode_313,
<<<<<<< HEAD
    opcode_314
=======
    opcode_314,
>>>>>>> fa9e6c5e
)
from xdis.version_info import IS_PYPY, version_tuple_to_str

# FIXME
op_imports = {
    1.0: opcode_10,
    "1.0": opcode_10,
    1.1: opcode_11,
    "1.1": opcode_11,
    1.2: opcode_12,
    "1.2": opcode_12,
    1.3: opcode_13,
    "1.3": opcode_13,
    1.4: opcode_14,
    "1.4": opcode_14,
    1.5: opcode_15,
    "1.5": opcode_15,
    1.6: opcode_16,
    "1.6": opcode_16,
    "2.0": opcode_20,
    2.0: opcode_20,
    "2.1": opcode_21,
    2.1: opcode_21,
    "2.2": opcode_22,
    2.2: opcode_22,
    "2.3a0": opcode_23,
    2.3: opcode_23,
    "2.4b1": opcode_24,
    2.4: opcode_24,
    "2.5c2": opcode_25,
    2.5: opcode_25,
    "2.5.0dropbox": opcode_25,
    "2.6a1": opcode_26,
    "2.6pypy": opcode_26pypy,
    2.6: opcode_26,
    "2.7": opcode_27,
    2.7: opcode_27,
    "2.7.18candidate1": opcode_27,
    "2.7pypy": opcode_27pypy,
    "2.7.12pypy": opcode_27pypy,
    "3.0": opcode_30,
    3.0: opcode_30,
    "3.0a5": opcode_30,
    "3.1": opcode_31,
    "3.1a0+": opcode_31,
    3.1: opcode_31,
    "3.2": opcode_32,
    "3.2a2": opcode_32,
    3.2: opcode_32,
    "3.2pypy": opcode_32pypy,
    "3.3a4": opcode_33,
    3.3: opcode_33,
    "3.3pypy": opcode_33pypy,
    "3.4": opcode_34,
    "3.4rc2": opcode_34,
    3.4: opcode_34,
    "3.5": opcode_35,
    "3.5pypy": opcode_35pypy,
    "3.5.1": opcode_35,
    "3.5.2": opcode_35,
    "3.5.3": opcode_35,
    "3.5.4": opcode_35,
    3.5: opcode_35,
    "3.6rc1": opcode_36,
    3.6: opcode_36,
    "3.6pypy": opcode_36pypy,
    "3.6.1pypy": opcode_36pypy,
    "3.7.0beta3": opcode_37,
    "3.7.0.beta3": opcode_37,
    "3.7.0": opcode_37,
    "3.7pypy": opcode_37pypy,
    3.7: opcode_37,
    "3.8.0alpha0": opcode_38,
    "3.8.0a0": opcode_38,
    "3.8.0a3+": opcode_38,
    "3.8.0alpha3": opcode_38,
    "3.8.0beta2": opcode_38,
    "3.8.0rc1+": opcode_38,
    "3.8.0candidate1": opcode_38,
    "3.8": opcode_38,
    "3.8pypy": opcode_38pypy,
    "3.8.0pypy": opcode_38pypy,
    "3.8.12pypy": opcode_38pypy,
    "3.8.13pypy": opcode_38pypy,
    "3.8.14pypy": opcode_38pypy,
    "3.8.15pypy": opcode_38pypy,
    "3.8.16pypy": opcode_38pypy,
    "3.8.17pypy": opcode_38pypy,
    "3.9.0alpha1": opcode_39,
    "3.9.0alpha2": opcode_39,
    "3.9.0beta5": opcode_39,
    "3.9": opcode_39,
    "3.9pypy": opcode_39pypy,
    "3.9.15pypy": opcode_39pypy,
    "3.9.16pypy": opcode_39pypy,
    "3.9.17pypy": opcode_39pypy,
    "3.9.18pypy": opcode_39pypy,
    3.9: opcode_39,
    "3.10.0rc2": opcode_310,
    "3.10.b1": opcode_310,
    "3.10": opcode_310,
    "3.10pypy": opcode_310pypy,
    "3.10.12pypy": opcode_310pypy,
    "3.11": opcode_311,
    "3.11.0": opcode_311,
    "3.11.1": opcode_311,
    "3.11.2": opcode_311,
    "3.11.3": opcode_311,
    "3.11.4": opcode_311,
    "3.11.5": opcode_311,
    "3.11a7e": opcode_311,
    "3.11.13pypy": opcode_311pypy,
    3.11: opcode_311,
    "3.12.0rc2": opcode_312,
    "3.12.0": opcode_312,
    "3.13.0rc3": opcode_313,
<<<<<<< HEAD
    "3.14.0rc3" : opcode_314,
    "2.6pypy": opcode_26pypy,
    "2.7pypy": opcode_27pypy,
    "2.7.12pypy": opcode_27pypy,
    "3.2pypy": opcode_32pypy,
    "3.3pypy": opcode_33pypy,
    "3.5pypy": opcode_35pypy,
    "3.6pypy": opcode_36pypy,
    "3.6.1pypy": opcode_36pypy,
    "3.7pypy": opcode_37pypy,
    "3.8.0pypy": opcode_38pypy,
    "3.8pypy": opcode_38pypy,
    "3.8.12pypy": opcode_38pypy,
    "3.8.13pypy": opcode_38pypy,
    "3.8.14pypy": opcode_38pypy,
    "3.8.15pypy": opcode_38pypy,
    "3.8.16pypy": opcode_38pypy,
    "3.8.17pypy": opcode_38pypy,
    "3.9pypy": opcode_39pypy,
    "3.9.15pypy": opcode_39pypy,
    "3.9.16pypy": opcode_39pypy,
    "3.9.17pypy": opcode_39pypy,
    "3.9.18pypy": opcode_39pypy,
    "3.10pypy": opcode_310pypy,
    "3.10.12pypy": opcode_310pypy,
    "3.11.13pypy": opcode_311pypy,
=======
    "3.14b3": opcode_314,
    "3.14.0": opcode_314,
    "3.14": opcode_314,
    "3.14rc3": opcode_314,
    3.14: opcode_314,
>>>>>>> fa9e6c5e
}

for k, v in canonic_python_version.items():
    if v in op_imports:
        op_imports[k] = op_imports[v]


def get_opcode_module(version_info=None, variant=None):
    if version_info is None:
        version_info = sys.version_info
        if variant is None and IS_PYPY:
            variant = "pypy"
            pass
        pass
    elif isinstance(version_info, float):
        int_vers = int(version_info * 10)
        version_info = [int_vers // 10, int_vers % 10]

    vers_str = version_tuple_to_str(version_info)
    if len(version_info) > 3 and version_info[3] != "final":
        vers_str += version_tuple_to_str(version_info, start=3)

    if vers_str not in canonic_python_version:
        vers_str = version_tuple_to_str(version_info[:2])

    if variant is None:
        try:
            import platform

            variant = platform.python_implementation()
            if platform in ("Jython", "Pyston"):
                vers_str += variant
                pass
        except ImportError:
            # Python may be too old, e.g. < 2.6 or implementation may
            # just not have the ``platform`` attribute.
            pass
    elif variant != "Graal":
        vers_str += variant

    return op_imports[canonic_python_version[vers_str]]


def remap_opcodes(op_obj, alternate_opmap):
    # All these lists are 255 in length, with index, ``i``, corresponding to opcode ``i``
    if hasattr(op_obj, "REMAPPED") and op_obj.REMAPPED:
        return op_obj

    positional_opcode_lists = [
        "opname",  # Opcode's name
        "oppop",  # How many items this opcode pops off the stack
        "oppush",  # How many items this opcode pushes onto the stack
    ]

    # These lists contain all the opcodes that fit a certain description
    categorized_opcode_lists = [
        "hascompare",
        "hascondition",
        "hasconst",
        "hasfree",
        "hasjabs",
        "hasjrel",
        "haslocal",
        "hasname",
        "hasnargs",
        "hasvargs",
        "nofollow",
    ]

    new_opmap = copy.deepcopy(op_obj.opmap)
    new_lists = {}
    for list_name in positional_opcode_lists:
        if hasattr(op_obj, list_name):
            new_lists[list_name] = copy.deepcopy(getattr(op_obj, list_name))
    for list_name in categorized_opcode_lists:
        if hasattr(op_obj, list_name):
            new_lists[list_name] = copy.deepcopy(getattr(op_obj, list_name))

    new_frozensets = {}
    for i in dir(op_obj):
        item = getattr(op_obj, i)
        if isinstance(item, frozenset):
            item = list(item)
            new_frozensets[i] = copy.deepcopy(item)

    opcodes_with_args = {}
    for opname, opcode in op_obj.opmap.items():
        if opcode >= op_obj.HAVE_ARGUMENT:
            opcodes_with_args[opname] = opcode

    for opname, alt_opcode in alternate_opmap.items():
        if opname not in op_obj.opmap:
            raise KeyError(
                "The opname {} was not found in Python's original opmap for version {}".format(
                    opname, op_obj.version
                )
            )
        else:
            original_opcode = op_obj.opmap[opname]
            new_opmap[opname] = alt_opcode
            if original_opcode == alt_opcode:
                continue

            if hasattr(op_obj, opname):
                setattr(op_obj, opname, alt_opcode)

            for list_name in positional_opcode_lists:
                if not hasattr(op_obj, list_name):
                    continue
                new_opcode_list = new_lists[list_name]
                original_list = getattr(op_obj, list_name)
                new_opcode_list[alt_opcode] = original_list[original_opcode]

            for list_name in categorized_opcode_lists:
                if not hasattr(op_obj, list_name):
                    continue
                new_opcode_list = new_lists[list_name]
                original_list = getattr(op_obj, list_name)
                if original_opcode in original_list:
                    new_opcode_list[original_list.index(original_opcode)] = alt_opcode

            for set_name, frozen_set_list in new_frozensets.items():
                if original_opcode in getattr(op_obj, set_name):
                    idx = list(getattr(op_obj, set_name)).index(original_opcode)
                    frozen_set_list[idx] = alt_opcode

    new_opcodes_with_args = {}
    for opname in opcodes_with_args.keys():
        new_opcodes_with_args[opname] = new_opmap[opname]
    lowest_opcode_with_arg = min(new_opcodes_with_args.values())
    setattr(op_obj, "HAVE_ARGUMENT", lowest_opcode_with_arg)
    if hasattr(op_obj, "PJIF"):
        if hasattr(op_obj, "POP_JUMP_IF_FALSE") and "POP_JUMP_IF_FALSE" in new_opmap:
            # 2.7 and later
            setattr(op_obj, "PJIF", new_opmap["POP_JUMP_IF_FALSE"])
        if hasattr(op_obj, "JUMP_IF_FALSE") and "JUMP_IF_FALSE" in new_opmap:
            setattr(op_obj, "PJIF", new_opmap["JUMP_IF_FALSE"])
    if hasattr(op_obj, "PJIT"):
        if hasattr(op_obj, "POP_JUMP_IF_TRUE") and "POP_JUMP_IF_TRUE" in new_opmap:
            # 2.7 and later
            setattr(op_obj, "PJIT", new_opmap["POP_JUMP_IF_TRUE"])
        if hasattr(op_obj, "JUMP_IF_TRUE") and "JUMP_IF_TRUE" in new_opmap:
            setattr(op_obj, "PJIT", new_opmap["JUMP_IF_TRUE"])

    for new_list_name, new_list in new_lists.items():
        setattr(op_obj, new_list_name, new_list)
    for new_frozenset_name, new_frozenset in new_frozensets.items():
        setattr(op_obj, new_frozenset_name, frozenset(new_frozenset))

    setattr(op_obj, "opmap", new_opmap)
    setattr(op_obj, "REMAPPED", True)
    return op_obj


if __name__ == "__main__":
    print(get_opcode_module())<|MERGE_RESOLUTION|>--- conflicted
+++ resolved
@@ -60,11 +60,7 @@
     opcode_311pypy,
     opcode_312,
     opcode_313,
-<<<<<<< HEAD
-    opcode_314
-=======
     opcode_314,
->>>>>>> fa9e6c5e
 )
 from xdis.version_info import IS_PYPY, version_tuple_to_str
 
@@ -181,40 +177,11 @@
     "3.12.0rc2": opcode_312,
     "3.12.0": opcode_312,
     "3.13.0rc3": opcode_313,
-<<<<<<< HEAD
-    "3.14.0rc3" : opcode_314,
-    "2.6pypy": opcode_26pypy,
-    "2.7pypy": opcode_27pypy,
-    "2.7.12pypy": opcode_27pypy,
-    "3.2pypy": opcode_32pypy,
-    "3.3pypy": opcode_33pypy,
-    "3.5pypy": opcode_35pypy,
-    "3.6pypy": opcode_36pypy,
-    "3.6.1pypy": opcode_36pypy,
-    "3.7pypy": opcode_37pypy,
-    "3.8.0pypy": opcode_38pypy,
-    "3.8pypy": opcode_38pypy,
-    "3.8.12pypy": opcode_38pypy,
-    "3.8.13pypy": opcode_38pypy,
-    "3.8.14pypy": opcode_38pypy,
-    "3.8.15pypy": opcode_38pypy,
-    "3.8.16pypy": opcode_38pypy,
-    "3.8.17pypy": opcode_38pypy,
-    "3.9pypy": opcode_39pypy,
-    "3.9.15pypy": opcode_39pypy,
-    "3.9.16pypy": opcode_39pypy,
-    "3.9.17pypy": opcode_39pypy,
-    "3.9.18pypy": opcode_39pypy,
-    "3.10pypy": opcode_310pypy,
-    "3.10.12pypy": opcode_310pypy,
-    "3.11.13pypy": opcode_311pypy,
-=======
     "3.14b3": opcode_314,
     "3.14.0": opcode_314,
     "3.14": opcode_314,
     "3.14rc3": opcode_314,
     3.14: opcode_314,
->>>>>>> fa9e6c5e
 }
 
 for k, v in canonic_python_version.items():
