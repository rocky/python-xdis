# (C) Copyright 2018-2019, 2021-2023, 2025 by Rocky Bernstein
#
#  This program is free software; you can redistribute it and/or
#  modify it under the terms of the GNU General Public License
#  as published by the Free Software Foundation; either version 2
#  of the License, or (at your option) any later version.
#
#  This program is distributed in the hope that it will be useful,
#  but WITHOUT ANY WARRANTY; without even the implied warranty of
#  MERCHANTABILITY or FITNESS FOR A PARTICULAR PURPOSE.  See the
#  GNU General Public License for more details.
#
#  You should have received a copy of the GNU General Public License
#  along with this program; if not, write to the Free Software
#  Foundation, Inc., 51 Franklin Street, Fifth Floor, Boston, MA  02110-1301, USA.

"""Facilitates for importing Python opcode maps for a given Python version"""
import copy

from xdis.magics import canonic_python_version
from xdis.opcodes import (
    opcode_10,
    opcode_11,
    opcode_12,
    opcode_13,
    opcode_14,
    opcode_15,
    opcode_16,
    opcode_20,
    opcode_21,
    opcode_22,
    opcode_23,
    opcode_24,
    opcode_25,
    opcode_26,
    opcode_26pypy,
    opcode_27,
    opcode_27pypy,
    opcode_30,
    opcode_31,
    opcode_32,
    opcode_32pypy,
    opcode_33,
    opcode_33pypy,
    opcode_34,
    opcode_35,
    opcode_35pypy,
    opcode_36,
    opcode_36pypy,
    opcode_37,
    opcode_37pypy,
    opcode_38,
    opcode_38pypy,
    opcode_39,
    opcode_39pypy,
    opcode_310,
    opcode_310pypy,
    opcode_311,
    opcode_311pypy,
    opcode_312,
    opcode_313,
    opcode_314,
)
from xdis.version_info import PythonImplementation, version_tuple_to_str

# FIXME
op_imports = {
    1.0: opcode_10,
    "1.0": opcode_10,
    1.1: opcode_11,
    "1.1": opcode_11,
    1.2: opcode_12,
    "1.2": opcode_12,
    1.3: opcode_13,
    "1.3": opcode_13,
    1.4: opcode_14,
    "1.4": opcode_14,
    1.5: opcode_15,
    "1.5": opcode_15,
    1.6: opcode_16,
    "1.6": opcode_16,
    "2.0": opcode_20,
    2.0: opcode_20,
    "2.1": opcode_21,
    2.1: opcode_21,
    "2.2": opcode_22,
    2.2: opcode_22,
    "2.3a0": opcode_23,
    2.3: opcode_23,
    "2.4b1": opcode_24,
    2.4: opcode_24,
    "2.5c2": opcode_25,
    2.5: opcode_25,
    "2.5.0dropbox": opcode_25,
    "2.6a1": opcode_26,
    "2.6PyPy": opcode_26pypy,
    2.6: opcode_26,
    "2.7": opcode_27,
    2.7: opcode_27,
    "2.7.18candidate1": opcode_27,
    "2.7PyPy": opcode_27pypy,
    "2.7.12PyPy": opcode_27pypy,
    "3.0": opcode_30,
    3.0: opcode_30,
    "3.0a5": opcode_30,
    "3.1": opcode_31,
    "3.1a0+": opcode_31,
    3.1: opcode_31,
    "3.2": opcode_32,
    "3.2a2": opcode_32,
    3.2: opcode_32,
    "3.2PyPy": opcode_32pypy,
    "3.3a4": opcode_33,
    3.3: opcode_33,
    "3.3PyPy": opcode_33pypy,
    "3.4": opcode_34,
    "3.4rc2": opcode_34,
    3.4: opcode_34,
    "3.5": opcode_35,
    "3.5PyPy": opcode_35pypy,
    "3.5.1": opcode_35,
    "3.5.2": opcode_35,
    "3.5.3": opcode_35,
    "3.5.4": opcode_35,
    3.5: opcode_35,
    "3.6rc1": opcode_36,
    3.6: opcode_36,
    "3.6PyPy": opcode_36pypy,
    "3.6.1PyPy": opcode_36pypy,
    "3.7.0beta3": opcode_37,
    "3.7.0.beta3": opcode_37,
    "3.7.0": opcode_37,
    "3.7PyPy": opcode_37pypy,
    3.7: opcode_37,
    "3.8.0alpha0": opcode_38,
    "3.8.0a0": opcode_38,
    "3.8.0a3+": opcode_38,
    "3.8.0alpha3": opcode_38,
    "3.8.0beta2": opcode_38,
    "3.8.0rc1+": opcode_38,
    "3.8.0candidate1": opcode_38,
    "3.8": opcode_38,
    "3.8PyPy": opcode_38pypy,
    "3.8.0PyPy": opcode_38pypy,
    "3.8.12PyPy": opcode_38pypy,
    "3.8.13PyPy": opcode_38pypy,
    "3.8.14PyPy": opcode_38pypy,
    "3.8.15PyPy": opcode_38pypy,
    "3.8.16PyPy": opcode_38pypy,
    "3.8.17PyPy": opcode_38pypy,
    "3.9.0alpha1": opcode_39,
    "3.9.0alpha2": opcode_39,
    "3.9.0beta5": opcode_39,
    "3.9": opcode_39,
    "3.9PyPy": opcode_39pypy,
    "3.9.15PyPy": opcode_39pypy,
    "3.9.16PyPy": opcode_39pypy,
    "3.9.17PyPy": opcode_39pypy,
    "3.9.18PyPy": opcode_39pypy,
    3.9: opcode_39,
    "3.10.0rc2": opcode_310,
    "3.10.b1": opcode_310,
    "3.10": opcode_310,
    "3.10PyPy": opcode_310pypy,
    "3.10.12PyPy": opcode_310pypy,
    "3.11": opcode_311,
    "3.11.0": opcode_311,
    "3.11.1": opcode_311,
    "3.11.2": opcode_311,
    "3.11.3": opcode_311,
    "3.11.4": opcode_311,
    "3.11.5": opcode_311,
    "3.11a7e": opcode_311,
    "3.11.13PyPy": opcode_311pypy,
    3.11: opcode_311,
    "3.12.0rc2": opcode_312,
    "3.12.0": opcode_312,
    3.13: opcode_311,
    "3.13": opcode_311,
    "3.13.0rc3": opcode_313,
    "3.14b3": opcode_314,
    "3.14.0": opcode_314,
    "3.14": opcode_314,
    "3.14rc3": opcode_314,
    3.14: opcode_314,
}

for k, v in canonic_python_version.items():
    if v in op_imports:
        op_imports[k] = op_imports[v]


def get_opcode_module(version_info: tuple, implementation: PythonImplementation):
    vers_str = version_tuple_to_str(version_info)
    if len(version_info) > 3 and version_info[3] != "final":
        vers_str += version_tuple_to_str(version_info, start=3)

    if vers_str not in canonic_python_version:
        vers_str = version_tuple_to_str(version_info[:2])

<<<<<<< HEAD
    if variant is None:
        try:
            import platform

            variant = platform.python_implementation()
            if platform in ("Jython", "Pyston"):
                vers_str += variant
                pass
        except:
            # Python may be too old, e.g. < 2.6 or implementation may
            # just not have the ``platform`` attribute.
            pass
    elif variant != "Graal":
        vers_str += variant
=======
    if str(implementation) != "CPython":
        vers_str += str(implementation)
>>>>>>> 4fb9e4d4

    return op_imports[canonic_python_version[vers_str]]


def remap_opcodes(op_obj, alternate_opmap):
    # All these lists are 255 in length, with index, ``i``, corresponding to opcode ``i``
    if hasattr(op_obj, "REMAPPED") and op_obj.REMAPPED:
        return op_obj

    positional_opcode_lists = [
        "opname",  # Opcode's name
        "oppop",  # How many items this opcode pops off the stack
        "oppush",  # How many items this opcode pushes onto the stack
    ]

    # These lists contain all the opcodes that fit a certain description
    categorized_opcode_lists = [
        "hascompare",
        "hascondition",
        "hasconst",
        "hasfree",
        "hasjabs",
        "hasjrel",
        "haslocal",
        "hasname",
        "hasnargs",
        "hasvargs",
        "nofollow",
    ]

    new_opmap = copy.deepcopy(op_obj.opmap)
    new_lists = {}
    for list_name in positional_opcode_lists:
        if hasattr(op_obj, list_name):
            new_lists[list_name] = copy.deepcopy(getattr(op_obj, list_name))
    for list_name in categorized_opcode_lists:
        if hasattr(op_obj, list_name):
            new_lists[list_name] = copy.deepcopy(getattr(op_obj, list_name))

    new_frozensets = {}
    for i in dir(op_obj):
        item = getattr(op_obj, i)
        if isinstance(item, frozenset):
            item = list(item)
            new_frozensets[i] = copy.deepcopy(item)

    opcodes_with_args = {}
    for opname, opcode in op_obj.opmap.items():
        opcodes_with_args[opname] = opcode

    for opname, alt_opcode in alternate_opmap.items():
        if opname not in op_obj.opmap:
            raise KeyError(
                "The opname {} was not found in Python's original opmap for version {}".format(
                    opname, op_obj.version
                )
            )
        else:
            original_opcode = op_obj.opmap[opname]
            new_opmap[opname] = alt_opcode
            if original_opcode == alt_opcode:
                continue

            if hasattr(op_obj, opname):
                setattr(op_obj, opname, alt_opcode)

            for list_name in positional_opcode_lists:
                if not hasattr(op_obj, list_name):
                    continue
                new_opcode_list = new_lists[list_name]
                original_list = getattr(op_obj, list_name)
                new_opcode_list[alt_opcode] = original_list[original_opcode]

            for list_name in categorized_opcode_lists:
                if not hasattr(op_obj, list_name):
                    continue
                new_opcode_list = new_lists[list_name]
                original_list = getattr(op_obj, list_name)
                if original_opcode in original_list:
                    new_opcode_list[original_list.index(original_opcode)] = alt_opcode

            for set_name, frozen_set_list in new_frozensets.items():
                if original_opcode in getattr(op_obj, set_name):
                    idx = list(getattr(op_obj, set_name)).index(original_opcode)
                    frozen_set_list[idx] = alt_opcode

    new_opcodes_with_args = {}
    for opname in opcodes_with_args.keys():
        new_opcodes_with_args[opname] = new_opmap[opname]
    lowest_opcode_with_arg = min(new_opcodes_with_args.values())
    setattr(op_obj, "HAVE_ARGUMENT", lowest_opcode_with_arg)
    if hasattr(op_obj, "PJIF"):
        if hasattr(op_obj, "POP_JUMP_IF_FALSE") and "POP_JUMP_IF_FALSE" in new_opmap:
            # 2.7 and later
            setattr(op_obj, "PJIF", new_opmap["POP_JUMP_IF_FALSE"])
        if hasattr(op_obj, "JUMP_IF_FALSE") and "JUMP_IF_FALSE" in new_opmap:
            setattr(op_obj, "PJIF", new_opmap["JUMP_IF_FALSE"])
    if hasattr(op_obj, "PJIT"):
        if hasattr(op_obj, "POP_JUMP_IF_TRUE") and "POP_JUMP_IF_TRUE" in new_opmap:
            # 2.7 and later
            setattr(op_obj, "PJIT", new_opmap["POP_JUMP_IF_TRUE"])
        if hasattr(op_obj, "JUMP_IF_TRUE") and "JUMP_IF_TRUE" in new_opmap:
            setattr(op_obj, "PJIT", new_opmap["JUMP_IF_TRUE"])

    for new_list_name, new_list in new_lists.items():
        setattr(op_obj, new_list_name, new_list)
    for new_frozenset_name, new_frozenset in new_frozensets.items():
        setattr(op_obj, new_frozenset_name, frozenset(new_frozenset))

    setattr(op_obj, "opmap", new_opmap)
    setattr(op_obj, "REMAPPED", True)
    return op_obj


if __name__ == "__main__":
    from version_info import PYTHON_IMPLEMENTATION, PYTHON_VERSION_TRIPLE
    print(get_opcode_module(PYTHON_VERSION_TRIPLE, PYTHON_IMPLEMENTATION))<|MERGE_RESOLUTION|>--- conflicted
+++ resolved
@@ -190,7 +190,7 @@
         op_imports[k] = op_imports[v]
 
 
-def get_opcode_module(version_info: tuple, implementation: PythonImplementation):
+def get_opcode_module(version_info, implementation):
     vers_str = version_tuple_to_str(version_info)
     if len(version_info) > 3 and version_info[3] != "final":
         vers_str += version_tuple_to_str(version_info, start=3)
@@ -198,25 +198,8 @@
     if vers_str not in canonic_python_version:
         vers_str = version_tuple_to_str(version_info[:2])
 
-<<<<<<< HEAD
-    if variant is None:
-        try:
-            import platform
-
-            variant = platform.python_implementation()
-            if platform in ("Jython", "Pyston"):
-                vers_str += variant
-                pass
-        except:
-            # Python may be too old, e.g. < 2.6 or implementation may
-            # just not have the ``platform`` attribute.
-            pass
-    elif variant != "Graal":
-        vers_str += variant
-=======
     if str(implementation) != "CPython":
         vers_str += str(implementation)
->>>>>>> 4fb9e4d4
 
     return op_imports[canonic_python_version[vers_str]]
 
