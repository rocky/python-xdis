"""
Copyright (c) 2020-2025 by Rocky Bernstein

This program is free software; you can redistribute it and/or
modify it under the terms of the GNU General Public License
as published by the Free Software Foundation; either version 2
of the License, or (at your option) any later version.

This program is distributed in the hope that it will be useful,
but WITHOUT ANY WARRANTY; without even the implied warranty of
MERCHANTABILITY or FITNESS FOR A PARTICULAR PURPOSE.  See the
GNU General Public License for more details.

You should have received a copy of the GNU General Public License
along with this program; if not, write to the Free Software
Foundation, Inc., 51 Franklin Street, Fifth Floor, Boston, MA  02110-1301, USA.
"""

import platform
import sys
from enum import Enum

PYTHON3 = sys.version_info >= (3, 0)

PYTHON_VERSION_TRIPLE = tuple(sys.version_info[:3])
PYTHON_VERSION_STR = "%s.%s" % (sys.version_info[0], sys.version_info[1])


class PythonImplementation(Enum):
    """
    Enumeration of Python interpreter implementations. Each member's value is the
    canonical string returned by platform.python_implementation() for that implementation.
    """

    CPython = "CPython"
    PyPy = "PyPy"
    Graal = "Graal"
    RustPython = "RustPython"
    Jython = "Jython"
    Other = "Other"

    def __str__(self) -> str:
        """
        Return the string value of the implementation. This makes str(PythonImplemtation.*)
        return the underlying implementation string (e.g. "CPython", "Graal", ...).
        """
        return self.value


def get_python_implementation(
    implementation: str = platform.python_implementation(),
) -> PythonImplementation:
    """
    Detect the current Python implementation and return the corresponding
    PlatformImplemtation enum member.
    """
    # Match common exact names first
    if implementation == "CPython":
        return PythonImplementation.CPython
    elif implementation == "PyPy":
        return PythonImplementation.PyPy
    elif implementation == "RustPython":
        return PythonImplementation.RustPython
    elif implementation == "Jython":
        return PythonImplementation.Jython
    # Graal may appear as "GraalVM" or include "Graal" in some environments
    elif "Graal" in implementation:
        return PythonImplementation.Graal
    # If nothing matched, return Other.
    return PythonImplementation.Other


PYTHON_IMPLEMENTATION = get_python_implementation()
IS_GRAAL = PYTHON_IMPLEMENTATION == PythonImplementation.Graal
IS_PYPY = PYTHON_IMPLEMENTATION == PythonImplementation.PyPy
IS_RUST = PYTHON_IMPLEMENTATION == PythonImplementation.RustPython


def version_tuple_to_str(
    version_tuple: tuple = PYTHON_VERSION_TRIPLE,
    start: int = 0,
    end: int = 3,
    delimiter: str = ".",
) -> str:
    """
    Turn a version tuple, e.g. (3,2,6), into a dotted string, e.g. "3.2.6".

    ``version_tuple`` is a tuple similar to what is might be returned in
    tuple(sys.version_info[:3]), however, the parts in the tuple could anything that
    has a str() method. By default, and often the length is 3, but in practice
    it could be other lengths.

    ``end`` is the length of version_tuple that you want to use.
    delimiter is what string to put in the between components.
    """
    return delimiter.join([str(v) for v in version_tuple[start:end]])


<<<<<<< HEAD
def version_str_to_tuple(python_version: str, length=2):
=======
def version_str_to_tuple(python_version: str, length: int = 2) -> tuple:
>>>>>>> 205e8c72
    return tuple([int(v) for v in python_version.split(".")[:length]])<|MERGE_RESOLUTION|>--- conflicted
+++ resolved
@@ -96,9 +96,5 @@
     return delimiter.join([str(v) for v in version_tuple[start:end]])
 
 
-<<<<<<< HEAD
 def version_str_to_tuple(python_version: str, length=2):
-=======
-def version_str_to_tuple(python_version: str, length: int = 2) -> tuple:
->>>>>>> 205e8c72
     return tuple([int(v) for v in python_version.split(".")[:length]])