"""
  Copyright (c) 2020-2023 by Rocky Bernstein

  This program is free software; you can redistribute it and/or
  modify it under the terms of the GNU General Public License
  as published by the Free Software Foundation; either version 2
  of the License, or (at your option) any later version.

  This program is distributed in the hope that it will be useful,
  but WITHOUT ANY WARRANTY; without even the implied warranty of
  MERCHANTABILITY or FITNESS FOR A PARTICULAR PURPOSE.  See the
  GNU General Public License for more details.

  You should have received a copy of the GNU General Public License
  along with this program; if not, write to the Free Software
  Foundation, Inc., 51 Franklin Street, Fifth Floor, Boston, MA  02110-1301, USA.
"""

import sys

PYTHON3 = sys.version_info >= (3, 0)

PYTHON_VERSION_TRIPLE = tuple(sys.version_info[:3])
PYTHON_VERSION_STR = "%s.%s" % (sys.version_info[0], sys.version_info[1])

IS_PYPY = "__pypy__" in sys.builtin_module_names


def version_tuple_to_str(
    version_tuple=PYTHON_VERSION_TRIPLE, start=0, end=3, delimiter="."
):
    """
    Turn a version tuple, e.g. (3,2,6), into a dotted string, e.g. "3.2.6".

    ``version_tuple`` is a tuple similar to what is might be returned in
    tuple(sys.version_info[:3]), however, the parts in their could anything that
<<<<<<< HEAD
    has a str() method. By default, and often the length is 3 but in in practice
=======
    has a str() method. By default, and often the length is 3 but in practice
>>>>>>> d78601cd
    it could be other lengths.

    ``end`` is the length of version_tuple that you want to use.
    delimiter is what string to put in the between components.
    """
    return delimiter.join([str(v) for v in version_tuple[start:end]])


def version_str_to_tuple(python_version: str, length=2):
    return tuple([int(v) for v in python_version.split(".")[:length]])<|MERGE_RESOLUTION|>--- conflicted
+++ resolved
@@ -34,11 +34,7 @@
 
     ``version_tuple`` is a tuple similar to what is might be returned in
     tuple(sys.version_info[:3]), however, the parts in their could anything that
-<<<<<<< HEAD
-    has a str() method. By default, and often the length is 3 but in in practice
-=======
     has a str() method. By default, and often the length is 3 but in practice
->>>>>>> d78601cd
     it could be other lengths.
 
     ``end`` is the length of version_tuple that you want to use.
