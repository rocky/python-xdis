"""
  Copyright (c) 2020-2025 by Rocky Bernstein

  This program is free software; you can redistribute it and/or
  modify it under the terms of the GNU General Public License
  as published by the Free Software Foundation; either version 2
  of the License, or (at your option) any later version.

  This program is distributed in the hope that it will be useful,
  but WITHOUT ANY WARRANTY; without even the implied warranty of
  MERCHANTABILITY or FITNESS FOR A PARTICULAR PURPOSE.  See the
  GNU General Public License for more details.

  You should have received a copy of the GNU General Public License
  along with this program; if not, write to the Free Software
  Foundation, Inc., 51 Franklin Street, Fifth Floor, Boston, MA  02110-1301, USA.
"""

import platform
import sys
from typing import Tuple

PYTHON3 = sys.version_info >= (3, 0)

PYTHON_VERSION_TRIPLE = tuple(sys.version_info[:3])
PYTHON_VERSION_STR = "%s.%s" % (sys.version_info[0], sys.version_info[1])

IS_PYPY = "__pypy__" in sys.builtin_module_names
IS_GRAAL = "Graal" in platform.python_implementation()
IS_RUST = "RustPython" in platform.python_implementation()


def version_tuple_to_str(
<<<<<<< HEAD
    version_tuple=PYTHON_VERSION_TRIPLE, start: int=0, end: int=3, delimiter: str="."
=======
    version_tuple: Tuple[int, ...]=PYTHON_VERSION_TRIPLE, start: int=0, end: int=3, delimiter: str="."
>>>>>>> f5a9bf17
) -> str:
    """
    Turn a version tuple, e.g. (3,2,6), into a dotted string, e.g. "3.2.6".

    ``version_tuple`` is a tuple similar to what is might be returned in
    tuple(sys.version_info[:3]), however, the parts in the tuple could anything that
    has a str() method. By default, and often the length is 3, but in practice
    it could be other lengths.

    ``end`` is the length of version_tuple that you want to use.
    delimiter is what string to put in the between components.
    """
    return delimiter.join([str(v) for v in version_tuple[start:end]])


def version_str_to_tuple(python_version: str, length: int=2) -> tuple:
    return tuple([int(v) for v in python_version.split(".")[:length]])<|MERGE_RESOLUTION|>--- conflicted
+++ resolved
@@ -31,11 +31,7 @@
 
 
 def version_tuple_to_str(
-<<<<<<< HEAD
     version_tuple=PYTHON_VERSION_TRIPLE, start: int=0, end: int=3, delimiter: str="."
-=======
-    version_tuple: Tuple[int, ...]=PYTHON_VERSION_TRIPLE, start: int=0, end: int=3, delimiter: str="."
->>>>>>> f5a9bf17
 ) -> str:
     """
     Turn a version tuple, e.g. (3,2,6), into a dotted string, e.g. "3.2.6".
