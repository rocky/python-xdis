"""
  Copyright (c) 2020-2025 by Rocky Bernstein

  This program is free software; you can redistribute it and/or
  modify it under the terms of the GNU General Public License
  as published by the Free Software Foundation; either version 2
  of the License, or (at your option) any later version.

  This program is distributed in the hope that it will be useful,
  but WITHOUT ANY WARRANTY; without even the implied warranty of
  MERCHANTABILITY or FITNESS FOR A PARTICULAR PURPOSE.  See the
  GNU General Public License for more details.

  You should have received a copy of the GNU General Public License
  along with this program; if not, write to the Free Software
  Foundation, Inc., 51 Franklin Street, Fifth Floor, Boston, MA  02110-1301, USA.
"""

import platform
import sys

PYTHON3 = sys.version_info >= (3, 0)

PYTHON_VERSION_TRIPLE = tuple(sys.version_info[:3])
PYTHON_VERSION_STR = "%s.%s" % (sys.version_info[0], sys.version_info[1])

IS_PYPY = "__pypy__" in sys.builtin_module_names
IS_GRAAL = "Graal" in platform.python_implementation()


def version_tuple_to_str(
<<<<<<< HEAD
    version_tuple=PYTHON_VERSION_TRIPLE, start=0, end=3, delimiter="."
):
=======
    version_tuple=PYTHON_VERSION_TRIPLE, start: int=0, end: int=3, delimiter: str="."
) -> str:
>>>>>>> 89f481a8
    """
    Turn a version tuple, e.g. (3,2,6), into a dotted string, e.g. "3.2.6".

    ``version_tuple`` is a tuple similar to what is might be returned in
    tuple(sys.version_info[:3]), however, the parts in the tuple could anything that
    has a str() method. By default, and often the length is 3, but in practice
    it could be other lengths.

    ``end`` is the length of version_tuple that you want to use.
    delimiter is what string to put in the between components.
    """
    return delimiter.join([str(v) for v in version_tuple[start:end]])


<<<<<<< HEAD
def version_str_to_tuple(python_version: str, length=2):
=======
def version_str_to_tuple(python_version: str, length: int=2) -> tuple:
>>>>>>> 89f481a8
    return tuple([int(v) for v in python_version.split(".")[:length]])<|MERGE_RESOLUTION|>--- conflicted
+++ resolved
@@ -29,13 +29,8 @@
 
 
 def version_tuple_to_str(
-<<<<<<< HEAD
-    version_tuple=PYTHON_VERSION_TRIPLE, start=0, end=3, delimiter="."
-):
-=======
     version_tuple=PYTHON_VERSION_TRIPLE, start: int=0, end: int=3, delimiter: str="."
 ) -> str:
->>>>>>> 89f481a8
     """
     Turn a version tuple, e.g. (3,2,6), into a dotted string, e.g. "3.2.6".
 
@@ -50,9 +45,5 @@
     return delimiter.join([str(v) for v in version_tuple[start:end]])
 
 
-<<<<<<< HEAD
 def version_str_to_tuple(python_version: str, length=2):
-=======
-def version_str_to_tuple(python_version: str, length: int=2) -> tuple:
->>>>>>> 89f481a8
     return tuple([int(v) for v in python_version.split(".")[:length]])