"""
Copyright (c) 2020-2025 by Rocky Bernstein

This program is free software; you can redistribute it and/or
modify it under the terms of the GNU General Public License
as published by the Free Software Foundation; either version 2
of the License, or (at your option) any later version.

This program is distributed in the hope that it will be useful,
but WITHOUT ANY WARRANTY; without even the implied warranty of
MERCHANTABILITY or FITNESS FOR A PARTICULAR PURPOSE.  See the
GNU General Public License for more details.

You should have received a copy of the GNU General Public License
along with this program; if not, write to the Free Software
Foundation, Inc., 51 Franklin Street, Fifth Floor, Boston, MA  02110-1301, USA.
"""

import platform
import sys
<<<<<<< HEAD
=======
from enum import Enum
from typing import Tuple
>>>>>>> d57edc28

PYTHON3 = sys.version_info >= (3, 0)

PYTHON_VERSION_TRIPLE = tuple(sys.version_info[:3])
PYTHON_VERSION_STR = "%s.%s" % (sys.version_info[0], sys.version_info[1])


class PythonImplementation(Enum):
    """
    Enumeration of Python interpreter implementations. Each member's value is the
    canonical string returned by platform.python_implementation() for that implementation.
    """

    CPython = "CPython"
    PyPy = "PyPy"
    Graal = "Graal"
    RustPython = "RustPython"
    Jython = "Jython"
    Other = "Other"

    def __str__(self) -> str:
        """
        Return the string value of the implementation. This makes str(PythonImplemtation.*)
        return the underlying implementation string (e.g. "CPython", "Graal", ...).
        """
        return self.value


def get_python_implementation(
    implementation: str = platform.python_implementation(),
) -> PythonImplementation:
    """
    Detect the current Python implementation and return the corresponding
    PlatformImplemtation enum member.
    """
    # Match common exact names first
    if implementation == "CPython":
        return PythonImplementation.CPython
    elif implementation == "PyPy":
        return PythonImplementation.PyPy
    elif implementation == "RustPython":
        return PythonImplementation.RustPython
    elif implementation == "Jython":
        return PythonImplementation.Jython
    # Graal may appear as "GraalVM" or include "Graal" in some environments
    elif "Graal" in implementation:
        return PythonImplementation.Graal
    # If nothing matched, return Other.
    return PythonImplementation.Other


PYTHON_IMPLEMENTATION = get_python_implementation()
IS_GRAAL = PYTHON_IMPLEMENTATION == PythonImplementation.Graal
IS_PYPY = PYTHON_IMPLEMENTATION == PythonImplementation.PyPy
IS_RUST = PYTHON_IMPLEMENTATION == PythonImplementation.RustPython


def version_tuple_to_str(
<<<<<<< HEAD
    version_tuple=PYTHON_VERSION_TRIPLE, start: int=0, end: int=3, delimiter: str="."
=======
    version_tuple: Tuple[int, ...] = PYTHON_VERSION_TRIPLE,
    start: int = 0,
    end: int = 3,
    delimiter: str = ".",
>>>>>>> d57edc28
) -> str:
    """
    Turn a version tuple, e.g. (3,2,6), into a dotted string, e.g. "3.2.6".

    ``version_tuple`` is a tuple similar to what is might be returned in
    tuple(sys.version_info[:3]), however, the parts in the tuple could anything that
    has a str() method. By default, and often the length is 3, but in practice
    it could be other lengths.

    ``end`` is the length of version_tuple that you want to use.
    delimiter is what string to put in the between components.
    """
    return delimiter.join([str(v) for v in version_tuple[start:end]])


def version_str_to_tuple(python_version: str, length: int = 2) -> tuple:
    return tuple([int(v) for v in python_version.split(".")[:length]])<|MERGE_RESOLUTION|>--- conflicted
+++ resolved
@@ -18,11 +18,7 @@
 
 import platform
 import sys
-<<<<<<< HEAD
-=======
 from enum import Enum
-from typing import Tuple
->>>>>>> d57edc28
 
 PYTHON3 = sys.version_info >= (3, 0)
 
@@ -81,14 +77,10 @@
 
 
 def version_tuple_to_str(
-<<<<<<< HEAD
-    version_tuple=PYTHON_VERSION_TRIPLE, start: int=0, end: int=3, delimiter: str="."
-=======
-    version_tuple: Tuple[int, ...] = PYTHON_VERSION_TRIPLE,
+    version_tuple: tuple = PYTHON_VERSION_TRIPLE,
     start: int = 0,
     end: int = 3,
     delimiter: str = ".",
->>>>>>> d57edc28
 ) -> str:
     """
     Turn a version tuple, e.g. (3,2,6), into a dotted string, e.g. "3.2.6".
