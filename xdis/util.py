<<<<<<< HEAD
import types
=======
# (C) Copyright 2018 by Rocky Bernstein
#
#  This program is free software; you can redistribute it and/or
#  modify it under the terms of the GNU General Public License
#  as published by the Free Software Foundation; either version 2
#  of the License, or (at your option) any later version.
#
#  This program is distributed in the hope that it will be useful,
#  but WITHOUT ANY WARRANTY; without even the implied warranty of
#  MERCHANTABILITY or FITNESS FOR A PARTICULAR PURPOSE.  See the
#  GNU General Public License for more details.
#
#  You should have received a copy of the GNU General Public License
#  along with this program; if not, write to the Free Software
#  Foundation, Inc., 51 Franklin Street, Fifth Floor, Boston, MA  02110-1301, USA.
>>>>>>> a7a0562a

def code2num(code, i):
    if isinstance(code, str):
        return ord(code[i])
    else:
        return code[i]

def num2code(num):
    return (num & 0xff, num >> 8)

# The inspect module interrogates this dictionary to build its
# list of CO_* constants. It is also used by pretty_flags to
# turn the co_flags field into a human readable list.
COMPILER_FLAG_NAMES = {
    0x00000001: "OPTIMIZED",
    0x00000002: "NEWLOCALS",
    0x00000004: "VARARGS",
    0x00000008: "VARKEYWORDS",
    0x00000010: "NESTED",
    0x00000020: "GENERATOR",
    0x00000040: "NOFREE",

    # These are in Python 3.x
    0x00000080: "COROUTINE",
    0x00000100: "ITERABLE_COROUTINE",

    # These are used only in Python 2.x */
    0x00001000: "GENERATOR_ALLOWED",
    0x00002000: "FUTURE_DIVISION",
    0x00004000: "ABSOLUTE_IMPORT",
    0x00008000: "FUTURE_WITH_STATEMENT",
    0x00010000: "FUTURE_PRINT_FUNCTION",
    0x00020000: "FUTURE_UNICODE_LITERALS",
    0x00040000: "FUTURE_BARRY_AS_DBFL",

    # These are PYPY specific
    0x00100000: "KILL_DOCSTRING",
    0x00200000: "YIELD_INSIDE_TRY",

    0x00000100: "PYPY_SOURCE_IS_UTF8",
    0x00000200: "PYPY_DONT_IMPLY_DEDENT",
    0x00000400: "PYPY_ONLY_AST",
    0x10000000: "PYPY_ACCEPT_NULL_BYTES"
}

# Invert above dictionary so we can look up a bit value
# from the compile flag name
COMPILER_FLAG_BIT = {}
for (v, k) in COMPILER_FLAG_NAMES.items():
    COMPILER_FLAG_BIT[k] = v

# Allow us to access by just name, prefixed with CO. e.g
# CO_OPTIMIZED, CO_NOFREE

for v, k in COMPILER_FLAG_BIT.items():
    globals().update(dict({'CO_'+v: k}))

def pretty_flags(flags):
    """Return pretty representation of code flags."""
    names = []
    result = "0x%08x" % flags
    for i in range(32):
        flag = 1 << i
        if flags & flag:
            names.append(COMPILER_FLAG_NAMES.get(flag, hex(flag)))
            flags ^= flag
            if not flags:
                break
    else:
        names.append(hex(flags))
    names.reverse()
    return "%s (%s)" % (result, " | ".join(names))

def code_has_star_arg(code):
    """Return True iff
    the code object has a variable positional parameter (*args-like)"""
    return (code.co_flags & 4) != 0

def code_has_star_star_arg(code):
    """Return True iff
    The code object has a variable keyword parameter (**kwargs-like)."""
    return (code.co_flags & 8) != 0


def format_code_info(co, version, name=None):
    if not name:
        name = co.co_name
    lines = []
    lines.append("# Method Name:       %s" % name)
    lines.append("# Filename:          %s" % co.co_filename)
    lines.append("# Argument count:    %s" % co.co_argcount)
    if version >= 3.0:
        lines.append("# Kw-only arguments: %s" % co.co_kwonlyargcount)

    pos_argc = co.co_argcount
    lines.append("# Number of locals:  %s" % co.co_nlocals)
    lines.append("# Stack size:        %s" % co.co_stacksize)
    lines.append("# Flags:             %s" % pretty_flags(co.co_flags))
    lines.append("# First Line:        %s" % co.co_firstlineno)
    # if co.co_freevars:
    #     lines.append("# Freevars:      %s" % str(co.co_freevars))
    if co.co_consts:
        lines.append("# Constants:")
        for i_c in enumerate(co.co_consts):
            lines.append("# %4d: %r" % i_c)
    if co.co_names:
        lines.append("# Names:")
        for i_n in enumerate(co.co_names):
            lines.append("# %4d: %s" % i_n)
    if co.co_varnames:
        lines.append("# Varnames:")
        lines.append("#\t%s" % ", ".join(co.co_varnames))
        pass
    if pos_argc > 0:
        lines.append("# Positional arguments:")
        lines.append("#\t%s" % ", ".join(co.co_varnames[:pos_argc]))
        pass
    if len(co.co_varnames) > pos_argc:
        lines.append("# Local variables:")
        for i, n in enumerate(co.co_varnames[pos_argc:]):
            lines.append("# %4d: %s" % (pos_argc+i, n))
    if co.co_freevars:
        lines.append("# Free variables:")
        for i_n in enumerate(co.co_freevars):
            lines.append("# %4d: %s" % i_n)
    if co.co_cellvars:
        lines.append("# Cell variables:")
        for i_n in enumerate(co.co_cellvars):
            lines.append("# %4d: %s" % i_n)
    return "\n".join(lines)

def _try_compile(source, name):
    """Attempts to compile the given source, first as an expression and
       then as a statement if the first approach fails.

       Utility function to accept strings in functions that otherwise
       expect code objects
    """
    try:
        c = compile(source, name, 'eval')
    except SyntaxError:
        c = compile(source, name, 'exec')
    return c

def get_code_object(x):
    """Helper to handle methods, functions, generators, strings and raw code objects"""
    if hasattr(x, '__func__'): # Method
        x = x.__func__
    if hasattr(x, 'im_func'):
        x = x.im_func
    if hasattr(x, 'func_code'): # Method
        x = x.func_code
    if hasattr(x, 'gi_code'):  # Generator
        x = x.gi_code
    if hasattr(x, '__dict__'):
        items = x.__dict__.items()
        items.sort()
        for name, x1 in items:
            if type(x1) in (types.MethodType,
                            types.FunctionType,
                            types.CodeType,
                            types.ClassType):
                x = x1
    if hasattr(x, 'co_code'):
        return x
    if isinstance(x, str):     # Source code
        x = _try_compile(x, "<disassembly>")
    raise TypeError("don't know how to disassemble %s objects" %
                    type(x).__name__)


def code_info(x, version):
    """Formatted details of methods, functions, or code."""
    return format_code_info(get_code_object(x), version)


def show_code(co, version, file=None):
    """Print details of methods, functions, or code to *file*.

    If *file* is not provided, the output is printed on stdout.
    """
    if file is None:
        print(code_info(co, version))
    else:
        file.write(code_info(co, version) + '\n')<|MERGE_RESOLUTION|>--- conflicted
+++ resolved
@@ -1,6 +1,3 @@
-<<<<<<< HEAD
-import types
-=======
 # (C) Copyright 2018 by Rocky Bernstein
 #
 #  This program is free software; you can redistribute it and/or
@@ -16,7 +13,8 @@
 #  You should have received a copy of the GNU General Public License
 #  along with this program; if not, write to the Free Software
 #  Foundation, Inc., 51 Franklin Street, Fifth Floor, Boston, MA  02110-1301, USA.
->>>>>>> a7a0562a
+
+import types
 
 def code2num(code, i):
     if isinstance(code, str):
