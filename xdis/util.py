--- conflicted
+++ resolved
@@ -1,16 +1,5 @@
-<<<<<<< HEAD
-import types
-from xdis import PYTHON3
-
-if PYTHON3:
-    def code2num(code, i):
-        return code[i]
-else:
-    def code2num(code, i):
-=======
 def code2num(code, i):
     if isinstance(code, str):
->>>>>>> fc257e18
         return ord(code[i])
     else:
         return code[i]
