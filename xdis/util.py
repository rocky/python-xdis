--- conflicted
+++ resolved
@@ -51,15 +51,8 @@
 }
 
 # Invert above dictionary, so we can look up a bit value
-<<<<<<< HEAD
-# from the compile flag name
+# from the "compile" flag name
 COMPILER_FLAG_BIT = dict((v, k) for (k, v) in COMPILER_FLAG_NAMES.items())
-=======
-# from the "compile" flag name
-COMPILER_FLAG_BIT: Dict[str, int] = dict(
-    (v, k) for (k, v) in COMPILER_FLAG_NAMES.items()
-)
->>>>>>> 96c1c8d4
 
 # Allow us to access by just name, prefixed with CO., e.g
 # CO_OPTIMIZED, CO_NOFREE.
