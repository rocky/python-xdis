--- conflicted
+++ resolved
@@ -14,11 +14,8 @@
 #  along with this program; if not, write to the Free Software
 #  Foundation, Inc., 51 Franklin Street, Fifth Floor, Boston, MA  02110-1301, USA.
 
-<<<<<<< HEAD
 import types
-=======
 from math import copysign
->>>>>>> 22268629
 
 def code2num(code, i):
     if isinstance(code, str):
