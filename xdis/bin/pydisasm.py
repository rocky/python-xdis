# Mode: -*- python -*-
# Copyright (c) 2015-2021, 2025 by Rocky Bernstein <rb@dustyfeet.com>
#
# Note: we can't start with #! because setup.py bdist_wheel will look for that
# and change that into something that's not portable. Thank you, Python!
#
#
from __future__ import print_function

import os
import os.path as osp
import sys
from typing import List

import click

from xdis import disassemble_file
from xdis.version import __version__
from xdis.version_info import PYTHON_VERSION_STR, PYTHON_VERSION_TRIPLE

program, ext = os.path.splitext(os.path.basename(__file__))

PATTERNS = ("*.pyc", "*.pyo")

if click.__version__ >= "7.":
    case_sensitive = {"case_sensitive": False}
else:
    case_sensitive = {}


@click.command()
@click.option(
    "--format",
    "-F",
    type=click.Choice(
        ["xasm", "bytes", "classic", "dis", "extended", "extended-bytes", "header"],
        **case_sensitive
    ),
    help="Select disassembly style.",
)
@click.option(
    "--method",
    "-m",
    metavar="FUNCTION-OR-METHOD",
    multiple=True,
    type=str,
    help=("Specify which specific methods or functions to show. "
          "If omitted all, functions are shown. "
          "Can be given multiple times.")
)

@click.option(
    "--show-source/--no-show-source",
    "-S",
    help="Intersperse Python source text from linecache if available.",
)
@click.version_option(version=__version__)
@click.argument("files", nargs=-1, type=click.Path(readable=True), required=True)
<<<<<<< HEAD
def main(format: list, method: tuple, show_source: bool, files):
=======
def main(format: List[str], method: tuple, show_source: bool, files):
>>>>>>> 3f72cf81
    """Disassembles a Python bytecode file.

    We handle bytecode for virtually every release of Python and some releases of PyPy.
    The version of Python in the bytecode doesn't have to be the same version as
    the Python interpreter used to run this program. For example, you can disassemble Python 3.6.9
    bytecode from Python 2.7.15 and vice versa.
    """
    if not ((2, 7) <= PYTHON_VERSION_TRIPLE < (3, 16)):
        mess = "This code works on 3.6 to 3.15; you have %s."
        if (2, 4) <= PYTHON_VERSION_TRIPLE <= (2, 7):
            mess += " Code that works for %s can be found in the python-2.4 branch\n"
        elif (3, 1) <= PYTHON_VERSION_TRIPLE <= (3, 2):
            mess += " Code that works for %s can be found in the python-3.1 branch\n"
        elif (3, 3) <= PYTHON_VERSION_TRIPLE <= (3, 5):
            mess += " Code that works for %s can be found in the python-3.3 branch\n"
        sys.stderr.write(mess % PYTHON_VERSION_STR)
        sys.exit(2)

    rc = 0
    for path in files:
        # Some sanity checks
        if not osp.exists(path):
            sys.stderr.write("File name: '%s' doesn't exist\n" % path)
            continue
        elif not osp.isfile(path):
            sys.stderr.write("File name: '%s' isn't a file\n" % path)
            continue
        elif osp.getsize(path) < 50 and not path.endswith(".py"):
            sys.stderr.write(
                "File name: '%s (%d bytes)' is too short to be a valid pyc file\n"
                % (path, osp.getsize(path))
            )
            continue

        try:
            disassemble_file(path, sys.stdout, format, show_source=show_source, methods=method)
        except (ImportError, NotImplementedError, ValueError) as e:
            print(e)
            rc = 3
    sys.exit(rc)


if __name__ == "__main__":
    main(sys.argv[1:])<|MERGE_RESOLUTION|>--- conflicted
+++ resolved
@@ -56,11 +56,7 @@
 )
 @click.version_option(version=__version__)
 @click.argument("files", nargs=-1, type=click.Path(readable=True), required=True)
-<<<<<<< HEAD
-def main(format: list, method: tuple, show_source: bool, files):
-=======
 def main(format: List[str], method: tuple, show_source: bool, files):
->>>>>>> 3f72cf81
     """Disassembles a Python bytecode file.
 
     We handle bytecode for virtually every release of Python and some releases of PyPy.
