--- conflicted
+++ resolved
@@ -19,7 +19,6 @@
 
 program, ext = os.path.splitext(os.path.basename(__file__))
 
-<<<<<<< HEAD
 __doc__ = """
 Usage:
   pydisasm [OPTIONS]... FILE
@@ -41,6 +40,8 @@
   -m | --method      Specify which specific methods or functions to show.
                      If omitted all, functions are shown.
                      Can be given multiple times.
+  -x | --show-file-offsets
+                     Show bytecode file hex addresses for the start of each code object
 
 Examples:
   pydisasm foo.pyc
@@ -53,51 +54,6 @@
 PATTERNS = ('*.pyc', '*.pyo')
 
 def main():
-=======
-PATTERNS = ("*.pyc", "*.pyo")
-
-if click.__version__ >= "7.":
-    case_sensitive = {"case_sensitive": False}
-else:
-    case_sensitive = {}
-
-
-@click.command()
-@click.option(
-    "--format",
-    "-F",
-    type=click.Choice(
-        ["xasm", "bytes", "classic", "dis", "extended", "extended-bytes", "header"],
-        **case_sensitive
-    ),
-    help="Select disassembly style.",
-)
-@click.option(
-    "--method",
-    "-m",
-    metavar="FUNCTION-OR-METHOD",
-    multiple=True,
-    type=str,
-    help=(
-        "Specify which specific methods or functions to show. "
-        "If omitted all, functions are shown. "
-        "Can be given multiple times."
-    ),
-)
-@click.option(
-    "--show-source/--no-show-source",
-    "-S",
-    help="Intersperse Python source text from linecache if available.",
-)
-@click.option(
-    "--show-file-offsets/--no-show-file_offsets",
-    "-x",
-    help="Show bytecode file hex addresses for the start of each code object.",
-)
-@click.version_option(version=__version__)
-@click.argument("files", nargs=-1, type=click.Path(readable=True), required=True)
-def main(format: list, method: tuple, show_source: bool, show_file_offsets, files):
->>>>>>> 30087dd5
     """Disassembles a Python bytecode file.
 
     We handle bytecode for virtually every release of Python and some releases of PyPy.
@@ -152,6 +108,8 @@
             methods.append(val)
         elif opt in ('-S', '--show-source'):
             show_source = True
+        elif opt in ('-x', '--show-file-offsets'):
+            show_file_offsets = True
         else:
             print(opt)
             sys.stderr.write(Usage_short)
@@ -174,22 +132,9 @@
             continue
 
         try:
-<<<<<<< HEAD
             disassemble_file(path, sys.stdout, format, show_source=show_source, methods=methods)
         except (ImportError, NotImplementedError, ValueError):
             print(sys.exc_info()[1])
-=======
-            disassemble_file(
-                path,
-                sys.stdout,
-                format,
-                show_source=show_source,
-                methods=method,
-                save_file_offsets=show_file_offsets,
-            )
-        except (ImportError, NotImplementedError, ValueError) as e:
-            print(e)
->>>>>>> 30087dd5
             rc = 3
     sys.exit(rc)
 
