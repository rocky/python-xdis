--- conflicted
+++ resolved
@@ -12,9 +12,10 @@
 from xdis import PYTHON_VERSION
 from xdis import disassemble_file
 
+FORMATS=("xasm", "bytes", "classic", "extended", "extended-bytes", "header")
+
 program, ext = os.path.splitext(os.path.basename(__file__))
 
-<<<<<<< HEAD
 __doc__ = """
 Usage:
   pydisasm [OPTIONS]... FILE
@@ -44,21 +45,6 @@
 PATTERNS = ('*.pyc', '*.pyo')
 
 def main():
-=======
-PATTERNS = ("*.pyc", "*.pyo")
-
-
-@click.command()
-@click.option(
-    "--format",
-    "-F",
-    type=click.Choice(["xasm", "bytes", "classic", "extended", "extended-bytes", "header"],
-                      case_sensitive=False),
-)
-@click.version_option(version=VERSION)
-@click.argument("files", nargs=-1, type=click.Path(readable=True), required=True)
-def main(format, files):
->>>>>>> ec12e31f
     """Disassembles a Python bytecode file.
 
     We handle bytecode for virtually every release of Python and some releases of PyPy.
@@ -81,8 +67,8 @@
         sys.exit(1)
 
     try:
-        opts, files = getopt.getopt(sys.argv[1:], 'hVUHa',
-                                    ['help', 'version', 'header', 'asm', 'noasm'])
+        opts, files = getopt.getopt(sys.argv[1:], 'hVHF:',
+                                    ['help', 'version', 'header', "format"])
     except getopt.GetoptError, e:
         sys.stderr.write('%s: %s\n' % (os.path.basename(sys.argv[0]), e))
         sys.exit(-1)
@@ -95,14 +81,19 @@
         elif opt in ('-V', '--version'):
             print("%s %s" % (program, VERSION))
             sys.exit(0)
-        elif opt in ('-a', '--asm'):
-            asm = True
         elif opt in ('--noasm'):
             asm = False
         elif opt in ('-H', '--header'):
             header = True
         elif opt in ('--no-header'):
             header = False
+        elif opt in ('-F', '--format'):
+            if val not in FORMATS:
+                sys.stderr.write("Invalid format option %s\n" +
+                                 "Should be one of: %s" %
+                                 (val, ", ".join(FORMATS)))
+                sys.exit(2)
+            format = val
         else:
             print(opt)
             sys.stderr.write(Usage_short)
@@ -123,11 +114,7 @@
             )
             continue
 
-<<<<<<< HEAD
-        disassemble_file(path, sys.stdout, asm, header)
-=======
         disassemble_file(path, sys.stdout, format)
->>>>>>> ec12e31f
     return
 
 if __name__ == '__main__':
