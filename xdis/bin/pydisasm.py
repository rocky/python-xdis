#!/usr/bin/env python
# Mode: -*- python -*-
# Copyright (c) 2015-2021 by Rocky Bernstein <rb@dustyfeet.com>
#
# Note: we can't start with #! because setup.py bdist_wheel will look for that
# and change that into something that's not portable. Thank you, Python!
#
#
<<<<<<< HEAD
import sys, os, getopt
=======
from __future__ import print_function

import os
>>>>>>> bf2eaddf
import os.path as osp
import sys

import click

from xdis import disassemble_file
from xdis.version import __version__
from xdis.version_info import PYTHON_VERSION_STR, PYTHON_VERSION_TRIPLE

FORMATS=("xasm", "bytes", "classic", "extended", "extended-bytes", "header")

program, ext = os.path.splitext(os.path.basename(__file__))

__doc__ = """
Usage:
  pydisasm [OPTIONS]... FILE
  pydisasm [--help | -h | -V | --version]

Disassembles a Python bytecode file.

We handle bytecode for virtually every release of Python and some releases of PyPy.
The version of Python in the bytecode doesn't have to be the same version as
the Python interpreter used to run this program. For example, you can disassemble Python 3.6.1
bytecode from Python 2.7.13 and vice versa.

Options:
  -F | --format {xasm | bytes | classic | extended | extended-bytes | header}
                     specifiy assembly output format
  -V | --version     show version and stop
  -h | --help        show this message
  --header           Show only the module header information

Examples:
  pydisasm foo.pyc
  pydisasm foo.py           # same thing as above but find the file
  pydisasm -F xasm foo.py    # produce xasm assembler-friendly output
  pydisasm foo.pyc bar.pyc  # disassemble foo.pyc and bar.pyc

"""

PATTERNS = ('*.pyc', '*.pyo')

def main():
    """Disassembles a Python bytecode file.

    We handle bytecode for virtually every release of Python and some releases of PyPy.
    The version of Python in the bytecode doesn't have to be the same version as
    the Python interpreter used to run this program. For example, you can disassemble Python 3.6.9
    bytecode from Python 2.7.15 and vice versa.
    """
    Usage_short = """usage:
   %s FILE...
Type -h for for full help.""" % program

    if not ((2, 4) <= PYTHON_VERSION_TRIPLE < (2, 8)):
        mess = "This code works on 2.4 to 2.17."
        if (3, 6) <= PYTHON_VERSION_TRIPLE <= (3, 11):
            mess += " Code that works for %s can be found in the master.4 branch\n"
        elif (3, 1) <= PYTHON_VERSION_TRIPLE <= (3, 2):
            mess += " Code that works for %s can be found in the python-3.1 branch\n"
        elif (3, 3) <= PYTHON_VERSION_TRIPLE <= (3, 5):
            mess += " Code that works for %s can be found in the python-3.3 branch\n"
        sys.stderr.write(mess % PYTHON_VERSION_STR)
        sys.exit(2)

    if len(sys.argv) == 1:
        sys.stderr.write("No file(s) given..\n")
        sys.stderr.write(Usage_short)
        sys.exit(1)

    try:
        opts, files = getopt.getopt(sys.argv[1:], 'hVUHF:',
                                    ['help', 'version', 'header', 'format'])
    except getopt.GetoptError, e:
        sys.stderr.write('%s: %s\n' % (os.path.basename(sys.argv[0]), e))
        sys.exit(-1)

    format = "classic"
    asm, header = False, False
    for opt, val in opts:
        if opt in ('-h', '--help'):
            print(__doc__)
            sys.exit(1)
        elif opt in ('-V', '--version'):
            print("%s %s" % (program, __version__))
            sys.exit(0)
        elif opt in ('-H', '--header'):
            header = True
        elif opt in ('--no-header'):
            header = False
        elif opt in ('-F', '--format'):
            if val not in FORMATS:
                sys.stderr.write(("Invalid format option %s\n" +
                                 "Should be one of: %s\n") %
                                 (val, ", ".join(FORMATS)))
                sys.exit(2)
            format = val
        else:
            print(opt)
            sys.stderr.write(Usage_short)
            sys.exit(1)

    for path in files:
        # Some sanity checks
        if not osp.exists(path):
            sys.stderr.write("File name: '%s' doesn't exist\n" % path)
            continue
        elif not osp.isfile(path):
            sys.stderr.write("File name: '%s' isn't a file\n" % path)
            continue
        elif osp.getsize(path) < 50 and not path.endswith(".py"):
            sys.stderr.write(
                "File name: '%s (%d bytes)' is too short to be a valid pyc file\n"
                % (path, osp.getsize(path))
            )
            continue

        disassemble_file(path, sys.stdout, format)
    return

if __name__ == '__main__':
    main()<|MERGE_RESOLUTION|>--- conflicted
+++ resolved
@@ -6,13 +6,9 @@
 # and change that into something that's not portable. Thank you, Python!
 #
 #
-<<<<<<< HEAD
-import sys, os, getopt
-=======
 from __future__ import print_function
 
 import os
->>>>>>> bf2eaddf
 import os.path as osp
 import sys
 
