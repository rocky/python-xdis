--- conflicted
+++ resolved
@@ -19,13 +19,6 @@
 program, ext = os.path.splitext(os.path.basename(__file__))
 
 PATTERNS = ("*.pyc", "*.pyo")
-
-<<<<<<< HEAD
-
-case_sensitive = {"case_sensitive": False}
-
-=======
->>>>>>> f0d2bb7a
 
 @click.command()
 @click.option(
