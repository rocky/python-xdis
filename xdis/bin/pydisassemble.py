--- conflicted
+++ resolved
@@ -33,14 +33,9 @@
     Usage_short = """usage: %s FILE...
 Type -h for for full help.""" % program
 
-<<<<<<< HEAD
-
-    if not (2.4 <= PYTHON_VERSION <= 3.6):
-        sys.stderr.write("This works on Python version 2.4..3.6; have %s\n" % PYTHON_VERSION)
-=======
-    if not (2.5 <= PYTHON_VERSION <= 3.6):
-        sys.stderr(print("This works on Python version 2.5..3.6; have %s" % PYTHON_VERSION))
->>>>>>> e3521854
+    if not (2.4 <= PYTHON_VERSION <= 2.7):
+        sys.stderr.write("This works on Python version 2.4..2.7; have %s\n" % PYTHON_VERSION)
+        sys.stderr.write("Try master branch for 3.0+\n")
 
     if len(sys.argv) == 1:
         sys.stderr.write("No file(s) given\n")
