--- conflicted
+++ resolved
@@ -30,11 +30,6 @@
     echo === $pyversion ===
 done
 
-<<<<<<< HEAD
-python ./setup.py sdist
-
-tarball=dist/${PACKAGE}-${__version__}-tar.gz
-=======
 echo "--- python 2.7 wheel ---"
 pyenv local 2.7.18
 python setup.py bdist_wheel
@@ -47,7 +42,6 @@
 
 python ./setup.py sdist
 tarball=dist/${PACKAGE}-${__version__}.tar.gz
->>>>>>> 86a7c821
 if [[ -f $tarball ]]; then
     mv -v $tarball dist/${PACKAGE}_24-${__version__}.tar.gz
 fi