#!/bin/bash
PACKAGE=xdis

# FIXME put some of the below in a common routine
function finish {
  cd $make_dist_33_owd
}

cd $(dirname ${BASH_SOURCE[0]})
make_dist_33_owd=$(pwd)
trap finish EXIT

if ! source ./pyenv-3.3-3.5-versions ; then
    exit $?
fi
if ! source ./setup-python-3.3.sh ; then
    exit $?
fi

cd ..
source $PACKAGE/version.py
echo $__version__

for pyversion in $PYVERSIONS; do
    echo --- $pyversion ---
    if [[ ${pyversion:0:2} == "pypy" ]] ; then
	echo "$pyversion - PyPy does not get special packaging"
	continue
    fi
    if ! pyenv local $pyversion ; then
  	    exit $?
    fi
    # pip bdist_egg create too-general wheels. So
    # we narrow that by moving the generated wheel.

    # Pick out first two numbers of version, e.g. 3.5.1 -> 35
    first_two=$(echo $pyversion | cut -d'.' -f 1-2 | sed -e 's/\.//')
    rm -fr build
    python setup.py bdist_egg bdist_wheel
    if [[ $first_two =~ py* ]]; then
	if [[ $first_two =~ pypy* ]]; then
	    # For PyPy, remove the what is after the dash, e.g. pypy37-none-any.whl instead of pypy37-7-none-any.whl
	    first_two=${first_two%-*}
	fi
	mv -v dist/${PACKAGE}-$__version__-{py3,$first_two}-none-any.whl
    else
	mv -v dist/${PACKAGE}-$__version__-{py3,py$first_two}-none-any.whl
    fi
    echo === $pyversion ===
done

<<<<<<< HEAD
# python ./setup.py sdist
=======
python ./setup.py sdist

tarball=dist/${PACKAGE}-${__version__}.tar.gz
if [[ -f $tarball ]]; then
    mv -v $tarball dist/${PACKAGE}_33-${__version__}.tar.gz
fi
>>>>>>> 0bb1f02b
finish<|MERGE_RESOLUTION|>--- conflicted
+++ resolved
@@ -49,14 +49,10 @@
     echo === $pyversion ===
 done
 
-<<<<<<< HEAD
-# python ./setup.py sdist
-=======
 python ./setup.py sdist
 
 tarball=dist/${PACKAGE}-${__version__}.tar.gz
 if [[ -f $tarball ]]; then
     mv -v $tarball dist/${PACKAGE}_33-${__version__}.tar.gz
 fi
->>>>>>> 0bb1f02b
 finish