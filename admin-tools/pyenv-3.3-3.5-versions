# -*- shell-script -*-
# Sets PYVERSIONS to be pyenv versions that
# we can use in the python-3.3-to-3.5 branch.
if [[ $0 == ${BASH_SOURCE[0]} ]] ; then
    echo "This script should be *sourced* rather than run directly through bash"
    exit 1
fi
<<<<<<< HEAD
export PYVERSIONS='3.5 3.3 3.4 pypy3.5-7.0.0'
=======
export PYVERSIONS='3.5 3.3 3.4 pypy3.5'
>>>>>>> 5cc7edf7
<|MERGE_RESOLUTION|>--- conflicted
+++ resolved
@@ -5,8 +5,4 @@
     echo "This script should be *sourced* rather than run directly through bash"
     exit 1
 fi
-<<<<<<< HEAD
-export PYVERSIONS='3.5 3.3 3.4 pypy3.5-7.0.0'
-=======
-export PYVERSIONS='3.5 3.3 3.4 pypy3.5'
->>>>>>> 5cc7edf7
+export PYVERSIONS='3.5 3.3 3.4 pypy3.5'