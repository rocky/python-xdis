--- conflicted
+++ resolved
@@ -80,12 +80,8 @@
 
 tarball=dist/${PACKAGE}-${__version__}.tar.gz
 if [[ -f $tarball ]]; then
-<<<<<<< HEAD
-    mv -v $tarball dist/${PACKAGE}_30-${__version__}.tar.gz
-=======
     version_specific_tarball=dist/${PACKAGE_NAME}_30-${__version__}.tar.gz
     mv -v $tarball $version_specific_tarball
     twine check $version_specific_tarball
->>>>>>> 95b8d9fb
 fi
 finish