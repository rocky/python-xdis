# -*- shell-script -*-
# Sets PYVERSIONS to be pyenv versions that
# we can use in the master branch.
if [[ $0 == ${BASH_SOURCE[0]} ]] ; then
    echo "This script should be *sourced* rather than run directly through bash"
    exit 1
fi

<<<<<<< HEAD
lexport PYVERSIONS='3.6.15 pypy3.6-7.3.1 3.7.17 pypy3.7-7.3.9 pypy3.8-7.3.10 pypy3.9-7.3.11 pyston-2.3.5 3.8.18 3.9.18 3.10.12'
=======
export PYVERSIONS='3.6.15 pypy3.6-7.3.1 3.7.17 pypy3.7-7.3.9 pypy3.8-7.3.10 pypy3.9-7.3.11 pyston-2.3.5 3.8.18 3.9.18 3.10.12'
>>>>>>> 26c65cea
<|MERGE_RESOLUTION|>--- conflicted
+++ resolved
@@ -6,8 +6,4 @@
     exit 1
 fi
 
-<<<<<<< HEAD
-lexport PYVERSIONS='3.6.15 pypy3.6-7.3.1 3.7.17 pypy3.7-7.3.9 pypy3.8-7.3.10 pypy3.9-7.3.11 pyston-2.3.5 3.8.18 3.9.18 3.10.12'
-=======
-export PYVERSIONS='3.6.15 pypy3.6-7.3.1 3.7.17 pypy3.7-7.3.9 pypy3.8-7.3.10 pypy3.9-7.3.11 pyston-2.3.5 3.8.18 3.9.18 3.10.12'
->>>>>>> 26c65cea
+export PYVERSIONS='3.6.15 pypy3.6-7.3.1 3.7.17 pypy3.7-7.3.9 pypy3.8-7.3.10 pypy3.9-7.3.11 pyston-2.3.5 3.8.18 3.9.18 3.10.12'