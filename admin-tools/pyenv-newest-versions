# -*- shell-script -*-
# Sets PYVERSIONS to be pyenv versions that
# we can use in the master branch.
if [[ $0 == ${BASH_SOURCE[0]} ]] ; then
    echo "This script should be *sourced* rather than run directly through bash"
    exit 1
fi

<<<<<<< HEAD
export PYVERSIONS='3.6.15 pypy3.6-7.3.1 3.7.17 pypy3.7-7.3.9 pypy3.8-7.3.10 pypy3.9-7.3.11 pyston-2.3.5 3.8.18 3.9.18 3.10.13 3.11.7 3.12.1'
=======
export PYVERSIONS='3.11.7 3.12.1'
>>>>>>> dec2e74c
<|MERGE_RESOLUTION|>--- conflicted
+++ resolved
@@ -6,8 +6,4 @@
     exit 1
 fi
 
-<<<<<<< HEAD
-export PYVERSIONS='3.6.15 pypy3.6-7.3.1 3.7.17 pypy3.7-7.3.9 pypy3.8-7.3.10 pypy3.9-7.3.11 pyston-2.3.5 3.8.18 3.9.18 3.10.13 3.11.7 3.12.1'
-=======
-export PYVERSIONS='3.11.7 3.12.1'
->>>>>>> dec2e74c
+export PYVERSIONS='3.11.7 3.12.1'