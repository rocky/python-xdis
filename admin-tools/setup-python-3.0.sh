#!/bin/bash
bs=${BASH_SOURCE[0]}
if [[ $0 == $bs ]] ; then
    echo "This script should be *sourced* rather than run directly through bash"
    exit 1
fi

PYTHON_VERSION=3.0

export PATH=$HOME/.pyenv/bin/pyenv:$PATH
xdis_owd=$(pwd)
mydir=$(dirname $bs)
mydir=$(dirname $bs)
cd $mydir

cd $pytracer_owd
<<<<<<< HEAD
rm -v */.python-version 2>&/dev/null || true
=======
rm -v */.python-version 2>/dev/null || true
>>>>>>> 808b76c1

git checkout python-3.0-to-3.2  && git pull && pyenv local $PYTHON_VERSION<|MERGE_RESOLUTION|>--- conflicted
+++ resolved
@@ -13,11 +13,7 @@
 mydir=$(dirname $bs)
 cd $mydir
 
-cd $pytracer_owd
-<<<<<<< HEAD
-rm -v */.python-version 2>&/dev/null || true
-=======
+cd $xdis_owd
 rm -v */.python-version 2>/dev/null || true
->>>>>>> 808b76c1
 
 git checkout python-3.0-to-3.2  && git pull && pyenv local $PYTHON_VERSION