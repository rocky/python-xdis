<!-- markdown-toc start - Don't edit this section. Run M-x markdown-toc-refresh-toc -->
**Table of Contents**

- [Get latest sources:](#get-latest-sources)
- [Change version in xdis/version.py.](#change-version-in-xdisversionpy)
- [Update ChangeLog:](#update-changelog)
- [Update NEWS.md from ChangeLog. Then:](#update-newsmd-from-changelog-then)
- [Make sure pyenv is running and check newer versions](#make-sure-pyenv-is-running-and-check-newer-versions)
- [Switch to python-2.4, sync that up and build that first since it creates a tarball which we don't want.](#switch-to-python-24-sync-that-up-and-build-that-first-since-it-creates-a-tarball-which-we-dont-want)
- [Update NEWS.md from master branch](#update-newsmd-from-master-branch)
- [Check against all versions](#check-against-all-versions)
- [Make packages and tag](#make-packages-and-tag)
- [Check package on github](#check-package-on-github)
- [Release on Github](#release-on-github)
- [Get on PyPI](#get-on-pypi)
- [Push tags:](#push-tags)
- [Move dist files to uploaded](#move-dist-files-to-uploaded)

<!-- markdown-toc end -->

# Get latest sources:

    $ git pull

# Change version in xdis/version.py.

    $ emacs xdis/version.py
    $ source xdis/version.py
    $ echo $VERSION
    $ git commit -m"Get ready for release $VERSION" .


# Update ChangeLog:

    $ make ChangeLog

#  Update NEWS.md from ChangeLog. Then:

    $ emacs NEWS.md
    $ make check
    $ git commit --amend .
    $ git push   # get CI testing going early
    $ make check-full

# Make sure pyenv is running and check newer versions

    $ admin-tools/check-newer-versions.sh

# Switch to python-2.4, sync that up and build that first since it creates a tarball which we don't want.

    $ source admin-tools/setup-python-2.4.sh
    $ git merge master

# Update NEWS.md from master branch

    $ git commit -m"Get ready for release $VERSION" .
    $ git push origin HEAD

# Check against all versions

    $ admin-tools/check-older-versions.sh

# Make packages and tag

    $ admin-tools/make-dist-older.sh
	$ pyenv local 3.8.5
	$ twine check dist/xdis-$VERSION*
    $ git tag release-python-2.4-$VERSION
    $ . ./admin-tools/make-dist-newer.sh
	$ twine check dist/xdis-$VERSION*

# Check package on github

	$ [[ ! -d /tmp/gittest ]] && mkdir /tmp/gittest; pushd /tmp/gittest
<<<<<<< HEAD
	$ pyenv local 3.8.5
=======
	$ pyenv local 3.8.4
>>>>>>> 2d7ad93c
	$ pip install -e git://github.com/rocky/python-xdis.git#egg=xdis
	$ pydisasm --help
	$ pip uninstall xdis
	$ popd

# Release on Github

Goto https://github.com/rocky/python-xdis/releases/new

Now check the *tagged* release. (Checking the untagged release was previously done).

Todo: turn this into a script in `admin-tools`

	$ pushd /tmp/gittest
	$ pip install -e git://github.com/rocky/python-xdis.git@$VERSION#egg=xdis
	$ pydisasm --version
	$ pip uninstall xdis
	$ popd


# Get on PyPI

	$ twine upload dist/xdis-${VERSION}*

Check on https://pypi.org/project/xdis/

# Push/pull tags:

    $ git push --tags
    $ git pull --tags

# Move dist files to uploaded

	$ mv -v dist/xdis-${VERSION}* dist/uploaded<|MERGE_RESOLUTION|>--- conflicted
+++ resolved
@@ -72,11 +72,7 @@
 # Check package on github
 
 	$ [[ ! -d /tmp/gittest ]] && mkdir /tmp/gittest; pushd /tmp/gittest
-<<<<<<< HEAD
 	$ pyenv local 3.8.5
-=======
-	$ pyenv local 3.8.4
->>>>>>> 2d7ad93c
 	$ pip install -e git://github.com/rocky/python-xdis.git#egg=xdis
 	$ pydisasm --help
 	$ pip uninstall xdis
