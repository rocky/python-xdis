--- conflicted
+++ resolved
@@ -5,8 +5,4 @@
     echo "This script should be *sourced* rather than run directly through bash"
     exit 1
 fi
-<<<<<<< HEAD
-export PYVERSIONS='3.6 pypy3.6-7.3.1 3.7  pypy3.7-7.3.9 pypy3.8-7.3.11 pypy3.9-7.3.13 3.8 pyston-2.3.5 3.9 3.10'
-=======
-export PYVERSIONS='3.6 pypy3.6 3.7  pypy3.7 pypy3.8 pypy3.9 3.8 pyston-2.3.5 3.9 3.10'
->>>>>>> 5cc7edf7
+export PYVERSIONS='3.6 pypy3.6 3.7  pypy3.7 pypy3.8 pypy3.9 3.8 pyston-2.3.5 3.9 3.10'