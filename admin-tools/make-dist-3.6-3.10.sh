#!/bin/bash
# The name Python's import uses.
# It is reflected in the directory structure.
PACKAGE_MODULE="xdis"

# The name that PyPi sees this as.
# It is set in setup.py's name.
PACKAGE_NAME="xdis"

# Both the name an module name agree
PACKAGE=$PACKAGE_NAME

# FIXME put some of the below in a common routine
function finish {
  if [[ -n "$make_dist_xdis_36_owd" ]] then
     cd $make_dist_xdis_36_owd
  fi
  cd $make_dist_xdis_36_owd
}

make_dist_xdis_36_owd=$(pwd)
cd $(dirname ${BASH_SOURCE[0]})
trap finish EXIT

if ! source ./pyenv-3.6-3.10-versions ; then
    exit $?
fi
if ! source ./setup-python-3.6.sh ; then
    exit $?
fi

cd ..
source $PACKAGE/version.py
if [[ ! -n $__version__ ]]; then
    echo "Something is wrong: __version__ should have been set."
    exit 1
fi

for pyversion in $PYVERSIONS; do
<<<<<<< HEAD
    if [[ ${pyversion:0:4} == "pypy" ]] ; then
	echo "$pyversion - PyPy does not get special packaging"
	continue
    fi
=======
    case ${pyversion:0:4} in
	"pypy" )
	    echo "$pyversion - PyPy does not get special packaging"
	    continue
	    ;;
	"pyst" )
	    echo "$pyversion - Pyston does not get special packaging"
	    continue
	    ;;
    esac
>>>>>>> 08460945
    echo "*** Packaging ${PACKAGE_NAME} for version ${__version__} on Python ${pyversion} ***"
    if ! pyenv local $pyversion ; then
	exit $?
    fi
    # pip bdist_egg create too-general wheels. So
    # we narrow that by moving the generated wheel.

    # Pick out first two numbers of version, e.g. 3.5.1 -> 35
    first_two=$(echo $pyversion | cut -d'.' -f 1-2 | sed -e 's/\.//')
    rm -fr build
    pip wheel --wheel-dir=dist .
    mv -v dist/${PACKAGE_MODULE}-$__version__-{py3,py$first_two}-none-any.whl
done

python ./setup.py sdist
tarball=dist/${PACKAGE_NAME}-${__version__}.tar.gz
if [[ -f $tarball ]]; then
    twine check $tarball
<<<<<<< HEAD
fi

if [[ ! -d dist/${__version__} ]] ; then
    mkdir -v dist/${__version__}
fi

=======
fi

if [[ ! -d dist/${__version__} ]] ; then
    mkdir -v dist/${__version__}
fi

>>>>>>> 08460945
twine check dist/${PACKAGE}-${__version__}-py3*.whl
finish<|MERGE_RESOLUTION|>--- conflicted
+++ resolved
@@ -37,12 +37,6 @@
 fi
 
 for pyversion in $PYVERSIONS; do
-<<<<<<< HEAD
-    if [[ ${pyversion:0:4} == "pypy" ]] ; then
-	echo "$pyversion - PyPy does not get special packaging"
-	continue
-    fi
-=======
     case ${pyversion:0:4} in
 	"pypy" )
 	    echo "$pyversion - PyPy does not get special packaging"
@@ -53,7 +47,6 @@
 	    continue
 	    ;;
     esac
->>>>>>> 08460945
     echo "*** Packaging ${PACKAGE_NAME} for version ${__version__} on Python ${pyversion} ***"
     if ! pyenv local $pyversion ; then
 	exit $?
@@ -72,20 +65,11 @@
 tarball=dist/${PACKAGE_NAME}-${__version__}.tar.gz
 if [[ -f $tarball ]]; then
     twine check $tarball
-<<<<<<< HEAD
 fi
 
 if [[ ! -d dist/${__version__} ]] ; then
     mkdir -v dist/${__version__}
 fi
 
-=======
-fi
-
-if [[ ! -d dist/${__version__} ]] ; then
-    mkdir -v dist/${__version__}
-fi
-
->>>>>>> 08460945
 twine check dist/${PACKAGE}-${__version__}-py3*.whl
 finish