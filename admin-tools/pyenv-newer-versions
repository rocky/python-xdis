--- conflicted
+++ resolved
@@ -5,8 +5,4 @@
     echo "This script should be *sourced* rather than run directly through bash"
     exit 1
 fi
-<<<<<<< HEAD
-export PYVERSIONS='3.5.9 3.6.10 2.6.9 3.3.7 2.7.17 3.2.6 3.1.5 3.4.10 3.7.6 3.8.1'
-=======
-export PYVERSIONS='3.5.9 3.6.10 2.6.9 3.3.7 2.7.17 3.2.6 3.1.5 3.4.10 3.7.7 3.8.2'
->>>>>>> ada4f174
+export PYVERSIONS='3.5.9 3.6.10 2.6.9 3.3.7 2.7.17 3.2.6 3.1.5 3.4.10 3.7.7 3.8.2'