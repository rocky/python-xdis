# -*- shell-script -*-
# Sets PYVERSIONS to be pyenv versions that
# we can use in the master branch.
if [[ $0 == ${BASH_SOURCE[0]} ]] ; then
    echo "This script should be *sourced* rather than run directly through bash"
    exit 1
fi
<<<<<<< HEAD
export PYVERSIONS='3.5.9 3.6.10 2.6.9 3.3.7 2.7.18 3.2.6 3.1.5 3.4.10 3.7.7 3.8.4'
=======
export PYVERSIONS='3.5.9 3.6.11 2.6.9 3.3.7 2.7.18 3.2.6 3.1.5 3.4.10 3.7.8 3.8.5'
>>>>>>> bb37feda
<|MERGE_RESOLUTION|>--- conflicted
+++ resolved
@@ -5,8 +5,4 @@
     echo "This script should be *sourced* rather than run directly through bash"
     exit 1
 fi
-<<<<<<< HEAD
-export PYVERSIONS='3.5.9 3.6.10 2.6.9 3.3.7 2.7.18 3.2.6 3.1.5 3.4.10 3.7.7 3.8.4'
-=======
-export PYVERSIONS='3.5.9 3.6.11 2.6.9 3.3.7 2.7.18 3.2.6 3.1.5 3.4.10 3.7.8 3.8.5'
->>>>>>> bb37feda
+export PYVERSIONS='3.5.9 3.6.11 2.6.9 3.3.7 2.7.18 3.2.6 3.1.5 3.4.10 3.7.8 3.8.5'