|TravisCI| |CircleCI| |PyPI Installs| |Latest Version| |Supported Python Versions|

|packagestatus|

xdis
====

A Cross-Python bytecode disassembler, bytecode/wordcode and magic-number manipulation library/package.


Introduction
------------

The Python dis_ module allows you to disassemble bytecode from the same
version of Python that you are running on. But what about bytecode from
different versions?

That's what this package is for. It can "marshal load" Python
bytecodes from different versions of Python. The command-line routine
*pydisasm* will show disassembly output using the most modern Python
disassembly conventions.

Also, if you need to modify and write bytecode, the routines here can
be of help. There are routines to pack and unpack the read-only tuples
in Python's Code type. For interoperability between Python 2 and 3 we
provide our own versions of the Code type, and we provide routines to
reduce the tedium in writing a bytecode file.

This package also has an extensive knowledge of Python bytecode magic
numbers, including Pypy and others, and how to translate from
`sys.sys_info` major, minor, and release numbers to the corresponding
magic value.

So If you want to write a cross-version assembler, or a
bytecode-level optimizer this package may also be useful. In addition
to the kinds of instruction categorization that `dis`` offers, we have
additional categories for things that would be useful in such a
bytecode optimizer.

The programs here accept bytecodes from Python version 1.0 to 3.10 or
so. The code requires Python 2.4 or later and has been tested on
Python running lots of Python versions.

<<<<<<< HEAD
When installing, except for the most recent veresions of Python use
the Python egg or wheel that matches that version, e.g. ``xdis-6.0.2-py3.3.egg``, ``xdis-6.0.2-py33-none-any.whl``.
Of course for version that pre-date wheel's like Python 2.6 you will have to use eggs.
=======
When installing, except for the most recent versions of Python, use
the Python egg or wheel that matches that version, e.g. ``xdis-6.0.2-py3.3.egg``, ``xdis-6.0.2-py33-none-any.whl``.
Of course for version sthat pre-date wheel's, like Python 2.6, you will have to use eggs.
>>>>>>> 86a7c821

To install older versions for from source in git use the branch
``python-2.4-to-2.7`` for Python versions from 2.4 to 2.7,
``python-3.1-to-3.2`` for Python versions from 3.1 to 3.2,
``python-3.3-to-3.5`` for Python versions from 3.3 to 3.5. The master
branch handles Python 3.6 and later.


Installation
------------

The standard Python routine:

::

    $ pip install -e .
    $ pip install -r requirements-dev.txt

<<<<<<< HEAD
A GNU makefile is also provided so :code:``make install`` (possibly as root or
=======
A GNU makefile is also provided so ``make install`` (possibly as root or
>>>>>>> 86a7c821
sudo) will do the steps above.

Testing
-------

::

   $ make check

A GNU makefile has been added to smooth over setting running the right
command, and running tests from fastest to slowest.

If you have remake_ installed, you can see the list of all tasks
<<<<<<< HEAD
including tests via :code:``remake --tasks``.
=======
including tests via ``remake --tasks``.
>>>>>>> 86a7c821


Usage
-----

Run

::

     $ ./bin/pydisasm -h

for usage help.


As a drop-in replacement for dis
~~~~~~~~~~~~~~~~~~~~~~~~~~~~~~~~

`xdis` also provides some support as a drop in replacement for the
the Python library `dis <https://docs.python.org/3/library/dis.html>`_
module. This is may be desirable when you want to use the improved API
from Python 3.4 or later from an earlier Python version.

For example:

>>> # works in Python 2 and 3
>>> import xdis.std as dis
>>> [x.opname for x in dis.Bytecode('a = 10')]
['LOAD_CONST', 'STORE_NAME', 'LOAD_CONST', 'RETURN_VALUE']

There may some small differences in output produced for formatted
disassembly or how we show compiler flags. We expect you'll
find the ``xdis`` output more informative though.

See Also
--------

* https://pypi.org/project/uncompyle6/ : Python Bytecode Deparsing
* https://pypi.org/project/decompyle3/ : Python Bytecode Deparsing for Python 3.7 and 3.8
* https://pypi.org/project/xasm/ : Python Bytecode Assembler
* https://pypi.org/project/x-python/ : Python Bytecode Interpreter written in Python

.. _trepan: https://pypi.python.org/pypi/trepan
.. _debuggers: https://pypi.python.org/pypi/trepan3k
.. _remake: http://bashdb.sf.net/remake
.. |TravisCI| image:: https://travis-ci.org/rocky/python-xdis.svg?branch=master
		 :target: https://travis-ci.org/rocky/python-xdis
.. |CircleCI| image:: https://circleci.com/gh/rocky/python-xdis.svg?style=svg
    :target: https://circleci.com/gh/rocky/python-xdis
.. |Supported Python Versions| image:: https://img.shields.io/pypi/pyversions/xdis.svg
.. |Latest Version| image:: https://badge.fury.io/py/xdis.svg
		 :target: https://badge.fury.io/py/xdis
.. |PyPI Installs| image:: https://pepy.tech/badge/xdis/month
.. |packagestatus| image:: https://repology.org/badge/vertical-allrepos/python:xdis.svg
		 :target: https://repology.org/project/python:xdis/versions
.. _dis: https://docs.python.org/3/library/dis.html<|MERGE_RESOLUTION|>--- conflicted
+++ resolved
@@ -41,15 +41,9 @@
 so. The code requires Python 2.4 or later and has been tested on
 Python running lots of Python versions.
 
-<<<<<<< HEAD
-When installing, except for the most recent veresions of Python use
-the Python egg or wheel that matches that version, e.g. ``xdis-6.0.2-py3.3.egg``, ``xdis-6.0.2-py33-none-any.whl``.
-Of course for version that pre-date wheel's like Python 2.6 you will have to use eggs.
-=======
 When installing, except for the most recent versions of Python, use
 the Python egg or wheel that matches that version, e.g. ``xdis-6.0.2-py3.3.egg``, ``xdis-6.0.2-py33-none-any.whl``.
-Of course for version sthat pre-date wheel's, like Python 2.6, you will have to use eggs.
->>>>>>> 86a7c821
+Of course for versions that pre-date wheel's, like Python 2.6, you will have to use eggs.
 
 To install older versions for from source in git use the branch
 ``python-2.4-to-2.7`` for Python versions from 2.4 to 2.7,
@@ -68,11 +62,7 @@
     $ pip install -e .
     $ pip install -r requirements-dev.txt
 
-<<<<<<< HEAD
-A GNU makefile is also provided so :code:``make install`` (possibly as root or
-=======
 A GNU makefile is also provided so ``make install`` (possibly as root or
->>>>>>> 86a7c821
 sudo) will do the steps above.
 
 Testing
@@ -86,11 +76,7 @@
 command, and running tests from fastest to slowest.
 
 If you have remake_ installed, you can see the list of all tasks
-<<<<<<< HEAD
-including tests via :code:``remake --tasks``.
-=======
 including tests via ``remake --tasks``.
->>>>>>> 86a7c821
 
 
 Usage
