--- conflicted
+++ resolved
@@ -4,44 +4,26 @@
 from xdis.version import __version__
 
 SYS_VERSION = sys.version_info[0:2]
-<<<<<<< HEAD
 if not ((2, 4) <= SYS_VERSION <= (2, 7)):
     mess = "Python Release 2.4 .. 2.7 are supported in this code branch."
-=======
-if not ((3, 1) <= SYS_VERSION <= (3, 2)):
-    mess = "Python Release 3.1 .. 3.2 are supported in this code branch."
->>>>>>> 1171ddb4
     if SYS_VERSION >= (3, 6):
         mess += (
             "\nFor your Python, version %s, use the master branch."
             % sys.version[0:3]
         )
-<<<<<<< HEAD
-    elif SYS_VERSION < (2, 4):
-        mess += (
-            "\nThis package is not supported for Python version %s." % sys.version[0:3]
-        )
-    else:
+    elif (3, 3) <= SYS_VERSION < (3, 6):
         mess += (
             "\nFor your Python, version %s, use the python-3.3-3.5 branch."
             % sys.version[0:3]
         )
-=======
-    elif SYS_VERSION > (3, 2):
+    elif (3, 1) <= SYS_VERSION < (3, 3):
         mess += (
-            "\nFor your Python, version %s, use the python-3.3-3.5 branch."
-            % sys.version[0:3]
-        )
-    elif (2, 4) <= SYS_VERSION <= (2, 7):
-        mess += (
-            "\nFor your Python, version %s, use the python-2.4-2.7 branch."
-            % sys.version[0:3]
+            "\nFor your Python, version %s, use the python-3.1 branch."
         )
     else:
         mess += (
             "\nThis package is not supported for Python version %s." % sys.version[0:3]
         )
->>>>>>> 1171ddb4
 
     print(mess)
     raise Exception(mess)
