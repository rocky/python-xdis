#!/usr/bin/env python
"""Setup script for the 'xdis' distribution."""
import sys
from xdis.version import __version__
<<<<<<< HEAD

SYS_VERSION = sys.version_info[0:2]
if not ((2, 4) <= SYS_VERSION <= (2, 7)):
    mess = "Python Release 2.4 .. 2.7 are supported in this code branch."
=======
from setuptools import setup, find_packages

SYS_VERSION = sys.version_info[0:2]
if not ((3, 0) <= SYS_VERSION <= (3, 2)):
    mess = "Python Release 3.0 .. 3.2 are supported in this code branch."
>>>>>>> d47e55cf
    if SYS_VERSION >= (3, 6):
        mess += (
            "\nFor your Python, version %s, use the master branch."
            % sys.version[0:3]
        )
<<<<<<< HEAD
    elif (3, 3) <= SYS_VERSION < (3, 6):
=======
    elif SYS_VERSION > (3, 2):
>>>>>>> d47e55cf
        mess += (
            "\nFor your Python, version %s, use the python-3.3-3.5 branch."
            % sys.version[0:3]
        )
<<<<<<< HEAD
    elif (3, 0) <= SYS_VERSION < (3, 3):
        mess += (
            "\nFor your Python, version %s, use the python-3.0-3.2 branch."
=======
    elif (2, 4) <= SYS_VERSION <= (2, 7):
        mess += (
            "\nFor your Python, version %s, use the python-2.4-2.7 branch."
            % sys.version[0:3]
>>>>>>> d47e55cf
        )
    else:
        mess += (
            "\nThis package is not supported for Python version %s." % sys.version[0:3]
        )

    print(mess)
    raise Exception(mess)

from __pkginfo__ import (
    author,
    author_email,
    classifiers,
    entry_points,
    install_requires,
    license,
    long_description,
    modname,
    py_modules,
    short_desc,
    tests_require,
    web,
    zip_safe,
)

from setuptools import setup, find_packages

setup(
    author=author,
    author_email=author_email,
    classifiers=classifiers,
    description=short_desc,
    entry_points=entry_points,
    install_requires=install_requires,
    license=license,
    long_description=long_description,
    long_description_content_type="text/x-rst",
    name=modname,
    packages=find_packages(),
    py_modules=py_modules,
    # setup_requires     = setup_requires,
    tests_require=tests_require,
    url=web,
    version=__version__,
    zip_safe=zip_safe,
)<|MERGE_RESOLUTION|>--- conflicted
+++ resolved
@@ -2,42 +2,24 @@
 """Setup script for the 'xdis' distribution."""
 import sys
 from xdis.version import __version__
-<<<<<<< HEAD
+from setuptools import setup, find_packages
 
 SYS_VERSION = sys.version_info[0:2]
 if not ((2, 4) <= SYS_VERSION <= (2, 7)):
     mess = "Python Release 2.4 .. 2.7 are supported in this code branch."
-=======
-from setuptools import setup, find_packages
-
-SYS_VERSION = sys.version_info[0:2]
-if not ((3, 0) <= SYS_VERSION <= (3, 2)):
-    mess = "Python Release 3.0 .. 3.2 are supported in this code branch."
->>>>>>> d47e55cf
     if SYS_VERSION >= (3, 6):
         mess += (
             "\nFor your Python, version %s, use the master branch."
             % sys.version[0:3]
         )
-<<<<<<< HEAD
     elif (3, 3) <= SYS_VERSION < (3, 6):
-=======
-    elif SYS_VERSION > (3, 2):
->>>>>>> d47e55cf
         mess += (
             "\nFor your Python, version %s, use the python-3.3-3.5 branch."
             % sys.version[0:3]
         )
-<<<<<<< HEAD
     elif (3, 0) <= SYS_VERSION < (3, 3):
         mess += (
             "\nFor your Python, version %s, use the python-3.0-3.2 branch."
-=======
-    elif (2, 4) <= SYS_VERSION <= (2, 7):
-        mess += (
-            "\nFor your Python, version %s, use the python-2.4-2.7 branch."
-            % sys.version[0:3]
->>>>>>> d47e55cf
         )
     else:
         mess += (
@@ -63,8 +45,6 @@
     zip_safe,
 )
 
-from setuptools import setup, find_packages
-
 setup(
     author=author,
     author_email=author_email,
