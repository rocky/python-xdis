#!/usr/bin/env python
"""Setup script for the 'xdis' distribution.

  Check that the Python version running this is compatible with this installation medium.
  Note: that we use 2.x compatible Python code here.
"""
import sys
from setuptools import find_packages, setup

from __pkginfo__ import (
    author,
    author_email,
    classifiers,
    entry_points,
    install_requires,
    license,
    long_description,
    modname,
    py_modules,
    short_desc,
    tests_require,
    web,
    zip_safe,
)
from xdis.version import __version__

<<<<<<< HEAD
SYS_VERSION = sys.version_info[0:2]
if not ((2, 4) <= SYS_VERSION <= (2, 7)):
    mess = "Python Release 2.4 .. 2.7 are supported in this code branch."
    if SYS_VERSION >= (3, 11):
        mess += (
            "\nFor your Python, version %s, use the master branch."
            % sys.version[0:3]
        )
    if (3, 6) <= SYS_VERSION <= (3, 11):
        mess += (
            "\nFor your Python, version %s, use the python-3.3-3.6 branch."
            % sys.version[0:3]
        )
    elif (3, 3) <= SYS_VERSION < (3, 6):
        mess += (
            "\nFor your Python, version %s, use the python-3.3-3.5 branch."
            % sys.version[0:3]
        )
    elif (3, 0) <= SYS_VERSION < (3, 3):
        mess += (
            "\nFor your Python, version %s, use the python-3.0-3.2 branch."
        )
    else:
        mess += (
            "\nThis package is not supported for Python version %s." % sys.version[0:3]
        )
=======
major = sys.version_info[0]
minor = sys.version_info[1]
>>>>>>> 972e3b40

if major != 3 or not 0 <= minor < 3:
    sys.stderr.write("This installation medium is only for Python 3.0 to 3.2. You are running Python %s.%s.\n" % (major, minor))
elif major == 3 and minor >= 11:
    sys.stderr.write("Please install using xdis-x.y.z.tar.gz from https://github.com/rocky/python-xdis/releases\n")
    sys.exit(1)
elif major == 6 and minor < 11:
    sys.stderr.write("Please install using xdis_36-x.y.z.tar.gz from https://github.com/rocky/python-xdis/releases\n")
    sys.exit(1)
if major == 3 and 3 <= minor < 6:
    sys.stderr.write("Please install using xdis_33-x.y.z.tar.gz from https://github.com/rocky/python-xdis/releases\n")
    sys.exit(1)
elif major == 2:
    sys.stderr.write("Please install using xdis_24-x.y.z.tar.gz from https://github.com/rocky/python-xdis/releases\n")
    sys.exit(1)


setup(
    author=author,
    author_email=author_email,
    classifiers=classifiers,
    description=short_desc,
    entry_points=entry_points,
    install_requires=install_requires,
    license=license,
    long_description=long_description,
    name=modname,
    packages=find_packages(),
    py_modules=py_modules,
    # setup_requires     = setup_requires,
    tests_require=tests_require,
    url=web,
    version=__version__,
    zip_safe=zip_safe,
)<|MERGE_RESOLUTION|>--- conflicted
+++ resolved
@@ -24,37 +24,8 @@
 )
 from xdis.version import __version__
 
-<<<<<<< HEAD
-SYS_VERSION = sys.version_info[0:2]
-if not ((2, 4) <= SYS_VERSION <= (2, 7)):
-    mess = "Python Release 2.4 .. 2.7 are supported in this code branch."
-    if SYS_VERSION >= (3, 11):
-        mess += (
-            "\nFor your Python, version %s, use the master branch."
-            % sys.version[0:3]
-        )
-    if (3, 6) <= SYS_VERSION <= (3, 11):
-        mess += (
-            "\nFor your Python, version %s, use the python-3.3-3.6 branch."
-            % sys.version[0:3]
-        )
-    elif (3, 3) <= SYS_VERSION < (3, 6):
-        mess += (
-            "\nFor your Python, version %s, use the python-3.3-3.5 branch."
-            % sys.version[0:3]
-        )
-    elif (3, 0) <= SYS_VERSION < (3, 3):
-        mess += (
-            "\nFor your Python, version %s, use the python-3.0-3.2 branch."
-        )
-    else:
-        mess += (
-            "\nThis package is not supported for Python version %s." % sys.version[0:3]
-        )
-=======
 major = sys.version_info[0]
 minor = sys.version_info[1]
->>>>>>> 972e3b40
 
 if major != 3 or not 0 <= minor < 3:
     sys.stderr.write("This installation medium is only for Python 3.0 to 3.2. You are running Python %s.%s.\n" % (major, minor))
