--- conflicted
+++ resolved
@@ -76,12 +76,8 @@
 mailing_list = "python-debugger@googlegroups.com"
 modname = "xdis"
 packages = ["xdis"]
-<<<<<<< HEAD
 py_modules = None
 python_requires = ">=3.3,<3.6"
-=======
-python_requires = ">=3.6,<3.12"
->>>>>>> 9973e167
 # setup_requires     = ['pytest-runner']
 scripts = ["bin/pydisasm.py"]
 short_desc = "Python cross-version byte-code disassembler and marshal routines"
