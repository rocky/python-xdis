"""xdis packaging information"""

import os.path as osp

# To the extent possible we make this file look more like a
# configuration file rather than code like setup.py. I find putting
# configuration stuff in the middle of a function call in setup.py,
# which for example requires commas in between parameters, is a little
# less elegant than having it here with reduced code, albeit there
# still is some room for improvement.

# Python-version | package | last-version |
# -----------------------------------------
# 2.5            | pip     |  1.1         |
# 2.6            | pip     |  1.5.6       |
# 2.7            | pip     | 19.2.3       |
# 2.7            | pip     |  1.2.1       |
# 3.1            | pip     |  1.5.6       |
# 3.2            | pip     |  7.1.2       |
# 3.3            | pip     | 10.0.1       |
# 3.4            | pip     | 19.1.1       |

# Things that change more often go here.
copyright = """
Copyright (C) 2015-2020 Rocky Bernstein <rb@dustyfeet.com>.
"""

classifiers = [
    "Development Status :: 5 - Production/Stable",
    "License :: OSI Approved :: GNU General Public License v2 (GPLv2)",
    "Intended Audience :: Developers",
    "Operating System :: OS Independent",
    "Programming Language :: Python",
    "Programming Language :: Python :: 2",
    "Programming Language :: Python :: 2.4",
    "Programming Language :: Python :: 2.5",
    "Programming Language :: Python :: 2.6",
    "Programming Language :: Python :: 2.7",
    "Programming Language :: Python :: 3",
    "Programming Language :: Python :: 3.1",
    "Programming Language :: Python :: 3.2",
    "Programming Language :: Python :: 3.3",
    "Programming Language :: Python :: 3.4",
    "Programming Language :: Python :: 3.5",
    "Programming Language :: Python :: 3.6",
    "Programming Language :: Python :: 3.7",
    "Programming Language :: Python :: 3.8",
    "Programming Language :: Python :: 3.9",
    "Programming Language :: Python :: 3.10",
    "Programming Language :: Python :: Implementation :: PyPy",
    "Topic :: Software Development :: Debuggers",
    "Topic :: Software Development :: Libraries :: Python Modules",
]

_six = "six >= 1.10.0"

# The rest in alphabetic order
author = "Rocky Bernstein, Hartmut Goebel and others"
author_email = "rb@dustyfeet.com"
entry_points = {"console_scripts": ["pydisasm=xdis.bin.pydisasm:main"]}
ftp_url = None

# Python-version | package | last-version |
# -----------------------------------------
# 2.6            | pip     | 1.5.6        |
# 3.1            | pip     | 1.5.6        |
# 3.2            | pip     | 7.1.2        |
# 3.2            | click   | 4.0          |

install_requires = [_six, "click"]

license = "GPL-2.0"
mailing_list = "python-debugger@googlegroups.com"
modname = "xdis"
packages = ["xdis"]
py_modules = None
<<<<<<< HEAD
python_requires='>=3.1,<3.2'
=======
python_requires = ">=3.3,<3.6"
>>>>>>> e980ee72
# setup_requires     = ['pytest-runner']
scripts = ["bin/pydisasm.py"]
short_desc = "Python cross-version byte-code disassembler and marshal routines"
tests_require = ["pytest", _six]
web = "https://github.com/rocky/python-xdis/"

# tracebacks in zip files are funky and not debuggable
zip_safe = True


def get_srcdir():
    filename = osp.normcase(osp.dirname(osp.abspath(__file__)))
    return osp.realpath(filename)


srcdir = get_srcdir()


def read(*rnames):
    return open(osp.join(srcdir, *rnames)).read()


long_description = read("README.rst") + "\n"<|MERGE_RESOLUTION|>--- conflicted
+++ resolved
@@ -74,11 +74,7 @@
 modname = "xdis"
 packages = ["xdis"]
 py_modules = None
-<<<<<<< HEAD
 python_requires='>=3.1,<3.2'
-=======
-python_requires = ">=3.3,<3.6"
->>>>>>> e980ee72
 # setup_requires     = ['pytest-runner']
 scripts = ["bin/pydisasm.py"]
 short_desc = "Python cross-version byte-code disassembler and marshal routines"
