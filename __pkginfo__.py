"""xdis packaging information"""

# To the extent possible we make this file look more like a
# configuration file rather than code like setup.py. I find putting
# configuration stuff in the middle of a function call in setup.py,
# which for example requires commas in between parameters, is a little
# less elegant than having it here with reduced code, albeit there
# still is some room for improvement.

# Python-version | package | last-version |
# -----------------------------------------
# 2.5            | pip     |  1.1         |
# 2.6            | pip     |  1.5.6       |
# 2.7            | pip     | 19.2.3       |
# 2.7            | pip     |  1.2.1       |
# 3.1            | pip     |  1.5.6       |
# 3.2            | pip     |  7.1.2       |
# 3.3            | pip     | 10.0.1       |
# 3.4            | pip     | 19.1.1       |

# Things that change more often go here.
copyright = """
Copyright (C) 2015-2020 Rocky Bernstein <rb@dustyfeet.com>.
"""

classifiers = [
    "Development Status :: 5 - Production/Stable",
    "License :: OSI Approved :: GNU General Public License v2 (GPLv2)",
    "Intended Audience :: Developers",
    "Operating System :: OS Independent",
    "Programming Language :: Python",
    "Programming Language :: Python :: 2.4",
    "Programming Language :: Python :: 2.5",
    "Programming Language :: Python :: 2.6",
    "Programming Language :: Python :: 2.7",
    "Programming Language :: Python :: 3",
    "Programming Language :: Python :: 3.1",
    "Programming Language :: Python :: 3.2",
    "Programming Language :: Python :: 3.3",
    "Programming Language :: Python :: 3.4",
    "Programming Language :: Python :: 3.5",
    "Programming Language :: Python :: 3.6",
    "Programming Language :: Python :: 3.7",
    "Programming Language :: Python :: 3.8",
    "Programming Language :: Python :: 3.9",
    "Topic :: Software Development :: Debuggers",
    "Topic :: Software Development :: Libraries :: Python Modules",
]

_six = "six >= 1.10.0"

# The rest in alphabetic order
author = "Rocky Bernstein, Hartmut Goebel and others"
author_email = "rb@dustyfeet.com"
entry_points = {"console_scripts": ["pydisasm=xdis.bin.pydisasm:main"]}
ftp_url = None

# Python-version | package | last-version |
# -----------------------------------------
# 2.6            | pip     | 1.5.6        |
# 3.1            | pip     | 1.5.6        |
# 3.2            | pip     | 7.1.2        |
# 3.2            | click   | 4.0          |

install_requires = [_six, "click"]

license = "GPL-2.0"
mailing_list = "python-debugger@googlegroups.com"
modname = "xdis"
packages = ["xdis"]
py_modules = None
<<<<<<< HEAD
python_requires='>=3.3,<3.6',
=======
python_requires='>=3.6,<3.11'
>>>>>>> 4a88c42b
# setup_requires     = ['pytest-runner']
scripts = ["bin/pydisasm.py"]
short_desc = "Python cross-version byte-code disassembler and marshal routines"
tests_require = ["pytest", _six]
web = "https://github.com/rocky/python-xdis/"

# tracebacks in zip files are funky and not debuggable
zip_safe = True

import os.path as osp


def get_srcdir():
    filename = osp.normcase(osp.dirname(osp.abspath(__file__)))
    return osp.realpath(filename)


srcdir = get_srcdir()


def read(*rnames):
    return open(osp.join(srcdir, *rnames)).read()


long_description = read("README.rst") + "\n"<|MERGE_RESOLUTION|>--- conflicted
+++ resolved
@@ -69,11 +69,7 @@
 modname = "xdis"
 packages = ["xdis"]
 py_modules = None
-<<<<<<< HEAD
-python_requires='>=3.3,<3.6',
-=======
-python_requires='>=3.6,<3.11'
->>>>>>> 4a88c42b
+python_requires='>=3.3,<3.6'
 # setup_requires     = ['pytest-runner']
 scripts = ["bin/pydisasm.py"]
 short_desc = "Python cross-version byte-code disassembler and marshal routines"
