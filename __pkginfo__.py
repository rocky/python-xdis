--- conflicted
+++ resolved
@@ -75,11 +75,7 @@
 mailing_list = "python-debugger@googlegroups.com"
 modname = "xdis"
 packages = ["xdis"]
-<<<<<<< HEAD
-python_requires = ">=3.6,<=3.12"
-=======
 python_requires = ">=3.6,<3.13"
->>>>>>> a7ef94c7
 # setup_requires     = ['pytest-runner']
 scripts = ["bin/pydisasm.py"]
 short_desc = "Python cross-version byte-code disassembler and marshal routines"
