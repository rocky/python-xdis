--- conflicted
+++ resolved
@@ -59,24 +59,6 @@
 
 packages           = ["xdis"]
 py_modules         = None
-
-# Python-version | package | last-version |
-# -----------------------------------------
-# 2.6            | pip     | 1.5.6        |
-# 3.1            | pip     | 1.5.6        |
-# 3.2            | pip     | 7.1.2        |
-# 3.2            | click   | 4.0          |
-
-<<<<<<< HEAD
-=======
-install_requires = [_six, "click"]
-
-license = "GPL-2.0"
-mailing_list = "python-debugger@googlegroups.com"
-modname = "xdis"
-packages = ["xdis"]
-py_modules = None
->>>>>>> bb37feda
 # setup_requires     = ['pytest-runner']
 scripts            = ['bin/pydisasm.py']
 short_desc         = 'Python cross-version byte-code disassembler and marshal routines'
@@ -101,4 +83,6 @@
     return open(osp.join(srcdir, *rnames)).read()
 
 
-long_description = read("README.rst") + "\n"+# Get info from files; set: long_description and VERSION
+long_description = read("README.rst") + "\n"
+exec(read("xdis/version.py"))