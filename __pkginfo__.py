"""xdis packaging information"""

import os.path as osp

# To the extent possible we make this file look more like a
# configuration file rather than code like setup.py. I find putting
# configuration stuff in the middle of a function call in setup.py,
# which for example requires commas in between parameters, is a little
# less elegant than having it here with reduced code, albeit there
# still is some room for improvement.

# Python-version | package | last-version |
# -----------------------------------------
# 2.5            | pip     |  1.1         |
# 2.6            | pip     |  1.5.6       |
# 2.7            | pip     | 19.2.3       |
# 2.7            | pip     |  1.2.1       |
# 3.1            | pip     |  1.5.6       |
# 3.2            | pip     |  7.1.2       |
# 3.3            | pip     | 10.0.1       |
# 3.4            | pip     | 19.1.1       |

# Things that change more often go here.
copyright = """
Copyright (C) 2015-2020, 2023 Rocky Bernstein <rb@dustyfeet.com>.
"""

classifiers = [
    "Development Status :: 5 - Production/Stable",
    "License :: OSI Approved :: GNU General Public License v2 (GPLv2)",
    "Intended Audience :: Developers",
    "Operating System :: OS Independent",
    "Programming Language :: Python",
    "Programming Language :: Python :: 2",
    "Programming Language :: Python :: 2.4",
    "Programming Language :: Python :: 2.5",
    "Programming Language :: Python :: 2.6",
    "Programming Language :: Python :: 2.7",
    "Programming Language :: Python :: 3",
    "Programming Language :: Python :: 3.1",
    "Programming Language :: Python :: 3.2",
    "Programming Language :: Python :: 3.3",
    "Programming Language :: Python :: 3.4",
    "Programming Language :: Python :: 3.5",
    "Programming Language :: Python :: 3.6",
    "Programming Language :: Python :: 3.7",
    "Programming Language :: Python :: 3.8",
    "Programming Language :: Python :: 3.9",
    "Programming Language :: Python :: 3.10",
    "Programming Language :: Python :: 3.11",
    "Programming Language :: Python :: Implementation :: PyPy",
    "Topic :: Software Development :: Debuggers",
    "Topic :: Software Development :: Libraries :: Python Modules",
]

# The rest in alphabetic order
author             = "Rocky Bernstein, Hartmut Goebel and others"
author_email       = "rb@dustyfeet.com"
entry_points       = {
    "console_scripts": [
        "pydisasm=xdis.bin.pydisasm:main",
    ]}
ftp_url            = None
install_requires   = []
license            = 'GPL-2.0'
mailing_list       = 'python-debugger@googlegroups.com'
modname            = 'xdis'

packages           = ["xdis"]
py_modules         = None

<<<<<<< HEAD
=======
# Python-version | package | last-version |
# -----------------------------------------
# 2.6            | pip     | 1.5.6        |
# 3.1            | pip     | 1.5.6        |
# 3.2            | pip     | 7.1.2        |
# 3.2            | click   | 4.0          |

install_requires = [_six, "click"]

license = "GPL-2.0"
mailing_list = "python-debugger@googlegroups.com"
modname = "xdis"
packages = ["xdis"]
py_modules = None
python_requires='>=3.1,<3.2'
>>>>>>> d47e55cf
# setup_requires     = ['pytest-runner']
scripts            = ['bin/pydisasm.py']
short_desc         = 'Python cross-version byte-code disassembler and marshal routines'
tests_require      = ['pytest']
web                = 'https://github.com/rocky/python-xdis/'

# tracebacks in zip files are funky and not debuggable
zip_safe = True


def get_srcdir():
    filename = osp.normcase(osp.dirname(osp.abspath(__file__)))
    return osp.realpath(filename)


srcdir = get_srcdir()


def read(*rnames):
    return open(osp.join(srcdir, *rnames)).read()


# Get info from files; set: long_description and VERSION
long_description = read("README.rst") + "\n"
exec(read("xdis/version.py"))<|MERGE_RESOLUTION|>--- conflicted
+++ resolved
@@ -69,24 +69,6 @@
 packages           = ["xdis"]
 py_modules         = None
 
-<<<<<<< HEAD
-=======
-# Python-version | package | last-version |
-# -----------------------------------------
-# 2.6            | pip     | 1.5.6        |
-# 3.1            | pip     | 1.5.6        |
-# 3.2            | pip     | 7.1.2        |
-# 3.2            | click   | 4.0          |
-
-install_requires = [_six, "click"]
-
-license = "GPL-2.0"
-mailing_list = "python-debugger@googlegroups.com"
-modname = "xdis"
-packages = ["xdis"]
-py_modules = None
-python_requires='>=3.1,<3.2'
->>>>>>> d47e55cf
 # setup_requires     = ['pytest-runner']
 scripts            = ['bin/pydisasm.py']
 short_desc         = 'Python cross-version byte-code disassembler and marshal routines'
