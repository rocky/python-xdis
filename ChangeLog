--- conflicted
+++ resolved
@@ -14,12 +14,7 @@
 
 2017-03-18  rocky <rocky@dusytfeet.com>
 
-<<<<<<< HEAD
 	* README.rst, xdis/version.py: Get ready for release 3.3.0
-=======
-	* ChangeLog, NEWS, test/test_pyenvlib.py, xdis/version.py: Get ready
-	for release 3.3.0
->>>>>>> 19be5e9d
 
 2017-03-18  rocky <rb@dustyfeet.com>
 
@@ -3607,7 +3602,7 @@
 	xdis/opcodes/opcode_23.py, xdis/opcodes/opcode_24.py,
 	xdis/opcodes/opcode_25.py, xdis/opcodes/opcode_26.py,
 	xdis/opcodes/opcode_27.py, xdis/opcodes/opcode_33.py,
-	xdis/opcodes/opcode_pypy26.py, xdis/opcodes/opcode_pypy27.py: 
+	xdis/opcodes/opcode_pypy26.py, xdis/opcodes/opcode_pypy27.py:
 	Another round of DRYing code
 
 2017-01-14  rocky <rocky@dusytfeet.com>
@@ -3835,7 +3830,7 @@
 
 2016-10-27  rocky <rb@dustyfeet.com>
 
-	* xdis/opcodes/opcode_30.py, xdis/opcodes/opcode_31.py: 
+	* xdis/opcodes/opcode_30.py, xdis/opcodes/opcode_31.py:
 	Clarification of EXTENDED_ARG in 3.0 and 3.1
 
 2016-10-25  rocky <rb@dustyfeet.com>
@@ -4125,7 +4120,7 @@
 
 2016-08-26  rocky <rocky@dusytfeet.com>
 
-	* test/test_pyenvlib.py, xdis/opcodes/opcode_31.py, xdis/verify.py: 
+	* test/test_pyenvlib.py, xdis/opcodes/opcode_31.py, xdis/verify.py:
 	Python 3.1 opcode bugs ...  verify assert statement.  test_pyenvlib.py: Allow 3.1 testing
 
 2016-08-26  rocky <rocky@dusytfeet.com>
@@ -4259,7 +4254,7 @@
 
 2016-07-25  rocky <rocky@dusytfeet.com>
 
-	* xdis/opcodes/opcode_pypy27.py, xdis/opcodes/opcode_pypy32.py: 
+	* xdis/opcodes/opcode_pypy27.py, xdis/opcodes/opcode_pypy32.py:
 	Document PyPY opts better And fix a bog in JUMP_IF_NOT_DEBUG jrel_op call
 
 2016-07-24  rocky <rocky@dusytfeet.com>
@@ -4329,7 +4324,7 @@
 	xdis/opcodes/opcode_33.py, xdis/opcodes/opcode_34.py,
 	xdis/opcodes/opcode_35.py, xdis/opcodes/opcode_36.py,
 	xdis/opcodes/opcode_3x.py, xdis/opcodes/opcode_pypy26.py,
-	xdis/opcodes/opcode_pypy27.py, xdis/util.py, xdis/wordcode.py: 
+	xdis/opcodes/opcode_pypy27.py, xdis/util.py, xdis/wordcode.py:
 	Moagstar's Python 3.6 support With some small changes - fix some of my typos - handle a merge conflict in xdis/byteocde
 
 2016-07-20  rocky <rocky@dusytfeet.com>
@@ -4538,7 +4533,7 @@
 	xdis/opcodes/opcode_33.py, xdis/opcodes/opcode_34.py,
 	xdis/opcodes/opcode_35.py, xdis/opcodes/opcode_3x.py,
 	xdis/opcodes/opcode_pypy26.py, xdis/opcodes/opcode_pypy27.py,
-	xdis/unmarshal.py, xdis/util.py, xdis/verify.py, xdis/version.py: 
+	xdis/unmarshal.py, xdis/util.py, xdis/verify.py, xdis/version.py:
 	pyxdis -> xdis
 
 2016-05-25  rocky <rocky@dusytfeet.com>
@@ -4598,12 +4593,12 @@
 
 	* .gitignore, pyxdis/main.py, pyxdis/opcodes/opcode_26.py,
 	pyxdis/opcodes/opcode_27.py, pyxdis/opcodes/opcode_pypy27.py,
-	test/simple_source/05_24_float.py, test_unit/test_opcode.py: 
+	test/simple_source/05_24_float.py, test_unit/test_opcode.py:
 	Separate PYPY 2.7 from 2.7; DRY 27
 
 2016-05-22  rocky <rocky@dusytfeet.com>
 
-	* README.rst, pyxdis/opcodes/opcode_32.py, test_unit/test_load.py: 
+	* README.rst, pyxdis/opcodes/opcode_32.py, test_unit/test_load.py:
 	Some tolerance for pypy
 
 2016-05-22  rocky <rocky@dusytfeet.com>
@@ -4626,7 +4621,7 @@
 	* pyxdis/__init__.py, pyxdis/load.py, pyxdis/main.py,
 	pyxdis/marsh.py, pyxdis/opcodes/opcode_23.py,
 	pyxdis/opcodes/opcode_24.py, pyxdis/opcodes/opcode_25.py,
-	pyxdis/opcodes/opcode_26.py, pyxdis/util.py, test/test_pyenvlib.py: 
+	pyxdis/opcodes/opcode_26.py, pyxdis/util.py, test/test_pyenvlib.py:
 	Allow bytecodes back to 2.3 or so. and...  Add timestamps when disassembly Rewrite to allow some tolerance to
 	older Pythons
 
@@ -4709,7 +4704,7 @@
 
 2016-05-19  rocky <rb@dustyfeet.com>
 
-	* .travis.yml, test_unit/test_load.py, test_unit/test_opcode.py: 
+	* .travis.yml, test_unit/test_load.py, test_unit/test_opcode.py:
 	More opcodes, more travis testing.
 
 2016-05-19  rocky <rb@dustyfeet.com>
@@ -4729,4 +4724,4 @@
 
 2016-05-19  rocky <rocky@dusytfeet.com>
 
-	* Start Python cross disasemble/marshal project For older history see uncompyle6
+	* Start Python cross disasemble/marshal project For older history see uncompyle6