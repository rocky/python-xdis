#!/usr/bin/env python

"""
test_pythonlib.py -- disassemble Python libraries

Usage-Examples:

  # disassemble base set of python 2.7 byte-compiled files
  test_pythonlib.py --base-2.7 --verify

  # Same as above but compile the base set first
  test_pythonlib.py --base-2.7 --verify --compile

  # Same as above but use a longer set from the python 2.7 library
  test_pythonlib.py --ok-2.7 --verify --compile

  # Just decompile the longer set of files
  test_pythonlib.py --ok-2.7

Adding own test-trees:

Step 1) Edit this file and add a new entry to 'test_options', eg.
  test_options['mylib'] = ('/usr/lib/mylib', PYOC, 'mylib')
Step 2: Run the test:
  test_pythonlib.py --mylib	  # decompile 'mylib'
  test_pythonlib.py --mylib --verify # decompile verify 'mylib'
"""

from __future__ import print_function

import getopt
import os
import py_compile
import shutil
import sys
import tempfile
import time
from fnmatch import fnmatch

from xdis import disassemble_file
from xdis.version_info import PYTHON_VERSION_TRIPLE, version_tuple_to_str


def get_srcdir():
    filename = os.path.normcase(os.path.dirname(__file__))
    return os.path.realpath(filename)


src_dir = get_srcdir()


# ----- configure this for your needs

lib_prefix = "/usr/lib"
# lib_prefix = [src_dir, '/usr/lib/', '/usr/local/lib/']

target_base = tempfile.mkdtemp(prefix="py-dis-")

PY = ("*.py",)
PYC = ("*.pyc",)
PYO = ("*.pyo",)
PYOC = ("*.pyc", "*.pyo")

test_options = {
    # name:   (src_basedir, pattern, output_base_suffix, python_version)
    "test": ("test", PYC, "test"),
    "ok-2.6": (os.path.join(src_dir, "ok_2.6"), PYOC, "ok-2.6", 2.6),
    "ok-2.7": (os.path.join(src_dir, "ok_lib2.7"), PYOC, "ok-2.7", 2.7),
    "ok-3.2": (os.path.join(src_dir, "ok_lib3.2"), PYOC, "ok-3.2", 3.5),
    "base-2.7": (
        os.path.join(src_dir, "base_tests", "python2.7"),
        PYOC,
        "base_2.7",
        2.7,
    ),
}

for vers in (
    1.0,
    1.1,
    1.2,
    1.3,
    1.4,
    1.5,
    1.6,
    2.1,
    2.2,
    2.3,
    2.4,
    2.5,
    "2.5dropbox",
    2.6,
    2.7,
    3.0,
    3.1,
    3.2,
    3.3,
    3.4,
    3.5,
    "3.2pypy",
    "2.7pypy",
    3.6,
    3.7,
    3.8,
    "3.9",
    "3.10",
    "3.11",
    "3.12",
    "3.13",
):
    bytecode = "bytecode_%s" % vers
    key = "bytecode-%s" % vers
    test_options[key] = (os.path.join(src_dir, bytecode), PYC, bytecode, vers)
    key = vers
<<<<<<< HEAD
    pythonlib = "python%s" % vers
=======
    pythonlib = f"python{vers}"
>>>>>>> 7d0c0085
    if isinstance(vers, float) and vers >= 3.0:
        pythonlib = os.path.join(src_dir, pythonlib, "__pycache__")
    test_options[key] = (os.path.join(lib_prefix, pythonlib), PYOC, pythonlib, vers)

for vers, vers_dot in (
    (35, 3.5),
    (36, 3.6),
    (37, 3.7),
    (38, 3.8),
    (39, 3.9),
    (310, 3.10),
    (311, 3.11),
    (312, 3.12),
    (313, 3.13),
):
    bytecode = "bytecode_pypy%s" % vers
    key = "bytecode-pypy%s" % vers
    test_options[key] = (os.path.join(src_dir, bytecode), PYOC, bytecode, vers_dot)
    key = "bytecode-pypy%s" % vers_dot
    test_options[key] = (os.path.join(src_dir, bytecode), PYOC, bytecode, vers_dot)


# -----


def help():
    print(
        """Usage-Examples:

  # compile, decompile and verify short tests for Python 2.7:
  test_pythonlib.py --bytecode-2.7 --verify --compile

  # decompile all of Python's installed lib files
  test_pythonlib.py --2.7

  # decompile and verify known good python 2.7
  test_pythonlib.py --ok-2.7 --verify
"""
    )
    sys.exit(1)


def do_tests(src_dir, obj_patterns, opts):
    def file_matches(files, root, basenames, patterns):
        files.extend(
            [
                os.path.normpath(os.path.join(root, n))
                for n in basenames
                for pat in patterns
                if fnmatch(n, pat)
            ]
        )

    files = []
    # Change directories so use relative rather than
    # absolute paths. This speeds up things, and allows
    # main() to write to a relative-path destination.
    cwd = os.getcwd()
    os.chdir(src_dir)

    if opts["do_compile"]:
        compiled_version = opts["compiled_version"]
        if compiled_version and PYTHON_VERSION_TRIPLE[:2] != compiled_version:
            sys.stderr.write(
                "Not compiling: desired Python version is %s "
                "but we are running %s\n" % (compiled_version, version_tuple_to_str)
            )
        else:
            for root, dirs, basenames in os.walk(src_dir):
                file_matches(files, root, basenames, PY)
                for sfile in files:
                    py_compile.compile(sfile)
                    pass
                pass
            files = []
            pass
        pass

    for root, _dirs, basenames in os.walk("."):
        # Turn root into a relative path
        dirname = root[2:]  # 2 = len('.') + 1
        file_matches(files, dirname, basenames, obj_patterns)

    if not files:
        sys.stderr.write("Didn't come up with any files to test! Try with --compile?\n")
        exit(1)

    os.chdir(cwd)
    files.sort()

    if opts["start_with"]:
        try:
            start_with = files.index(opts["start_with"])
            files = files[start_with:]
            print(">>> starting with file", files[0])
        except ValueError:
            pass

    output = open(os.devnull, "w")
    # output = sys.stdout
    print(time.ctime())
    print("Source directory: ", src_dir)
    cwd = os.getcwd()
    os.chdir(src_dir)
    try:
        for infile in files:
            disassemble_file(infile, output)
            if opts["do_verify"]:
                pass
            # print("Need to do something here to verify %s" % infile)
            # msg = verify.verify_file(infile, outfile)

        # if failed_files != 0:
        #     exit(2)
        # elif failed_verify != 0:
        #     exit(3)

    except (KeyboardInterrupt, OSError):
        print()
        exit(1)
    os.chdir(cwd)
    # if test_opts['rmtree']:
    #     parent_dir = os.path.dirname(target_dir)
    #     print("Everything good, removing %s" % parent_dir)
    #     shutil.rmtree(parent_dir)


if __name__ == "__main__":
    test_dirs = []
    checked_dirs = []
    start_with = None

    test_options_keys = [str(k) for k in test_options.keys()]
    test_options_keys.sort()
    opts, args = getopt.getopt(
        sys.argv[1:],
        "",
        ["start-with=", "verify", "all", "compile", "no-rm"] + test_options_keys,
    )
    if not opts:
        help()

    test_opts = {
        "do_compile": False,
        "do_verify": False,
        "start_with": None,
        "rmtree": True,
    }

    for opt, val in opts:
        if opt == "--verify":
            test_opts["do_verify"] = True
        elif opt == "--compile":
            test_opts["do_compile"] = True
        elif opt == "--start-with":
            test_opts["start_with"] = val
        elif opt == "--no-rm":
            test_opts["rmtree"] = False
        elif opt[2:] in test_options_keys:
            test_dirs.append(test_options[opt[2:]])
        elif opt == "--all":
            for val in test_options_keys:
                test_dirs.append(test_options[val])
        else:
            help()
            pass
        pass

    last_compile_version = None
    for src_dir, pattern, target_dir, compiled_version in test_dirs:
        if os.path.isdir(src_dir):
            checked_dirs.append([src_dir, pattern, target_dir])
        else:
            sys.stderr.write("Can't find directory %s. Skipping\n" % src_dir)
            continue
        last_compile_version = compiled_version
        pass

    if not checked_dirs:
        sys.stderr.write("No directories found to check\n")
        sys.exit(1)

    test_opts["compiled_version"] = last_compile_version

    for src_dir, pattern, target_dir in checked_dirs:
        target_dir = os.path.join(target_base, target_dir)
        if os.path.exists(target_dir):
            shutil.rmtree(target_dir, ignore_errors=1)
        do_tests(src_dir, pattern, test_opts)<|MERGE_RESOLUTION|>--- conflicted
+++ resolved
@@ -112,11 +112,7 @@
     key = "bytecode-%s" % vers
     test_options[key] = (os.path.join(src_dir, bytecode), PYC, bytecode, vers)
     key = vers
-<<<<<<< HEAD
     pythonlib = "python%s" % vers
-=======
-    pythonlib = f"python{vers}"
->>>>>>> 7d0c0085
     if isinstance(vers, float) and vers >= 3.0:
         pythonlib = os.path.join(src_dir, pythonlib, "__pycache__")
     test_options[key] = (os.path.join(lib_prefix, pythonlib), PYOC, pythonlib, vers)
