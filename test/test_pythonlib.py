--- conflicted
+++ resolved
@@ -117,11 +117,6 @@
         pythonlib = os.path.join(src_dir, pythonlib, "__pycache__")
     test_options[key] = (os.path.join(lib_prefix, pythonlib), PYOC, pythonlib, vers)
 
-<<<<<<< HEAD
-# -----
-
-for vers, vers_dot in ((35, 3.5), (36, 3.6), (37, 3.7), (38, 3.8)):
-=======
 for vers, vers_dot in (
     (35, 3.5),
     (36, 3.6),
@@ -131,7 +126,6 @@
     (310, 3.10),
     (311, 3.11),
 ):
->>>>>>> 052f6723
     bytecode = "bytecode_pypy%s" % vers
     key = "bytecode-pypy%s" % vers
     test_options[key] = (os.path.join(src_dir, bytecode), PYOC, bytecode, vers_dot)
