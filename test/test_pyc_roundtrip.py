#!/usr/bin/env python
# (C) Copyright 2025 by Rocky Bernstein
#
#  This program is free software; you can redistribute it and/or
#  modify it under the terms of the GNU General Public License
#  as published by the Free Software Foundation; either version 2
#  of the License, or (at your option) any later version.
#
#  This program is distributed in the hope that it will be useful,
#  but WITHOUT ANY WARRANTY; without even the implied warranty of
#  MERCHANTABILITY or FITNESS FOR A PARTICULAR PURPOSE.  See the
#  GNU General Public License for more details.
#
#  You should have received a copy of the GNU General Public License
#  along with this program; if not, write to the Free Software
#  Foundation, Inc., 51 Franklin Street, Fifth Floor, Boston, MA  02110-1301, USA.

"""
test_pyc_roundtrip.py -- roundtrip check of bytecode_*/roundtrip/*.py{c,o} files

Usage-Examples:

  # disassemble base set of python 2.7 byte-compiled files
  test_pyc_roundtrip.py --base-2.7

  # Just deompile the longer set of files
  test_pyc_roundtrip.py --ok-2.7

Adding own test-trees:

Step 1) Edit this file and add a new entry to 'test_options', eg.
  test_options['mylib'] = ('/usr/lib/mylib', PYOC, 'mylib')
Step 2: Run the test:
  test_pyc_roundtrip.py --mylib	  # decompile 'mylib'
  test_pyc_roundtrip.py --mylib --verify # decompile verify 'mylib'
"""

from __future__ import print_function

import getopt
import os
import sys
import tempfile
import time
from fnmatch import fnmatch

from xdis.roundtrip_pyc import roundtrip_pyc


def get_srcdir():
    filename = os.path.normcase(os.path.dirname(__file__))
    return os.path.realpath(filename)


src_dir = get_srcdir()


# ----- configure this for your needs

target_base = tempfile.mkdtemp(prefix="py-dis-")

PY = ("*.py",)
PYC = ("*.pyc",)
PYO = ("*.pyo",)
PYOC = ("*.pyc", "*.pyo")

test_options = {
    # name:   (src_basedir, pattern, output_base_suffix, python_version)
    "test": ("test", PYC, "test"),
    "base-2.7": (
        os.path.join(src_dir, "base_tests", "python2.7"),
        PYOC,
        "base_2.7",
        2.7,
    ),
}

for vers in (
    1.0,
    1.1,
    1.2,
    1.3,
    1.4,
    1.5,
    1.6,
    2.1,
    2.2,
    2.3,
    2.4,
    2.5,
    "2.5dropbox",
    2.6,
    2.7,
    3.0,
    3.1,
    3.2,
    3.3,
    3.4,
    3.5,
    "3.2pypy",
    "2.7pypy",
    3.6,
    3.7,
    3.8,
    "3.9",
    "3.10",
    "3.11",
    "3.12",
    "3.13",
):
    bytecode = "bytecode_%s/roundtrip_pyc" % vers
    key = "bytecode-%s" % vers
    test_options[key] = (os.path.join(src_dir, bytecode), PYC, bytecode, vers)
    key = vers

for vers, vers_dot in (
    (35, 3.5),
    (36, 3.6),
    (37, 3.7),
    (38, 3.8),
    (39, 3.9),
    (310, 3.10),
    (311, 3.11),
    (312, 3.12),
    (313, 3.13),
):
    bytecode = "bytecode_pypy%s" % vers
    key = "bytecode-pypy%s" % vers
    test_options[key] = (os.path.join(src_dir, bytecode), PYOC, bytecode, vers_dot)
    key = "bytecode-pypy%s" % vers_dot
    test_options[key] = (os.path.join(src_dir, bytecode), PYOC, bytecode, vers_dot)


# -----


def help():
    print(
        """Usage-Examples:

  # roundtrip pyc check Python 2.7:
  test_pyc_roundtrip.py --bytecode-2.7
"""
    )
    sys.exit(1)


def do_tests(src_dir, obj_patterns, opts):
    def file_matches(files, root, basenames, patterns):
        files.extend(
            [
                os.path.normpath(os.path.join(root, n))
                for n in basenames
                for pat in patterns
                if fnmatch(n, pat)
            ]
        )

    files = []
    # Change directories so use relative rather than
    # absolute paths. This speeds up things, and allows
    # main() to write to a relative-path destination.
    cwd = os.getcwd()
    os.chdir(src_dir)

    for root, _dirs, basenames in os.walk("."):
        # Turn root into a relative path
        dirname = root[2:]  # 2 = len('.') + 1
        file_matches(files, dirname, basenames, obj_patterns)

    if not files:
        sys.stderr.write("Didn't come up with any files to test! Try with --compile?\n")
        exit(1)

    os.chdir(cwd)
    files.sort()

    if opts["start_with"]:
        try:
            start_with = files.index(opts["start_with"])
            files = files[start_with:]
            print(">>> starting with file", files[0])
        except ValueError:
            pass

    print(time.ctime())
    print("Source directory: ", src_dir)
    cwd = os.getcwd()
    os.chdir(src_dir)
    failure_count = 0
    try:
        for infile in files:
            failure_count += roundtrip_pyc(infile, unlink_on_success=False)

    except (KeyboardInterrupt, OSError):
        print()
        exit(1)
    finally:
        os.chdir(cwd)

    n = len(files)
<<<<<<< HEAD
    print("Processed %d files: %d good, and %d bad." % (n, n - failure_count, failure_count))
=======
    print(
        "Processed %s files: %d good, and %d bad."
        % (n, n - failure_count, failure_count)
    )
>>>>>>> 3ba20a84
    sys.exit(failure_count if failure_count < 255 else 255)


if __name__ == "__main__":
    test_dirs = []
    checked_dirs = []
    start_with = None

    test_options_keys = list(test_options.keys())
    test_options_keys.sort()
    opts, args = getopt.getopt(
        sys.argv[1:],
        "",
        ["start-with=", "all", "no-rm"] + test_options_keys,
    )
    if not opts:
        help()

    test_opts = {
        "start_with": None,
        "rmtree": True,
    }

    for opt, val in opts:
        if opt == "--start-with":
            test_opts["start_with"] = val
        elif opt == "--no-rm":
            test_opts["rmtree"] = False
        elif opt[2:] in test_options_keys:
            test_dirs.append(test_options[opt[2:]])
        elif opt == "--all":
            for val in test_options_keys:
                test_dirs.append(test_options[val])
        else:
            help()
            pass
        pass

    last_compile_version = None
    for src_dir, pattern, target_dir, compiled_version in test_dirs:
        if os.path.isdir(src_dir):
            checked_dirs.append([src_dir, pattern, target_dir])
        else:
            sys.stderr.write("Can't find directory %s. Skipping\n" % src_dir)
            continue
        last_compile_version = compiled_version
        pass

    if not checked_dirs:
        sys.stderr.write("No directories found to check\n")
        sys.exit(1)

    test_opts["compiled_version"] = last_compile_version

    for src_dir, pattern, target_dir in checked_dirs:
        do_tests(src_dir, pattern, test_opts)<|MERGE_RESOLUTION|>--- conflicted
+++ resolved
@@ -199,14 +199,10 @@
         os.chdir(cwd)
 
     n = len(files)
-<<<<<<< HEAD
-    print("Processed %d files: %d good, and %d bad." % (n, n - failure_count, failure_count))
-=======
     print(
         "Processed %s files: %d good, and %d bad."
         % (n, n - failure_count, failure_count)
     )
->>>>>>> 3ba20a84
     sys.exit(failure_count if failure_count < 255 else 255)
 
 
