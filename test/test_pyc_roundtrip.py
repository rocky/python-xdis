--- conflicted
+++ resolved
@@ -201,15 +201,7 @@
         "Processed %s files: %d good, and %d bad."
         % (n, n - failure_count, failure_count)
     )
-<<<<<<< HEAD
-    if failure_count < 255:
-        rc = failure_count
-    else:
-        rc = 255
-    sys.exit(rc)
-=======
     return failure_count
->>>>>>> 96000d5a
 
 
 if __name__ == "__main__":
