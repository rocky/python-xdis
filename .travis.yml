--- conflicted
+++ resolved
@@ -5,14 +5,6 @@
 # For older versions we need older branches
 python:
   - '2.7'
-<<<<<<< HEAD
-=======
-#  - '3.3'
-  - '3.4'
-  - '3.5'
-  - '3.6'
-  - 'pypy3'
->>>>>>> f3daff8e
 
 install:
 - pip install --upgrade setuptools
