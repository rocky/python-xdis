import os
import os.path as osp

from xdis import IS_GRAAL, IS_PYPY
from xdis.codetype import CodeTypeUnionFields
from xdis.load import check_object_path, load_file, load_module


def get_srcdir() -> str:
    filename = osp.normcase(osp.dirname(osp.abspath(__file__)))
    return osp.realpath(filename)


<<<<<<< HEAD
def test_load_file():
=======
@pytest.mark.skipif(
    os.name == "nt", reason="Windows differences in output need going over"
)
def test_load_file() -> None:
>>>>>>> 16da2501
    srcdir = get_srcdir()
    load_py = osp.realpath(osp.join(srcdir, "..", "xdis", "load.py"))

    co_file = load_file(load_py)
    obj_path = check_object_path(load_py)
    (
        version_tuple,
        timestamp,
        magic_int,
        co_module,
        pypy,
        source_size,
        sip_hash,
    ) = load_module(obj_path)
    if (3, 3) <= version_tuple <= (3, 7):
        statinfo = os.stat(load_py)
        assert statinfo.st_size == source_size
        assert sip_hash is None
    elif version_tuple < (3, 3):
        assert source_size is None, source_size
        assert sip_hash is None

    # FIXME: put in xdis code somewhere
    if IS_GRAAL:
        fields = [
            "co_consts",
            "co_code",
            "co_names",
            "co_varnames",
            "co_freevars",
            "co_cellvars",
            "co_filename",
            "co_name",
            "co_qualname",
            "co_firstlineno",
            "co_lnotab",
            "co_exceptiontable",
        ]
    else:
        fields = CodeTypeUnionFields

    for field in fields:
        if hasattr(co_file, field):
            if field == "co_code" and (pypy or IS_PYPY):
                continue
            load_file_field = getattr(co_file, field)
            load_module_field = getattr(co_module, field)
            if os.name == "windows" and field == "co_filename":
                # MS/Windows is letter case insensitive
                load_module_field = load_module_field.upper()
                load_file_field = load_module_field.upper()
                # Field 23, the code object might have different memory addresses
                assert (
                    load_module_field[:22] == load_file_field[:22]
                ), "field %s\nmodule:\n\t%s\nfile:\n\t%s" % (
                    field,
                    load_module_field,
                    load_file_field,
                )
            print("ok %s" % field)


if __name__ == "__main__":
    test_load_file()<|MERGE_RESOLUTION|>--- conflicted
+++ resolved
@@ -11,14 +11,7 @@
     return osp.realpath(filename)
 
 
-<<<<<<< HEAD
 def test_load_file():
-=======
-@pytest.mark.skipif(
-    os.name == "nt", reason="Windows differences in output need going over"
-)
-def test_load_file() -> None:
->>>>>>> 16da2501
     srcdir = get_srcdir()
     load_py = osp.realpath(osp.join(srcdir, "..", "xdis", "load.py"))
 
