--- conflicted
+++ resolved
@@ -8,20 +8,12 @@
     - id: debug-statements
       stages: [commit]
     - id: end-of-file-fixer
-<<<<<<< HEAD
+      exclude: '^pytest/testdata|^test/simple_source'
       exclude: '^pytest/testdata'
       stages: [commit]
-=======
-      exclude: '^pytest/testdata|^test/simple_source'
-      stages: [pre-commit]
->>>>>>> 9cdfb47f
 -   repo: https://github.com/pycqa/isort
     rev: 5.13.2
     hooks:
       - id: isort
-<<<<<<< HEAD
-        stages: [commit]
-=======
         exclude: '^pytest/testdata|^test/simple_source'
-        stages: [pre-commit]
->>>>>>> 9cdfb47f
+        stages: [commit]