version: 2
jobs:
  build:
    working_directory: ~/rocky/python-xdis
    parallelism: 1
    shell: /bin/bash --login
    # CircleCI 2.0 does not support environment variables that refer to each other the same way as 1.0 did.
    # If any of these refer to each other, rewrite them so that they don't or see https://circleci.com/docs/2.0/env-vars/#interpolating-environment-variables-to-set-other-environment-variables .
    environment:
      CIRCLE_ARTIFACTS: /tmp/circleci-artifacts
      CIRCLE_TEST_REPORTS: /tmp/circleci-test-results
      COMPILE: --compile
<<<<<<< HEAD
    docker:
      - image: circleci/python:2.7.7
=======
    machine:
      python:
        version: 2.7.15
>>>>>>> f6dc16c4
    steps:
    # Machine Setup
    #   If you break your build into multiple jobs with workflows, you will probably want to do the parts of this that are relevant in each
    # The following `checkout` command checks out your code to your working directory. In 1.0 we did this implicitly. In 2.0 you can choose where in the course of a job your code should be checked out.
    - checkout
    # Prepare for artifact and test results  collection equivalent to how it was done on 1.0.
    # In many cases you can simplify this from what is generated here.
    # 'See docs on artifact collection here https://circleci.com/docs/2.0/artifacts/'
    - run: mkdir -p $CIRCLE_ARTIFACTS $CIRCLE_TEST_REPORTS
    # This is based on your 1.0 configuration file or project settings
    - run:
        working_directory: ~/rocky/python-xdis
        command: pip install virtualenv && pip install nose && pip install pep8 && pyenv rehash
    # Dependencies
    #   This would typically go in either a build or a build-and-test job when using workflows
    # Restore the dependency cache
    - restore_cache:
        keys:
          - v2-dependencies-{{ .Branch }}-
          # fallback to using the latest cache if no exact match is found
          - v2-dependencies-

    # This is based on your 1.0 configuration file or project settings
    - run: pip install --upgrade setuptools
    - run: pip install -e .
    - run: pip install -r requirements-dev.txt

    # Save dependency cache
    - save_cache:
        key: v2-dependencies-{{ .Branch }}-{{ epoch }}
        paths:
        # This is a broad list of cache paths to include many possible development environments
        # You can probably delete some of these entries
        - vendor/bundle
        - ~/virtualenvs
        - ~/.m2
        - ~/.ivy2
        - ~/.bundle
        - ~/.cache/bower

    # Test
    #   This would typically be a build job when using workflows, possibly combined with build
    # This is based on your 1.0 configuration file or project settings
    - run: python ./setup.py develop && make check-full
    # Teardown
    #   If you break your build into multiple jobs with workflows, you will probably want to do the parts of this that are relevant in each
    # Save test results
    - store_test_results:
        path: /tmp/circleci-test-results
    # Save artifacts
    - store_artifacts:
        path: /tmp/circleci-artifacts
    - store_artifacts:
        path: /tmp/circleci-test-results<|MERGE_RESOLUTION|>--- conflicted
+++ resolved
@@ -10,14 +10,8 @@
       CIRCLE_ARTIFACTS: /tmp/circleci-artifacts
       CIRCLE_TEST_REPORTS: /tmp/circleci-test-results
       COMPILE: --compile
-<<<<<<< HEAD
     docker:
-      - image: circleci/python:2.7.7
-=======
-    machine:
-      python:
-        version: 2.7.15
->>>>>>> f6dc16c4
+      - image: circleci/python:2.7.17
     steps:
     # Machine Setup
     #   If you break your build into multiple jobs with workflows, you will probably want to do the parts of this that are relevant in each
@@ -30,7 +24,7 @@
     # This is based on your 1.0 configuration file or project settings
     - run:
         working_directory: ~/rocky/python-xdis
-        command: pip install virtualenv && pip install nose && pip install pep8 && pyenv rehash
+        command: sudo pip install nose && sudo pip install pep8
     # Dependencies
     #   This would typically go in either a build or a build-and-test job when using workflows
     # Restore the dependency cache
@@ -41,7 +35,6 @@
           - v2-dependencies-
 
     # This is based on your 1.0 configuration file or project settings
-    - run: pip install --upgrade setuptools
     - run: pip install -e .
     - run: pip install -r requirements-dev.txt
 
@@ -61,7 +54,7 @@
     # Test
     #   This would typically be a build job when using workflows, possibly combined with build
     # This is based on your 1.0 configuration file or project settings
-    - run: python ./setup.py develop && make check-full
+    - run: sudo python ./setup.py develop && make check-full
     # Teardown
     #   If you break your build into multiple jobs with workflows, you will probably want to do the parts of this that are relevant in each
     # Save test results
