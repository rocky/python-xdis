--- conflicted
+++ resolved
@@ -31,13 +31,8 @@
 check-full: check
 	$(MAKE) -C test check-pyenv
 
-<<<<<<< HEAD
 # Run all quick tests
 check-short: unittest
-=======
-#: Run all quick tests
-check-short: unittest pytest
->>>>>>> 60136f46
 	$(MAKE) -C test check-short
 
 #: Run unittests tests
