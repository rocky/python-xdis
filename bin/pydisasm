#!/usr/bin/env python
# Mode: -*- python -*-
#
# Copyright (c) 2015-2018 by Rocky Bernstein <rb@dustyfeet.com>
#
import sys, os, getopt
import os.path as osp

from xdis.version import VERSION
from xdis import PYTHON_VERSION
from xdis.main import disassemble_file

program, ext = os.path.splitext(os.path.basename(__file__))

__doc__ = """
Usage:
  pydisasm [OPTIONS]... FILE
  pydisasm [--help | -h | -V | --version]

Disassembles a Python bytecode file.

We handle bytecode for virtually every release of Python and some releases of PyPy.
The version of Python in the bytecode doesn't have to be the same version as
the Python interpreter used to run this program. For example, you can disassemble Python 3.6.1
bytecode from Python 2.7.13 and vice versa.

Options:
  -a | --asm         produce assembly output more suitable for modification
  -V | --version     show version and stop
  -h | --help        show this message
  --header           Show only the module header information

Examples:
  pydisasm foo.pyc
  pydisasm foo.py           # same thing as above but find the file
  pydisasm --asm foo.py     # produce assembler-friendly output
  pydisasm foo.pyc bar.pyc  # disassemble foo.pyc and bar.pyc

"""

PATTERNS = ('*.pyc', '*.pyo')

<<<<<<< HEAD
def main():
=======
@click.command()
@click.option("--asm/--noasm", default=False,
              help='Produce output suitable for the xasm assembler')
@click.option("--show-bytes/--noshow-bytes", default=False,
              help='include bytecode bytes in output')
@click.version_option(version=VERSION)
@click.option("--header/--no-header", default=False,
              help='Show only the module header information')
@click.argument('files', nargs=-1, type=click.Path(readable=True), required=True)
def main(asm, show_bytes, header, files):
>>>>>>> f3daff8e
    """Disassembles a Python bytecode file.

    We handle bytecode for virtually every release of Python and some releases of PyPy.
    The version of Python in the bytecode doesn't have to be the same version as
    the Python interpreter used to run this program. For example, you can disassemble Python 3.6.1
    bytecode from Python 2.7.13 and vice versa.
    """
    Usage_short = """usage:
   %s FILE...
Type -h for for full help.""" % program

    if not (2.4 <= PYTHON_VERSION <= 3.7):
        sys.stderr.write("This works on Python version 2.4..3.6; have %s\n"
                         % PYTHON_VERSION)
        sys.exit(1)

    if len(sys.argv) == 1:
        sys.stderr.write("No file(s) given..\n")
        sys.stderr.write(Usage_short)
        sys.exit(1)

    try:
        opts, files = getopt.getopt(sys.argv[1:], 'hVUHa',
                                    ['help', 'version', 'header', 'asm', 'noasm'])
    except getopt.GetoptError, e:
        sys.stderr.write('%s: %s\n' % (os.path.basename(sys.argv[0]), e))
        sys.exit(-1)

    asm, header = False, False
    for opt, val in opts:
        if opt in ('-h', '--help'):
            print(__doc__)
            sys.exit(1)
        elif opt in ('-V', '--version'):
            print("%s %s" % (program, VERSION))
            sys.exit(0)
        elif opt in ('-a', '--asm'):
            asm = True
        elif opt in ('--noasm'):
            asm = False
        elif opt in ('-H', '--header'):
            header = True
        elif opt in ('--no-header'):
            header = False
        else:
            print(opt)
            sys.stderr.write(Usage_short)
            sys.exit(1)

    for path in files:
        # Some sanity checks
        if not osp.exists(path):
            sys.stderr.write("File name: '%s' doesn't exist\n" % path)
            continue
        elif not osp.isfile(path):
            sys.stderr.write("File name: '%s' isn't a file\n" % path)
            continue
        elif osp.getsize(path) < 50:
            sys.stderr.write("File name: '%s (%d bytes)' is too short to be a valid pyc file\n" % (path, osp.getsize(path)))
            continue

        disassemble_file(path, sys.stdout, asm, header, show_bytes)
    return

if __name__ == '__main__':
    main()<|MERGE_RESOLUTION|>--- conflicted
+++ resolved
@@ -40,20 +40,7 @@
 
 PATTERNS = ('*.pyc', '*.pyo')
 
-<<<<<<< HEAD
 def main():
-=======
-@click.command()
-@click.option("--asm/--noasm", default=False,
-              help='Produce output suitable for the xasm assembler')
-@click.option("--show-bytes/--noshow-bytes", default=False,
-              help='include bytecode bytes in output')
-@click.version_option(version=VERSION)
-@click.option("--header/--no-header", default=False,
-              help='Show only the module header information')
-@click.argument('files', nargs=-1, type=click.Path(readable=True), required=True)
-def main(asm, show_bytes, header, files):
->>>>>>> f3daff8e
     """Disassembles a Python bytecode file.
 
     We handle bytecode for virtually every release of Python and some releases of PyPy.
