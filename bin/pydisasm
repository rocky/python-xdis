--- conflicted
+++ resolved
@@ -38,18 +38,7 @@
 
 PATTERNS = ('*.pyc', '*.pyo')
 
-<<<<<<< HEAD
 def main():
-=======
-@click.command()
-@click.option("--asm/--noasm", default=False,
-              help='Produce output suitable for the xasm assembler')
-@click.option("--version", '-V', default=False,
-              help='Show version and exit')
-@click.option("--header/--no-header", default=False,
-              help='Show only the module header information')
-@click.argument('files', nargs=-1, type=click.Path(readable=True), required=True)
-def main(asm, version, header, files):
     """Disassembles a Python bytecode file.
 
     We handle bytecode for virtually every release of Python and some releases of PyPy.
@@ -57,7 +46,6 @@
     the Python interpreter used to run this program. For example, you can disassemble Python 3.6.1
     bytecode from Python 2.7.13 and vice versa.
     """
->>>>>>> 7306d12a
     Usage_short = """usage:
    %s FILE...
 Type -h for for full help.""" % program
@@ -79,7 +67,7 @@
         sys.stderr.write('%s: %s\n' % (os.path.basename(sys.argv[0]), e))
         sys.exit(-1)
 
-    asm = False
+    asm, header = False, False
     for opt, val in opts:
         if opt in ('-h', '--help'):
             print(__doc__)
@@ -91,23 +79,22 @@
             asm = True
         elif opt in ('--noasm'):
             asm = False
+        elif opt in ('--header'):
+            header = True
+        elif opt in ('--no-header'):
+            header = False
         else:
             print(opt)
             sys.stderr.write(Usage_short)
             sys.exit(1)
 
-<<<<<<< HEAD
     for file in files:
         if os.path.exists(files[0]):
-            disassemble_file(file, sys.stdout, asm)
+            disassemble_file(file, sys.stdout, asm, header)
         else:
             sys.stderr.write("Can't read %s - skipping" % files[0])
             pass
         pass
-=======
-    for path in files:
-        disassemble_file(path, sys.stdout, asm, header)
->>>>>>> 7306d12a
     return
 
 if __name__ == '__main__':
