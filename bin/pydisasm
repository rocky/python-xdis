#!/usr/bin/env python
# Mode: -*- python -*-
#
# Copyright (c) 2015-2017 by Rocky Bernstein <rb@dustyfeet.com>
#
import sys, os, getopt

from xdis.version import VERSION
from xdis import PYTHON_VERSION
from xdis.main import disassemble_file

program, ext = os.path.splitext(os.path.basename(__file__))

__doc__ = """
Usage:
  pydisasm [OPTIONS]... FILE
  pydisasm [--help | -h | -V | --version]

Options:
  -a | --asm         produce assembly output more suitable for modification
  -V | --version     show version and stop
  -h | --help        show this message

Examples:
  pydisasm foo.pyc
  pydisasm foo.py           # same thing as above but find the file
  pydisasm --asm foo.py     # produce assembler-friendly output
  pydisasm foo.pyc bar.pyc  # disassemble foo.pyc and bar.pyc

"""

PATTERNS = ('*.pyc', '*.pyo')

<<<<<<< HEAD
def main():
=======
@click.command()
@click.option("--asm/--noasm", default=False,
              help='Produce output suitable for the xasm assembler')
@click.option("--version", '-V', default=False,
              help='Show version and exit')
@click.argument('files', nargs=-1, type=click.Path(readable=True), required=True)
def main(asm, version, files):
    """Disassembles a Python bytecode file.

    We handle bytecode for virtually every release of Python and some releases of PyPy.
    The version of Python in the bytecode doesn't have to be the same version as
    the Python interpreter used to run this program. For example, you can disassemble Python 3.6.1
    bytecode from Python 2.7.13 and vice versa.
    """
>>>>>>> 4764a112
    Usage_short = """usage:
   %s FILE...
Type -h for for full help.""" % program

    if not (2.4 <= PYTHON_VERSION <= 3.6):
        sys.stderr.write("This works on Python version 2.4..3.6; have %s\n"
                         % PYTHON_VERSION)
        sys.exit(1)

    if len(sys.argv) == 1:
        sys.stderr.write("No file(s) given..\n")
        sys.stderr.write(Usage_short)
        sys.exit(1)

    try:
        opts, files = getopt.getopt(sys.argv[1:], 'hVUa',
                                    ['help', 'version', 'asm'])
    except getopt.GetoptError(e):
        sys.stderr.write('%s: %s\n' % (os.path.basename(sys.argv[0]), e))
        sys.exit(-1)

    asm = False
    for opt, val in opts:
        if opt in ('-h', '--help'):
            print(__doc__)
            sys.exit(1)
        elif opt in ('-V', '--version'):
            print("%s %s" % (program, VERSION))
            sys.exit(0)
        elif opt in ('-a', '--asm'):
            asm = True
        else:
            print(opt)
            sys.stderr.write(Usage_short)
            sys.exit(1)

<<<<<<< HEAD
    for file in files:
        if os.path.exists(files[0]):
            disassemble_file(file, sys.stdout, asm)
        else:
            sys.stderr.write("Can't read %s - skipping" % files[0])
            pass
        pass
=======
    for path in files:
        disassemble_file(path, sys.stdout, asm)
>>>>>>> 4764a112
    return

if __name__ == '__main__':
    main()<|MERGE_RESOLUTION|>--- conflicted
+++ resolved
@@ -16,6 +16,13 @@
   pydisasm [OPTIONS]... FILE
   pydisasm [--help | -h | -V | --version]
 
+Disassembles a Python bytecode file.
+
+We handle bytecode for virtually every release of Python and some releases of PyPy.
+The version of Python in the bytecode doesn't have to be the same version as
+the Python interpreter used to run this program. For example, you can disassemble Python 3.6.1
+bytecode from Python 2.7.13 and vice versa.
+
 Options:
   -a | --asm         produce assembly output more suitable for modification
   -V | --version     show version and stop
@@ -31,24 +38,7 @@
 
 PATTERNS = ('*.pyc', '*.pyo')
 
-<<<<<<< HEAD
 def main():
-=======
-@click.command()
-@click.option("--asm/--noasm", default=False,
-              help='Produce output suitable for the xasm assembler')
-@click.option("--version", '-V', default=False,
-              help='Show version and exit')
-@click.argument('files', nargs=-1, type=click.Path(readable=True), required=True)
-def main(asm, version, files):
-    """Disassembles a Python bytecode file.
-
-    We handle bytecode for virtually every release of Python and some releases of PyPy.
-    The version of Python in the bytecode doesn't have to be the same version as
-    the Python interpreter used to run this program. For example, you can disassemble Python 3.6.1
-    bytecode from Python 2.7.13 and vice versa.
-    """
->>>>>>> 4764a112
     Usage_short = """usage:
    %s FILE...
 Type -h for for full help.""" % program
@@ -65,7 +55,7 @@
 
     try:
         opts, files = getopt.getopt(sys.argv[1:], 'hVUa',
-                                    ['help', 'version', 'asm'])
+                                    ['help', 'version', 'asm', 'noasm'])
     except getopt.GetoptError(e):
         sys.stderr.write('%s: %s\n' % (os.path.basename(sys.argv[0]), e))
         sys.exit(-1)
@@ -80,12 +70,13 @@
             sys.exit(0)
         elif opt in ('-a', '--asm'):
             asm = True
+        elif opt in ('--noasm'):
+            asm = False
         else:
             print(opt)
             sys.stderr.write(Usage_short)
             sys.exit(1)
 
-<<<<<<< HEAD
     for file in files:
         if os.path.exists(files[0]):
             disassemble_file(file, sys.stdout, asm)
@@ -93,10 +84,6 @@
             sys.stderr.write("Can't read %s - skipping" % files[0])
             pass
         pass
-=======
-    for path in files:
-        disassemble_file(path, sys.stdout, asm)
->>>>>>> 4764a112
     return
 
 if __name__ == '__main__':
