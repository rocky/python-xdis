name: xdis (windows)

on:
  push:
    branches: [ python-3.3-to-3.5 ]
  pull_request:
    branches: [ python-3.3-to-3.5 ]

jobs:
  build:
    runs-on: macos-latest
    strategy:
      matrix:
        os: [windows]
<<<<<<< HEAD
        python-version: [3.5]
=======
        python-version: ['3.6', '3.7', '3.8', '3.9', '3.10']
>>>>>>> 958ef620
    steps:
    - uses: actions/checkout@v3
    - name: Set up Python ${{ matrix.python-version }}
      uses: actions/setup-python@v2
      with:
        python-version: ${{ matrix.python-version }}
    - name: Install dependencies
      run: |
        pip install -e .
        pip install -r requirements-dev.txt
    - name: Test xdis
      run: |
        make check<|MERGE_RESOLUTION|>--- conflicted
+++ resolved
@@ -12,11 +12,7 @@
     strategy:
       matrix:
         os: [windows]
-<<<<<<< HEAD
         python-version: [3.5]
-=======
-        python-version: ['3.6', '3.7', '3.8', '3.9', '3.10']
->>>>>>> 958ef620
     steps:
     - uses: actions/checkout@v3
     - name: Set up Python ${{ matrix.python-version }}
