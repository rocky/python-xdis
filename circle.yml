machine:
    python:
<<<<<<< HEAD
        version: 2.6.9
=======
        version: 2.7.6
>>>>>>> ca30f185

dependencies:
    override:
        - pip install -e .
test:
    override:
        - pip install pytest==3.2.0 && python ./setup.py develop && make check-full<|MERGE_RESOLUTION|>--- conflicted
+++ resolved
@@ -1,10 +1,6 @@
 machine:
     python:
-<<<<<<< HEAD
         version: 2.6.9
-=======
-        version: 2.7.6
->>>>>>> ca30f185
 
 dependencies:
     override:
